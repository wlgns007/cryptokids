<!DOCTYPE html>
<html lang="en">
<head>
  <meta charset="utf-8">
  <meta http-equiv="X-UA-Compatible" content="IE=edge" />
  <meta name="viewport" content="width=device-width, initial-scale=1" />
  <title>CryptoKids — Admin</title>
  <!-- <link rel="icon" href="/favicon.ico"> -->
  <!-- <link rel="manifest" href="/manifest.webmanifest?v=__BUILD__"> -->
  <meta name="theme-color" content="#ffffff">
  <meta
    http-equiv="Content-Security-Policy"
    content="frame-src 'self' https://www.youtube-nocookie.com https://www.youtube.com; child-src 'self' https://www.youtube-nocookie.com https://www.youtube.com;"
  >
  <style>
    :root {
      color-scheme: light;
      --bg: #f5f7fb;
      --card: #ffffff;
      --line: #e5e7eb;
      --fg: #111827;
      --muted: #6b7280;
      --accent: #2563eb;
    }

    * {
      box-sizing: border-box;
    }

    [hidden] {
      display: none !important;
    }

    body {
      margin: 0;
      font-family: "Inter", system-ui, -apple-system, BlinkMacSystemFont, "Segoe UI", sans-serif;
      background: var(--bg);
      color: var(--fg);
    }

    a {
      color: inherit;
    }

    .page {
      max-width: 1120px;
      margin: 0 auto;
      padding: 32px clamp(16px, 3vw, 40px) 64px;
      display: flex;
      flex-direction: column;
      gap: 32px;
    }

    .modal {
      position: fixed;
      inset: 0;
      display: grid;
      place-items: center;
      z-index: 1000;
    }

    .modal[hidden],
    .modal.hidden {
      display: none;
    }

    .modal-backdrop {
      position: absolute;
      inset: 0;
      background: #0008;
    }

    .modal-dialog {
      position: relative;
      width: min(92vw, 800px);
      aspect-ratio: 16/9;
      background: #000;
      border-radius: 12px;
      box-shadow: 0 10px 40px #000a;
      overflow: hidden;
    }

    .modal-close {
      position: absolute;
      top: 8px;
      right: 8px;
      background: #0009;
      color: #fff;
      border: 0;
      border-radius: 8px;
      padding: 6px 10px;
      cursor: pointer;
    }

    .modal-body,
    #videoFrame {
      width: 100%;
      height: 100%;
    }

    header.page-header {
      display: flex;
      flex-wrap: wrap;
      justify-content: space-between;
      gap: 20px;
      align-items: flex-start;
    }

    header.page-header h1 {
      margin: 0;
      font-size: clamp(26px, 5vw, 34px);
    }

    header.page-header p {
      margin: 6px 0 0;
      color: var(--muted);
      max-width: 460px;
    }

    .admin-key {
      background: var(--card);
      border: 1px solid var(--line);
      border-radius: 12px;
      padding: 16px;
      display: grid;
      gap: 10px;
      min-width: 220px;
    }

    .jump-links {
      display: flex;
      flex-wrap: wrap;
      gap: 12px;
      padding: 0;
      margin: 0;
      list-style: none;
    }

    .jump-links a {
      display: inline-flex;
      align-items: center;
      gap: 6px;
      padding: 8px 14px;
      border-radius: 999px;
      border: 1px solid var(--line);
      background: rgba(255, 255, 255, 0.8);
      text-decoration: none;
      font-size: 14px;
    }

    main {
      display: grid;
      gap: 28px;
    }

    section.card {
      background: var(--card);
      border: 1px solid var(--line);
      border-radius: 16px;
      padding: clamp(20px, 3vw, 28px);
      display: grid;
      gap: 18px;
    }

    h2 {
      margin: 0;
      font-size: 22px;
      font-weight: 700;
    }

    .collapsible {
      border-top: 1px solid var(--line);
      padding-top: 16px;
      display: grid;
      gap: 16px;
    }

    .card-toggle {
      display: flex;
      align-items: center;
      justify-content: space-between;
      gap: 12px;
      padding: 0;
      background: none;
      border: none;
      font: inherit;
      font-size: 18px;
      cursor: pointer;
      color: inherit;
      width: 100%;
      text-align: left;
    }

    .card-toggle-title {
      font-weight: 700;
    }

    .card-toggle-arrow {
      font-size: 14px;
    }

    label {
      display: flex;
      flex-direction: column;
      gap: 6px;
      font-size: 14px;
    }

    input[type="text"],
    input[type="number"],
    input[type="date"],
    textarea,
    select {
      width: 100%;
      border: 1px solid var(--line);
      border-radius: 10px;
      padding: 8px 12px;
      font-size: 14px;
      font-family: inherit;
    }

    textarea {
      resize: vertical;
      min-height: 80px;
    }

    button {
      appearance: none;
      border: 1px solid var(--line);
      border-radius: 10px;
      background: #fff;
      padding: 9px 14px;
      font-size: 14px;
      font-weight: 600;
      cursor: pointer;
    }

    button.primary {
      background: var(--accent);
      border-color: var(--accent);
      color: #fff;
    }

    button:disabled {
      opacity: 0.6;
      cursor: not-allowed;
    }

    .row {
      display: flex;
      flex-wrap: wrap;
      gap: 12px;
    }

    .row > * {
      flex: 1 1 180px;
    }

    .row.compact > * {
      flex: 0 0 auto;
    }

    .flex-between {
      display: flex;
      align-items: center;
      justify-content: space-between;
      gap: 16px;
    }

    .muted {
      color: var(--muted);
      font-size: 13px;
    }

    .reward-card .media-url {
      font-size: 12px;
      word-break: break-all;
    }

    .reward-card .media-url strong {
      font-weight: 600;
    }

    .mono {
      font-family: "SFMono-Regular", "Menlo", "Consolas", monospace;
      word-break: break-all;
    }

    .stack {
      display: grid;
      gap: 12px;
    }

    .collapsible {
      gap: 12px;
    }

    .collapsible-toggle {
      display: flex;
      align-items: center;
      gap: 8px;
      background: none;
      border: none;
      padding: 0;
      font: inherit;
      font-size: 18px;
      cursor: pointer;
    }

    .collapsible-content[hidden] {
      display: none !important;
    }

    .drop {
      border: 2px dashed var(--line);
      border-radius: 14px;
      padding: 18px;
      text-align: center;
      background: #f9fafb;
      display: grid;
      gap: 6px;
      cursor: pointer;
    }

    .drop.drag {
      border-color: var(--accent);
      background: rgba(37, 99, 235, 0.08);
    }

    .qr-box {
      border: 1px dashed var(--line);
      border-radius: 16px;
      padding: 16px;
      display: grid;
      gap: 12px;
      justify-items: start;
      background: #f9fafb;
    }

    .qr-box input[type="text"] {
      background: #fff;
      cursor: text;
    }

    #qrIssue {
      width: 200px;
      height: 200px;
      display: grid;
      place-items: center;
      background: #fff;
      border-radius: 12px;
    }

    table {
      border-collapse: collapse;
      width: 100%;
      min-width: 480px;
    }

    th,
    td {
      padding: 10px 12px;
      border-bottom: 1px solid var(--line);
      text-align: left;
      font-size: 14px;
    }

    th {
      font-weight: 600;
      background: #f8fafc;
    }

    .table tbody tr:last-child td {
      border-bottom: none;
    }

    .scanner {
      display: grid;
      gap: 10px;
    }

    .scanner video {
      max-width: 320px;
      width: 100%;
      border-radius: 12px;
      display: none;
    }

    .scanner canvas {
      display: none;
    }

    #historyModal,
    #inactiveTemplatesModal {
      position: fixed;
      inset: 0;
      background: rgba(15, 23, 42, 0.45);
      display: none;
      align-items: center;
      justify-content: center;
      padding: 24px;
      z-index: 1000;
    }

    #historyModal.open,
    #inactiveTemplatesModal.open {
      display: flex;
    }

    #historyModal .panel,
    #inactiveTemplatesModal .panel {
      background: var(--card);
      border-radius: 18px;
      width: min(920px, 100%);
      max-height: 90vh;
      display: grid;
      grid-template-rows: auto 1fr;
      overflow: hidden;
    }

    #historyModal header,
    #inactiveTemplatesModal header {
      padding: 18px 24px;
      display: flex;
      align-items: center;
      justify-content: space-between;
      gap: 16px;
      border-bottom: 1px solid var(--line);
    }

    #historyModal header h3,
    #inactiveTemplatesModal header h3 {
      margin: 0;
    }

    #historyModal .body,
    #inactiveTemplatesModal .body {
      padding: 16px 24px 24px;
      display: grid;
      gap: 16px;
    }

    #historyModal .filters {
      display: flex;
      flex-wrap: wrap;
      gap: 12px;
    }

    #historyModal .filters > * {
      flex: 1 1 160px;
    }

    #toastHost {
      position: fixed;
      bottom: 24px;
      right: 24px;
      display: grid;
      gap: 10px;
      z-index: 1200;
    }

    .toast {
      padding: 12px 16px;
      border-radius: 12px;
      background: #111827;
      color: #fff;
      opacity: 0;
      transform: translateY(12px);
      transition: all 0.2s ease;
      box-shadow: 0 16px 32px rgba(15, 23, 42, 0.2);
    }

    .toast.show {
      opacity: 1;
      transform: translateY(0);
    }

    .toast.error {
      background: #dc2626;
    }

    @media (max-width: 720px) {
      .page {
        padding: 24px 16px 48px;
      }

      .jump-links {
        margin: 0;
      }

      .jump-links a {
        padding: 8px 12px;
        font-size: 13px;
      }

      section.card {
        padding: 18px;
      }

      table {
        font-size: 13px;
      }
    }
  </style>
  <script>
    if ('serviceWorker' in navigator) {
      window.addEventListener('load', () => navigator.serviceWorker.register('/sw.js?v=__BUILD__'));
    }
  </script>
</head>
<body>
  <div class="page">
    <header class="page-header">
      <div>
        <h1>CryptoKids Admin</h1>
        <p>Issue points, approve holds, and curate the earn menu.</p>
      </div>
      <div class="admin-key">
        <label>
          Admin Key
          <input id="adminKey" type="text" placeholder="enter admin key (Mamapapa)">
        </label>
        <button id="saveAdminKey">Save</button>
      </div>
    </header>

    <nav aria-label="Section navigation">
      <ul class="jump-links">
        <li><a href="#secMember">Member Management</a></li>
        <li><a href="#secRegisterMember">Register New Member</a></li>
        <li><a href="#secMemberList">Existing Members</a></li>
        <li><a href="#secIssue">Issue Points</a></li>
        <li><a href="#secHolds">Holding Rewards To Be Redeemed</a></li>
        <li><a href="#secRewards">Rewards Menu</a></li>
        <li><a href="#secRegisterReward">Register New Reward</a></li>
        <li><a href="#secEarnMenu">Edit Earn Points Menu</a></li>
      </ul>
    </nav>

    <main>
      <section class="card" id="secMember">
        <div class="flex-between">
          <h2>Member Management</h2>
          <div class="row compact" style="gap:10px; justify-content:flex-end; flex-wrap:wrap;">
            <button id="btnMemberInfo">Member Info</button>
            <button id="btnMemberBalance">Check Balance</button>
            <button class="view-history" data-history-type="all" data-history-scope="member">View History</button>
          </div>
        </div>
        <div class="stack">
          <label>User ID
            <input id="memberUserId" type="text" placeholder="e.g., leo">
          </label>
          <div id="memberInfoPanel" class="stack" style="border:1px solid var(--line); border-radius:12px; padding:12px; background:rgba(37,99,235,0.04);">
            <div id="memberInfoDetails" class="muted">Enter a user ID and click Member Info to view details.</div>
          </div>
          <small class="muted" id="memberStatus"></small>
        </div>
      </section>

      <section class="card" id="secRegisterMember">
        <div class="collapsible" id="memberRegisterContainer">
          <button type="button" class="card-toggle" id="toggleMemberRegister" aria-controls="memberRegisterFields" aria-expanded="false">
            <span class="card-toggle-title">Register New Member</span>
            <span aria-hidden="true" class="card-toggle-arrow" data-arrow>▼</span>
          </button>
          <div class="collapsible-content stack" id="memberRegisterFields" hidden>
            <div class="row">
              <label>User ID
                <input id="memberRegisterId" type="text" placeholder="unique id">
              </label>
              <label>Name
                <input id="memberRegisterName" type="text" placeholder="full name">
              </label>
            </div>
            <div class="row">
              <label>Date of Birth
                <input id="memberRegisterDob" type="date">
              </label>
              <label>Sex
                <select id="memberRegisterSex">
                  <option value="">Select sex</option>
                  <option value="Boy">Boy</option>
                  <option value="Girl">Girl</option>
                </select>
              </label>
            </div>
            <div class="row compact" style="justify-content:flex-end;">
              <button id="btnMemberRegister" class="primary">Register Member</button>
            </div>
          </div>
        </div>
      </section>

      <section class="card" id="secMemberList">
        <div class="collapsible" id="memberListContainer">
          <button type="button" class="card-toggle" id="toggleMemberList" aria-controls="memberListSection" aria-expanded="false">
            <span class="card-toggle-title">Existing Members</span>
            <span aria-hidden="true" class="card-toggle-arrow" data-arrow>▼</span>
          </button>
          <div class="stack" id="memberListSection" hidden>
            <div class="row compact" style="gap:10px; flex-wrap:wrap; align-items:flex-end;">
              <label style="flex:1 1 180px;">
                <span class="muted" style="font-size:12px; text-transform:uppercase; letter-spacing:0.08em;">Search</span>
                <input id="memberSearch" type="text" placeholder="search id or name">
              </label>
              <button id="btnMemberReload">Reload</button>
            </div>
            <div style="overflow:auto;">
              <table class="table" id="memberTable">
                <thead>
                  <tr>
                    <th>User ID</th>
                    <th>Name</th>
                    <th>DOB</th>
                    <th>Sex</th>
                    <th>Actions</th>
                  </tr>
                </thead>
                <tbody></tbody>
              </table>
            </div>
            <small class="muted" id="memberListStatus"></small>
          </div>
        </div>
      </section>

      <section class="card" id="secIssue">
        <div class="collapsible" id="issueSection">
          <button type="button" class="card-toggle" id="toggleIssueSection" aria-controls="issueSectionFields" aria-expanded="false">
            <span class="card-toggle-title">Issue Points</span>
            <span aria-hidden="true" class="card-toggle-arrow" data-arrow>▼</span>
          </button>
          <div class="stack" id="issueSectionFields" hidden>
            <div class="row compact" style="justify-content:flex-end;">
              <button id="btnIssueGenerate" class="primary">Generate QR</button>
            </div>
            <div class="row">
              <label>Amount
                <input id="issueAmount" type="number" min="1" step="1" placeholder="points">
              </label>
              <label>Note (optional)
                <input id="issueNote" type="text" placeholder="reason or note">
              </label>
            </div>
            <div class="qr-box">
              <div id="qrIssue"></div>
              <input id="issueLink" type="text" readonly placeholder="shareable link">
              <button id="btnIssueCopy">Copy Link</button>
              <small class="muted" id="issueStatus"></small>
            </div>
          </div>
        </div>
      </section>

      <section class="card" id="secHolds">
        <div class="collapsible" id="holdSection">
          <button type="button" class="card-toggle" id="toggleHoldSection" aria-controls="holdSectionFields" aria-expanded="false">
            <span class="card-toggle-title">Holding Rewards To Be Redeemed</span>
            <span aria-hidden="true" class="card-toggle-arrow" data-arrow>▼</span>
          </button>
          <div class="stack" id="holdSectionFields" hidden>
            <div class="row compact" style="justify-content:flex-end; gap:10px; flex-wrap:wrap;">
              <button class="view-history" data-history-type="spend" data-history-scope="member">View History</button>
            </div>
            <div class="row" style="align-items:flex-end;">
              <label>Status
                <select id="holdFilter">
                  <option value="pending">Pending</option>
                  <option value="redeemed">Redeemed</option>
                  <option value="canceled">Canceled</option>
                  <option value="all">All</option>
                </select>
              </label>
              <button id="btnReloadHolds">Reload</button>
            </div>
            <div style="overflow:auto;">
              <table class="table" id="holdsTable">
                <thead>
                  <tr>
                    <th>Created</th>
                    <th>User</th>
                    <th>Item</th>
                    <th>Quoted</th>
                    <th>Status</th>
                    <th>Actions</th>
                  </tr>
                </thead>
                <tbody></tbody>
              </table>
            </div>
            <div class="scanner">
              <button id="btnHoldCamera">Start Camera</button>
              <video id="holdVideo" playsinline></video>
              <canvas id="holdCanvas"></canvas>
              <small class="muted" id="holdScanStatus"></small>
              <label>Override Price (optional)
                <input id="holdOverride" type="number" min="0" step="1" placeholder="use quoted if empty">
              </label>
            </div>
            <small class="muted" id="holdsStatus"></small>
          </div>
        </div>
      </section>

      <section class="card" id="secRewards">
        <div class="collapsible" id="rewardsSection">
          <button type="button" class="card-toggle" id="toggleRewardsSection" aria-controls="rewardsSectionFields" aria-expanded="false">
            <span class="card-toggle-title">Rewards Menu</span>
            <span aria-hidden="true" class="card-toggle-arrow" data-arrow>▼</span>
          </button>
          <div class="stack" id="rewardsSectionFields" hidden>
            <div class="row" style="align-items:flex-end;">
              <button id="btnLoadRewards">Load Rewards</button>
              <label style="flex:1;">Search
                <input id="filterRewards" type="text" placeholder="Search rewards">
              </label>
              <label style="flex:0 0 auto; align-items:center; flex-direction:row; gap:6px;">
                <input type="checkbox" id="adminShowUrls">
                <span>Show URLs</span>
              </label>
            </div>
            <div id="rewardsList" class="stack"></div>
            <small class="muted" id="rewardsStatus"></small>
          </div>
        </div>
      </section>

      <section class="card" id="secRegisterReward">
        <div class="collapsible" id="registerRewardSection">
          <button type="button" class="card-toggle" id="toggleRegisterReward" aria-controls="registerRewardFields" aria-expanded="false">
            <span class="card-toggle-title">Register New Reward</span>
            <span aria-hidden="true" class="card-toggle-arrow" data-arrow>▼</span>
          </button>
          <div class="stack" id="registerRewardFields" hidden>
            <label>Name
              <input id="rewardName" type="text" placeholder="Reward name">
            </label>
            <div class="row">
              <label>Cost
                <input id="rewardCost" type="number" min="1" step="1" placeholder="points">
              </label>
              <label>Image URL (optional)
                <input id="rewardImage" type="text" placeholder="https://...">
              </label>
              <label>YouTube URL (optional)
                <input id="rewardYoutube" type="text" placeholder="https://www.youtube.com/watch?v=...">
              </label>
            </div>
            <label>Description
              <textarea id="rewardDesc" placeholder="optional details"></textarea>
            </label>
            <div class="row" style="align-items:center;">
              <div id="drop" class="drop" style="flex:1;">
                <div><strong>Drop image here</strong> or click to upload</div>
                <div class="muted">jpg, png, webp, gif</div>
                <input id="file" type="file" accept="image/*" style="display:none;">
              </div>
              <button id="btnCreateReward" class="primary">Create Reward</button>
            </div>
            <small class="muted" id="uploadStatus"></small>
          </div>
        </div>
      </section>

      <section class="card" id="secEarnMenu">
        <div class="collapsible" id="earnMenuSection">
          <button type="button" class="card-toggle" id="toggleEarnMenu" aria-controls="earnMenuFields" aria-expanded="false">
            <span class="card-toggle-title">Edit Earn Points Menu</span>
            <span aria-hidden="true" class="card-toggle-arrow" data-arrow>▼</span>
          </button>
          <div class="stack" id="earnMenuFields" hidden>
            <div class="row">
              <button id="btnAddTemplate" class="primary">Add Template</button>
              <button id="btnReloadTemplates">Reload</button>
              <button id="btnShowInactiveTemplates">View Deactivated</button>
              <label style="flex:1;">Search
                <input id="templateSearch" type="text" placeholder="search templates">
              </label>
            </div>
            <div style="overflow:auto;">
              <table class="table" id="earnTable">
                <thead>
                  <tr>
                    <th>ID</th>
                    <th>Title</th>
                    <th>Points</th>
                    <th>Description</th>
                    <th>YouTube</th>
                    <th>Active</th>
                    <th>Sort</th>
                    <th>Updated</th>
                    <th></th>
                  </tr>
                </thead>
                <tbody></tbody>
              </table>
            </div>
            <div class="scanner">
              <h3 style="margin:0; font-size:16px;">Scan Earn QR</h3>
              <button id="btnEarnCamera">Start Camera</button>
              <video id="earnVideo" playsinline></video>
              <canvas id="earnCanvas"></canvas>
              <small class="muted" id="earnScanStatus"></small>
            </div>
            <div class="row" style="align-items:flex-end;">
              <label style="flex:2;">Quick award template
                <select id="quickTemplate"></select>
              </label>
              <label style="flex:1;">User ID
                <input id="quickUser" type="text" placeholder="user id">
              </label>
              <button id="btnQuickAward">Quick award</button>
            </div>
          </div>
        </div>
      </section>
    </main>
  </div>

  <div id="inactiveTemplatesModal" aria-hidden="true">
    <div class="panel">
      <header>
        <h3>Deactivated Templates</h3>
        <button id="btnInactiveTemplatesClose">Close</button>
      </header>
      <div class="body">
        <p class="muted" id="inactiveTemplatesEmpty" hidden>No deactivated templates.</p>
        <div style="overflow:auto; max-height:60vh;">
          <table class="table" id="inactiveTemplatesTable">
            <thead>
              <tr>
                <th>ID</th>
                <th>Title</th>
                <th>Points</th>
                <th>Description</th>
                <th>Sort</th>
                <th>Updated</th>
                <th></th>
              </tr>
            </thead>
            <tbody></tbody>
          </table>
        </div>
      </div>
    </div>
  </div>

  <div id="historyModal">
    <div class="panel">
      <header>
        <h3>History</h3>
        <button id="btnHistoryClose">Close</button>
      </header>
      <div class="body">
        <div class="filters">
          <label>User
            <input id="historyUser" type="text" placeholder="optional user id">
          </label>
          <label>Type
            <select id="historyType">
              <option value="all">All</option>
              <option value="earn">Earn</option>
              <option value="spend">Spend</option>
            </select>
          </label>
          <label>Source
            <select id="historySource">
              <option value="all">All</option>
              <option value="task">Task</option>
              <option value="admin">Admin</option>
            </select>
          </label>
          <label>From
            <input id="historyFrom" type="date">
          </label>
          <label>To
            <input id="historyTo" type="date">
          </label>
          <button id="btnHistoryRefresh">Refresh</button>
          <button id="btnHistoryCsv">Download CSV</button>
        </div>
        <div style="overflow:auto; max-height:60vh;">
          <table class="table" id="historyTable">
            <thead>
              <tr>
                <th>When</th>
                <th>User</th>
                <th>Action</th>
                <th>Delta</th>
                <th>Balance</th>
                <th>Note</th>
                <th>Templates</th>
                <th>Item</th>
                <th>Hold</th>
                <th>Final Cost</th>
                <th>Actor</th>
              </tr>
            </thead>
            <tbody></tbody>
          </table>
        </div>
      </div>
    </div>
  </div>

  <div id="toastHost" class="toast-host" aria-live="polite"></div>

  <!-- Video Modal -->
  <div id="videoModal" class="modal hidden">
    <div class="modal-backdrop" data-close></div>
    <div class="modal-dialog">
      <button class="modal-close" type="button" aria-label="Close" data-close>×</button>
      <div class="modal-body">
        <iframe
          id="videoFrame"
          width="100%"
          height="480"
          src=""
          title="YouTube video"
          frameborder="0"
          allow="accelerometer; autoplay; clipboard-write; encrypted-media; gyroscope; picture-in-picture; web-share"
          allowfullscreen
        ></iframe>
<<<<<<< HEAD
        <a
          id="openOnYouTube"
          target="_blank"
          rel="noopener"
          class="text-xs opacity-70"
        >Open on YouTube</a>
=======
        <a id="openOnYouTube" class="modal-link" target="_blank" rel="noopener">Open on YouTube</a>
>>>>>>> 940d0f7d
      </div>
    </div>
  </div>

  <script src="/qrcode.min.js?v=__BUILD__"></script>
  <script src="https://unpkg.com/jsqr"></script>
  <script defer src="admin.js?v={{shortCommit}}"></script>
</body>
</html><|MERGE_RESOLUTION|>--- conflicted
+++ resolved
@@ -922,16 +922,7 @@
           allow="accelerometer; autoplay; clipboard-write; encrypted-media; gyroscope; picture-in-picture; web-share"
           allowfullscreen
         ></iframe>
-<<<<<<< HEAD
-        <a
-          id="openOnYouTube"
-          target="_blank"
-          rel="noopener"
-          class="text-xs opacity-70"
-        >Open on YouTube</a>
-=======
         <a id="openOnYouTube" class="modal-link" target="_blank" rel="noopener">Open on YouTube</a>
->>>>>>> 940d0f7d
       </div>
     </div>
   </div>
