--- conflicted
+++ resolved
@@ -196,64 +196,6 @@
     }
 
     .collapsible {
-<<<<<<< HEAD
-      display: grid;
-      gap: 0;
-    }
-
-    .collapsible-toggle {
-      appearance: none;
-      border: none;
-      background: none;
-      padding: 4px 0;
-      margin: 0;
-      width: 100%;
-      display: flex;
-      align-items: center;
-      justify-content: space-between;
-      gap: 8px;
-      font: inherit;
-      font-size: 20px;
-      font-weight: 600;
-      color: inherit;
-      cursor: pointer;
-    }
-
-    .collapsible-toggle:focus-visible {
-      outline: 2px solid var(--accent);
-      outline-offset: 4px;
-    }
-
-    .collapsible-toggle .chevron {
-      display: inline-flex;
-      align-items: center;
-      justify-content: center;
-      width: 24px;
-      height: 24px;
-      transition: transform 0.2s ease;
-    }
-
-    .collapsible-toggle .chevron::before {
-      content: '▾';
-      font-size: 18px;
-      line-height: 1;
-    }
-
-    .collapsible.expanded .collapsible-toggle .chevron {
-      transform: rotate(180deg);
-    }
-
-    .collapsible-content {
-      margin-top: 12px;
-      padding-top: 16px;
-      border-top: 1px solid var(--line);
-      display: none;
-      gap: 12px;
-    }
-
-    .collapsible.expanded .collapsible-content {
-      display: grid;
-=======
       gap: 12px;
     }
 
@@ -271,7 +213,6 @@
 
     .collapsible[data-expanded="false"] .collapsible-content {
       display: none;
->>>>>>> e8ea5cf6
     }
 
     .drop {
@@ -513,24 +454,12 @@
           </div>
           <small class="muted" id="memberStatus"></small>
         </div>
-<<<<<<< HEAD
-      </section>
-
-      <section class="card" id="secRegisterMember">
-        <div class="stack collapsible" id="memberRegisterContainer">
-          <button type="button" class="collapsible-toggle" id="toggleMemberRegister" aria-expanded="false">
-            <span>Register New Member</span>
-            <span class="chevron" aria-hidden="true"></span>
-          </button>
-          <div class="stack collapsible-content" id="memberRegisterFields" aria-hidden="true">
-=======
         <div class="stack" style="border-top:1px solid var(--line); padding-top:16px;" id="memberRegisterContainer">
           <button type="button" id="toggleMemberRegister" aria-controls="memberRegisterFields" aria-expanded="false" style="display:flex; align-items:center; gap:8px; background:none; border:none; padding:0; font:inherit; font-size:18px; cursor:pointer;">
             <span>Register New Member</span>
             <span aria-hidden="true" id="memberRegisterToggleArrow">▼</span>
           </button>
           <div class="stack" id="memberRegisterFields" hidden>
->>>>>>> e8ea5cf6
             <div class="row">
               <label>User ID
                 <input id="memberRegisterId" type="text" placeholder="unique id">
@@ -556,14 +485,7 @@
             </div>
           </div>
         </div>
-<<<<<<< HEAD
-      </section>
-
-      <section class="card" id="secMemberList" hidden>
-        <div class="stack" id="memberListSection" hidden>
-=======
         <div class="stack" style="border-top:1px solid var(--line); padding-top:16px;" id="memberListSection" hidden>
->>>>>>> e8ea5cf6
           <div class="flex-between" style="flex-wrap:wrap; gap:12px;">
             <h2 style="margin:0; font-size:20px;">Existing Members</h2>
             <div class="row compact" style="gap:10px; flex-wrap:wrap;">
