--- conflicted
+++ resolved
@@ -72,14 +72,6 @@
       min-width: 220px;
     }
 
-<<<<<<< HEAD
-    .admin-key .hint {
-      font-size: 12px;
-      color: var(--muted);
-    }
-
-=======
->>>>>>> 0b8b5dfd
     .jump-links {
       display: flex;
       flex-wrap: wrap;
@@ -198,61 +190,6 @@
       gap: 12px;
     }
 
-<<<<<<< HEAD
-    .rewards-controls {
-      display: grid;
-      gap: 12px;
-    }
-
-    .rewards-controls .search-full {
-      width: 100%;
-    }
-
-    .rewards-controls .search-full input {
-      width: 100%;
-    }
-
-    #secRewards .row.controls {
-      align-items: center;
-      gap: 12px;
-      flex-wrap: wrap;
-    }
-
-    #secRewards .row.controls > * {
-      flex: 0 0 auto;
-    }
-
-    #secRewards .row.controls label {
-      display: inline-flex;
-      align-items: center;
-      gap: 6px;
-    }
-
-    .earn-controls {
-      display: grid;
-      gap: 12px;
-    }
-
-    .earn-controls .control-row {
-      display: flex;
-      flex-wrap: wrap;
-      gap: 12px;
-    }
-
-    .earn-controls .control-row > * {
-      flex: 0 0 auto;
-    }
-
-    .earn-controls .search-full {
-      display: flex;
-      flex-direction: column;
-      gap: 6px;
-    }
-
-    .earn-controls .search-full input {
-      width: 100%;
-    }
-
     .drop {
       border: 2px dashed var(--line);
       border-radius: 14px;
@@ -293,48 +230,6 @@
       border-radius: 12px;
     }
 
-=======
-    .drop {
-      border: 2px dashed var(--line);
-      border-radius: 14px;
-      padding: 18px;
-      text-align: center;
-      background: #f9fafb;
-      display: grid;
-      gap: 6px;
-      cursor: pointer;
-    }
-
-    .drop.drag {
-      border-color: var(--accent);
-      background: rgba(37, 99, 235, 0.08);
-    }
-
-    .qr-box {
-      border: 1px dashed var(--line);
-      border-radius: 16px;
-      padding: 16px;
-      display: grid;
-      gap: 12px;
-      justify-items: start;
-      background: #f9fafb;
-    }
-
-    .qr-box input[type="text"] {
-      background: #fff;
-      cursor: text;
-    }
-
-    #qrIssue {
-      width: 200px;
-      height: 200px;
-      display: grid;
-      place-items: center;
-      background: #fff;
-      border-radius: 12px;
-    }
-
->>>>>>> 0b8b5dfd
     table {
       border-collapse: collapse;
       width: 100%;
@@ -478,27 +373,6 @@
       table {
         font-size: 13px;
       }
-<<<<<<< HEAD
-
-      #secRewards .row.controls {
-        flex-direction: column;
-        align-items: flex-start;
-      }
-
-      #secRewards .row.controls > * {
-        width: 100%;
-      }
-
-      .earn-controls .control-row {
-        flex-direction: column;
-        align-items: stretch;
-      }
-
-      .earn-controls .control-row > * {
-        width: 100%;
-      }
-=======
->>>>>>> 0b8b5dfd
     }
   </style>
   <script>
@@ -517,14 +391,8 @@
       <div class="admin-key">
         <label>
           Admin Key
-<<<<<<< HEAD
-          <input id="adminKey" type="text" placeholder="Mamapapa">
-        </label>
-        <small class="hint">Configured on server (ADMIN_KEY).</small>
-=======
           <input id="adminKey" type="text" placeholder="enter admin key">
         </label>
->>>>>>> 0b8b5dfd
         <button id="saveAdminKey">Save</button>
       </div>
     </header>
@@ -612,27 +480,6 @@
         </div>
         <small class="muted" id="holdsStatus"></small>
       </section>
-<<<<<<< HEAD
-
-      <section class="card" id="secRewards">
-        <h2>Rewards Menu</h2>
-        <div class="rewards-controls">
-          <div class="row controls">
-            <button id="btnLoadRewards">Load items</button>
-            <label>
-              <input type="checkbox" id="toggleUrls">
-              <span>Show image URLs</span>
-            </label>
-          </div>
-          <label class="search-full">Search
-            <input id="filterRewards" type="text" placeholder="Search rewards">
-          </label>
-        </div>
-        <div id="rewardsList" class="stack"></div>
-        <small class="muted" id="rewardsStatus"></small>
-      </section>
-
-=======
 
       <section class="card" id="secRewards">
         <h2>Rewards Menu</h2>
@@ -650,7 +497,6 @@
         <small class="muted" id="rewardsStatus"></small>
       </section>
 
->>>>>>> 0b8b5dfd
       <section class="card" id="secRegisterReward">
         <h2>Register New Reward</h2>
         <label>Name
@@ -680,19 +526,10 @@
 
       <section class="card" id="secEarnMenu">
         <h2>Edit Earn Points Menu</h2>
-<<<<<<< HEAD
-        <div class="earn-controls">
-          <div class="control-row">
-            <button id="btnAddTemplate" class="primary">Add Task</button>
-            <button id="btnReloadTemplates">Reload</button>
-          </div>
-          <label class="search-full">Search
-=======
         <div class="row">
           <button id="btnAddTemplate" class="primary">Add Template</button>
           <button id="btnReloadTemplates">Reload</button>
           <label style="flex:1;">Search
->>>>>>> 0b8b5dfd
             <input id="templateSearch" type="text" placeholder="search templates">
           </label>
         </div>
