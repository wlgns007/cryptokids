<!DOCTYPE html>
<html lang="en">
<head>
  <meta charset="utf-8">
  <meta http-equiv="X-UA-Compatible" content="IE=edge" />
  <meta name="viewport" content="width=device-width, initial-scale=1" />
  <title>CryptoKids — Admin</title>
  <!-- <link rel="icon" href="/favicon.ico"> -->
  <!-- <link rel="manifest" href="/manifest.webmanifest?v=__BUILD__"> -->
  <meta name="theme-color" content="#ffffff">
  <style>
    :root {
      color-scheme: light;
      --bg: #f5f7fb;
      --card: #ffffff;
      --line: #e5e7eb;
      --fg: #111827;
      --muted: #6b7280;
      --accent: #2563eb;
    }

    * {
      box-sizing: border-box;
    }

    [hidden] {
      display: none !important;
    }

    body {
      margin: 0;
      font-family: "Inter", system-ui, -apple-system, BlinkMacSystemFont, "Segoe UI", sans-serif;
      background: var(--bg);
      color: var(--fg);
    }

    a {
      color: inherit;
    }

    .page {
      max-width: 1120px;
      margin: 0 auto;
      padding: 32px clamp(16px, 3vw, 40px) 64px;
      display: flex;
      flex-direction: column;
      gap: 32px;
    }

    header.page-header {
      display: flex;
      flex-wrap: wrap;
      justify-content: space-between;
      gap: 20px;
      align-items: flex-start;
    }

    header.page-header h1 {
      margin: 0;
      font-size: clamp(26px, 5vw, 34px);
    }

    header.page-header p {
      margin: 6px 0 0;
      color: var(--muted);
      max-width: 460px;
    }

    .admin-key {
      background: var(--card);
      border: 1px solid var(--line);
      border-radius: 12px;
      padding: 16px;
      display: grid;
      gap: 10px;
      min-width: 220px;
    }

    .jump-links {
      display: flex;
      flex-wrap: wrap;
      gap: 12px;
      padding: 0;
      margin: 0;
      list-style: none;
    }

    .jump-links a {
      display: inline-flex;
      align-items: center;
      gap: 6px;
      padding: 8px 14px;
      border-radius: 999px;
      border: 1px solid var(--line);
      background: rgba(255, 255, 255, 0.8);
      text-decoration: none;
      font-size: 14px;
    }

    main {
      display: grid;
      gap: 28px;
    }

    section.card {
      background: var(--card);
      border: 1px solid var(--line);
      border-radius: 16px;
      padding: clamp(20px, 3vw, 28px);
      display: grid;
      gap: 18px;
    }

    h2 {
      margin: 0;
      font-size: 22px;
      font-weight: 700;
    }

    .collapsible {
      border-top: 1px solid var(--line);
      padding-top: 16px;
      display: grid;
      gap: 16px;
    }

    .card-toggle {
      display: flex;
      align-items: center;
      justify-content: space-between;
      gap: 12px;
      padding: 0;
      background: none;
      border: none;
      font: inherit;
      font-size: 18px;
      cursor: pointer;
      color: inherit;
      width: 100%;
      text-align: left;
    }

    .card-toggle-title {
      font-weight: 700;
    }

    .card-toggle-arrow {
      font-size: 14px;
    }

    label {
      display: flex;
      flex-direction: column;
      gap: 6px;
      font-size: 14px;
    }

    input[type="text"],
    input[type="number"],
    input[type="date"],
    textarea,
    select {
      width: 100%;
      border: 1px solid var(--line);
      border-radius: 10px;
      padding: 8px 12px;
      font-size: 14px;
      font-family: inherit;
    }

    textarea {
      resize: vertical;
      min-height: 80px;
    }

    button {
      appearance: none;
      border: 1px solid var(--line);
      border-radius: 10px;
      background: #fff;
      padding: 9px 14px;
      font-size: 14px;
      font-weight: 600;
      cursor: pointer;
    }

    button.primary {
      background: var(--accent);
      border-color: var(--accent);
      color: #fff;
    }

    button:disabled {
      opacity: 0.6;
      cursor: not-allowed;
    }

    .row {
      display: flex;
      flex-wrap: wrap;
      gap: 12px;
    }

    .row > * {
      flex: 1 1 180px;
    }

    .row.compact > * {
      flex: 0 0 auto;
    }

    .flex-between {
      display: flex;
      align-items: center;
      justify-content: space-between;
      gap: 16px;
    }

    .muted {
      color: var(--muted);
      font-size: 13px;
    }

    .mono {
      font-family: "SFMono-Regular", "Menlo", "Consolas", monospace;
      word-break: break-all;
    }

    .stack {
      display: grid;
      gap: 12px;
    }

    .collapsible {
      gap: 12px;
    }

    .collapsible-toggle {
      display: flex;
      align-items: center;
      gap: 8px;
      background: none;
      border: none;
      padding: 0;
      font: inherit;
      font-size: 18px;
      cursor: pointer;
    }

    .collapsible[data-expanded="false"] .collapsible-content {
      display: none;
    }

    .drop {
      border: 2px dashed var(--line);
      border-radius: 14px;
      padding: 18px;
      text-align: center;
      background: #f9fafb;
      display: grid;
      gap: 6px;
      cursor: pointer;
    }

    .drop.drag {
      border-color: var(--accent);
      background: rgba(37, 99, 235, 0.08);
    }

    .qr-box {
      border: 1px dashed var(--line);
      border-radius: 16px;
      padding: 16px;
      display: grid;
      gap: 12px;
      justify-items: start;
      background: #f9fafb;
    }

    .qr-box input[type="text"] {
      background: #fff;
      cursor: text;
    }

    #qrIssue {
      width: 200px;
      height: 200px;
      display: grid;
      place-items: center;
      background: #fff;
      border-radius: 12px;
    }

    table {
      border-collapse: collapse;
      width: 100%;
      min-width: 480px;
    }

    th,
    td {
      padding: 10px 12px;
      border-bottom: 1px solid var(--line);
      text-align: left;
      font-size: 14px;
    }

    th {
      font-weight: 600;
      background: #f8fafc;
    }

    .table tbody tr:last-child td {
      border-bottom: none;
    }

    .scanner {
      display: grid;
      gap: 10px;
    }

    .scanner video {
      max-width: 320px;
      width: 100%;
      border-radius: 12px;
      display: none;
    }

    .scanner canvas {
      display: none;
    }

    #historyModal {
      position: fixed;
      inset: 0;
      background: rgba(15, 23, 42, 0.45);
      display: none;
      align-items: center;
      justify-content: center;
      padding: 24px;
      z-index: 1000;
    }

    #historyModal.open {
      display: flex;
    }

    #historyModal .panel {
      background: var(--card);
      border-radius: 18px;
      width: min(920px, 100%);
      max-height: 90vh;
      display: grid;
      grid-template-rows: auto 1fr;
      overflow: hidden;
    }

    #historyModal header {
      padding: 18px 24px;
      display: flex;
      align-items: center;
      justify-content: space-between;
      gap: 16px;
      border-bottom: 1px solid var(--line);
    }

    #historyModal header h3 {
      margin: 0;
    }

    #historyModal .body {
      padding: 16px 24px 24px;
      display: grid;
      gap: 16px;
    }

    #historyModal .filters {
      display: flex;
      flex-wrap: wrap;
      gap: 12px;
    }

    #historyModal .filters > * {
      flex: 1 1 160px;
    }

    #toastHost {
      position: fixed;
      bottom: 24px;
      right: 24px;
      display: grid;
      gap: 10px;
      z-index: 1200;
    }

    .toast {
      padding: 12px 16px;
      border-radius: 12px;
      background: #111827;
      color: #fff;
      opacity: 0;
      transform: translateY(12px);
      transition: all 0.2s ease;
      box-shadow: 0 16px 32px rgba(15, 23, 42, 0.2);
    }

    .toast.show {
      opacity: 1;
      transform: translateY(0);
    }

    .toast.error {
      background: #dc2626;
    }

    @media (max-width: 720px) {
      .page {
        padding: 24px 16px 48px;
      }

      .jump-links {
        margin: 0;
      }

      .jump-links a {
        padding: 8px 12px;
        font-size: 13px;
      }

      section.card {
        padding: 18px;
      }

      table {
        font-size: 13px;
      }
    }
  </style>
  <script>
    if ('serviceWorker' in navigator) {
      window.addEventListener('load', () => navigator.serviceWorker.register('/sw.js?v=__BUILD__'));
    }
  </script>
</head>
<body>
  <div class="page">
    <header class="page-header">
      <div>
        <h1>CryptoKids Admin</h1>
        <p>Issue points, approve holds, and curate the earn menu.</p>
      </div>
      <div class="admin-key">
        <label>
          Admin Key
          <input id="adminKey" type="text" placeholder="enter admin key (Mamapapa)">
        </label>
        <button id="saveAdminKey">Save</button>
      </div>
    </header>

    <nav aria-label="Section navigation">
      <ul class="jump-links">
        <li><a href="#secMember">Member Management</a></li>
        <li><a href="#secRegisterMember">Register New Member</a></li>
        <li><a href="#secMemberList">Existing Members</a></li>
        <li><a href="#secIssue">Issue Points</a></li>
        <li><a href="#secHolds">Holding Rewards To Be Redeemed</a></li>
        <li><a href="#secRewards">Rewards Menu</a></li>
        <li><a href="#secRegisterReward">Register New Reward</a></li>
        <li><a href="#secEarnMenu">Edit Earn Points Menu</a></li>
      </ul>
    </nav>

    <main>
      <section class="card" id="secMember">
        <div class="flex-between">
          <h2>Member Management</h2>
          <div class="row compact" style="gap:10px; justify-content:flex-end; flex-wrap:wrap;">
            <button id="btnMemberInfo">Member Info</button>
            <button id="btnMemberBalance">Check Balance</button>
            <button class="view-history" data-history-type="all" data-history-scope="member">View History</button>
          </div>
        </div>
        <div class="stack">
          <label>User ID
            <input id="memberUserId" type="text" placeholder="e.g., leo">
          </label>
          <div id="memberInfoPanel" class="stack" style="border:1px solid var(--line); border-radius:12px; padding:12px; background:rgba(37,99,235,0.04);">
            <div id="memberInfoDetails" class="muted">Enter a user ID and click Member Info to view details.</div>
          </div>
          <small class="muted" id="memberStatus"></small>
        </div>
      </section>

      <section class="card" id="secRegisterMember">
        <div class="collapsible" id="memberRegisterContainer">
          <button type="button" class="card-toggle" id="toggleMemberRegister" aria-controls="memberRegisterFields" aria-expanded="false">
            <span class="card-toggle-title">Register New Member</span>
            <span aria-hidden="true" class="card-toggle-arrow" data-arrow>▼</span>
          </button>
          <div class="collapsible-content stack" id="memberRegisterFields" hidden>
            <div class="row">
              <label>User ID
                <input id="memberRegisterId" type="text" placeholder="unique id">
              </label>
              <label>Name
                <input id="memberRegisterName" type="text" placeholder="full name">
              </label>
            </div>
            <div class="row">
              <label>Date of Birth
                <input id="memberRegisterDob" type="date">
              </label>
              <label>Sex
                <select id="memberRegisterSex">
                  <option value="">Select sex</option>
                  <option value="Boy">Boy</option>
                  <option value="Girl">Girl</option>
                </select>
              </label>
            </div>
            <div class="row compact" style="justify-content:flex-end;">
              <button id="btnMemberRegister" class="primary">Register Member</button>
            </div>
          </div>
        </div>
      </section>

      <section class="card" id="secMemberList">
        <div class="collapsible" id="memberListContainer">
          <button type="button" class="card-toggle" id="toggleMemberList" aria-controls="memberListSection" aria-expanded="false">
            <span class="card-toggle-title">Existing Members</span>
            <span aria-hidden="true" class="card-toggle-arrow" data-arrow>▼</span>
          </button>
<<<<<<< HEAD
          <div class="collapsible-content stack" id="memberListSection" hidden>
=======
          <div class="stack" id="memberListSection" hidden>
>>>>>>> 58997897
            <div class="row compact" style="gap:10px; flex-wrap:wrap; align-items:flex-end;">
              <label style="flex:1 1 180px;">
                <span class="muted" style="font-size:12px; text-transform:uppercase; letter-spacing:0.08em;">Search</span>
                <input id="memberSearch" type="text" placeholder="search id or name">
              </label>
              <button id="btnMemberReload">Reload</button>
            </div>
            <div style="overflow:auto;">
              <table class="table" id="memberTable">
                <thead>
                  <tr>
                    <th>User ID</th>
                    <th>Name</th>
                    <th>DOB</th>
                    <th>Sex</th>
                    <th>Actions</th>
                  </tr>
                </thead>
                <tbody></tbody>
              </table>
            </div>
            <small class="muted" id="memberListStatus"></small>
          </div>
        </div>
      </section>

      <section class="card" id="secIssue">
        <div class="collapsible" id="issueSection">
          <button type="button" class="card-toggle" id="toggleIssueSection" aria-controls="issueSectionFields" aria-expanded="false">
            <span class="card-toggle-title">Issue Points</span>
            <span aria-hidden="true" class="card-toggle-arrow" data-arrow>▼</span>
          </button>
<<<<<<< HEAD
          <div class="collapsible-content stack" id="issueSectionFields" hidden>
=======
          <div class="stack" id="issueSectionFields" hidden>
>>>>>>> 58997897
            <div class="row compact" style="justify-content:flex-end;">
              <button id="btnIssueGenerate" class="primary">Generate QR</button>
            </div>
            <div class="row">
              <label>Amount
                <input id="issueAmount" type="number" min="1" step="1" placeholder="points">
              </label>
              <label>Note (optional)
                <input id="issueNote" type="text" placeholder="reason or note">
              </label>
            </div>
            <div class="qr-box">
              <div id="qrIssue"></div>
              <input id="issueLink" type="text" readonly placeholder="shareable link">
              <button id="btnIssueCopy">Copy Link</button>
              <small class="muted" id="issueStatus"></small>
            </div>
          </div>
        </div>
      </section>

      <section class="card" id="secHolds">
        <div class="collapsible" id="holdSection">
          <button type="button" class="card-toggle" id="toggleHoldSection" aria-controls="holdSectionFields" aria-expanded="false">
            <span class="card-toggle-title">Holding Rewards To Be Redeemed</span>
            <span aria-hidden="true" class="card-toggle-arrow" data-arrow>▼</span>
          </button>
<<<<<<< HEAD
          <div class="collapsible-content stack" id="holdSectionFields" hidden>
=======
          <div class="stack" id="holdSectionFields" hidden>
>>>>>>> 58997897
            <div class="row compact" style="justify-content:flex-end; gap:10px; flex-wrap:wrap;">
              <button class="view-history" data-history-type="spend" data-history-scope="member">View History</button>
            </div>
            <div class="row" style="align-items:flex-end;">
              <label>Status
                <select id="holdFilter">
                  <option value="pending">Pending</option>
                  <option value="redeemed">Redeemed</option>
                  <option value="canceled">Canceled</option>
                  <option value="all">All</option>
                </select>
              </label>
              <button id="btnReloadHolds">Reload</button>
            </div>
            <div style="overflow:auto;">
              <table class="table" id="holdsTable">
                <thead>
                  <tr>
                    <th>Created</th>
                    <th>User</th>
                    <th>Item</th>
                    <th>Quoted</th>
                    <th>Status</th>
                    <th>Actions</th>
                  </tr>
                </thead>
                <tbody></tbody>
              </table>
            </div>
            <div class="scanner">
              <button id="btnHoldCamera">Start Camera</button>
              <video id="holdVideo" playsinline></video>
              <canvas id="holdCanvas"></canvas>
              <small class="muted" id="holdScanStatus"></small>
              <label>Override Price (optional)
                <input id="holdOverride" type="number" min="0" step="1" placeholder="use quoted if empty">
              </label>
            </div>
            <small class="muted" id="holdsStatus"></small>
          </div>
        </div>
      </section>

      <section class="card" id="secRewards">
        <div class="collapsible" id="rewardsSection">
          <button type="button" class="card-toggle" id="toggleRewardsSection" aria-controls="rewardsSectionFields" aria-expanded="false">
            <span class="card-toggle-title">Rewards Menu</span>
            <span aria-hidden="true" class="card-toggle-arrow" data-arrow>▼</span>
          </button>
<<<<<<< HEAD
          <div class="collapsible-content stack" id="rewardsSectionFields" hidden>
=======
          <div class="stack" id="rewardsSectionFields" hidden>
>>>>>>> 58997897
            <div class="row" style="align-items:flex-end;">
              <button id="btnLoadRewards">Load Rewards</button>
              <label style="flex:1;">Search
                <input id="filterRewards" type="text" placeholder="Search rewards">
              </label>
              <label style="flex:0 0 auto; align-items:center; flex-direction:row; gap:6px;">
                <input type="checkbox" id="adminShowUrls">
                <span>Show image URLs</span>
              </label>
            </div>
            <div id="rewardsList" class="stack"></div>
            <small class="muted" id="rewardsStatus"></small>
          </div>
        </div>
      </section>

      <section class="card" id="secRegisterReward">
        <div class="collapsible" id="registerRewardSection">
          <button type="button" class="card-toggle" id="toggleRegisterReward" aria-controls="registerRewardFields" aria-expanded="false">
            <span class="card-toggle-title">Register New Reward</span>
            <span aria-hidden="true" class="card-toggle-arrow" data-arrow>▼</span>
          </button>
<<<<<<< HEAD
          <div class="collapsible-content stack" id="registerRewardFields" hidden>
=======
          <div class="stack" id="registerRewardFields" hidden>
>>>>>>> 58997897
            <label>Name
              <input id="rewardName" type="text" placeholder="Reward name">
            </label>
            <div class="row">
              <label>Cost
                <input id="rewardCost" type="number" min="1" step="1" placeholder="points">
              </label>
              <label>Image URL (optional)
                <input id="rewardImage" type="text" placeholder="https://...">
              </label>
            </div>
            <label>Description
              <textarea id="rewardDesc" placeholder="optional details"></textarea>
            </label>
            <div class="row" style="align-items:center;">
              <div id="drop" class="drop" style="flex:1;">
                <div><strong>Drop image here</strong> or click to upload</div>
                <div class="muted">jpg, png, webp, gif</div>
                <input id="file" type="file" accept="image/*" style="display:none;">
              </div>
              <button id="btnCreateReward" class="primary">Create Reward</button>
            </div>
            <small class="muted" id="uploadStatus"></small>
          </div>
        </div>
      </section>

      <section class="card" id="secEarnMenu">
        <div class="collapsible" id="earnMenuSection">
          <button type="button" class="card-toggle" id="toggleEarnMenu" aria-controls="earnMenuFields" aria-expanded="false">
            <span class="card-toggle-title">Edit Earn Points Menu</span>
            <span aria-hidden="true" class="card-toggle-arrow" data-arrow>▼</span>
          </button>
<<<<<<< HEAD
          <div class="collapsible-content stack" id="earnMenuFields" hidden>
=======
          <div class="stack" id="earnMenuFields" hidden>
>>>>>>> 58997897
            <div class="row">
              <button id="btnAddTemplate" class="primary">Add Template</button>
              <button id="btnReloadTemplates">Reload</button>
              <label style="flex:1;">Search
                <input id="templateSearch" type="text" placeholder="search templates">
              </label>
            </div>
            <div style="overflow:auto;">
              <table class="table" id="earnTable">
                <thead>
                  <tr>
                    <th>ID</th>
                    <th>Title</th>
                    <th>Points</th>
                    <th>Description</th>
                    <th>YouTube</th>
                    <th>Active</th>
                    <th>Sort</th>
                    <th>Updated</th>
                    <th></th>
                  </tr>
                </thead>
                <tbody></tbody>
              </table>
            </div>
            <div class="scanner">
              <h3 style="margin:0; font-size:16px;">Scan Earn QR</h3>
              <button id="btnEarnCamera">Start Camera</button>
              <video id="earnVideo" playsinline></video>
              <canvas id="earnCanvas"></canvas>
              <small class="muted" id="earnScanStatus"></small>
            </div>
            <div class="row" style="align-items:flex-end;">
              <label style="flex:2;">Quick award template
                <select id="quickTemplate"></select>
              </label>
              <label style="flex:1;">User ID
                <input id="quickUser" type="text" placeholder="user id">
              </label>
              <button id="btnQuickAward">Quick award</button>
            </div>
          </div>
        </div>
      </section>
    </main>
  </div>

  <div id="historyModal">
    <div class="panel">
      <header>
        <h3>History</h3>
        <button id="btnHistoryClose">Close</button>
      </header>
      <div class="body">
        <div class="filters">
          <label>User
            <input id="historyUser" type="text" placeholder="optional user id">
          </label>
          <label>Type
            <select id="historyType">
              <option value="all">All</option>
              <option value="earn">Earn</option>
              <option value="spend">Spend</option>
            </select>
          </label>
          <label>Source
            <select id="historySource">
              <option value="all">All</option>
              <option value="task">Task</option>
              <option value="admin">Admin</option>
            </select>
          </label>
          <label>From
            <input id="historyFrom" type="date">
          </label>
          <label>To
            <input id="historyTo" type="date">
          </label>
          <button id="btnHistoryRefresh">Refresh</button>
          <button id="btnHistoryCsv">Download CSV</button>
        </div>
        <div style="overflow:auto; max-height:60vh;">
          <table class="table" id="historyTable">
            <thead>
              <tr>
                <th>When</th>
                <th>User</th>
                <th>Action</th>
                <th>Delta</th>
                <th>Balance</th>
                <th>Note</th>
                <th>Templates</th>
                <th>Item</th>
                <th>Hold</th>
                <th>Final Cost</th>
                <th>Actor</th>
              </tr>
            </thead>
            <tbody></tbody>
          </table>
        </div>
      </div>
    </div>
  </div>

  <div id="toastHost" class="toast-host" aria-live="polite"></div>

  <script src="/qrcode.min.js?v=__BUILD__"></script>
  <script src="https://unpkg.com/jsqr"></script>
  <script defer src="admin.js?v={{shortCommit}}"></script>
</body>
</html><|MERGE_RESOLUTION|>--- conflicted
+++ resolved
@@ -532,11 +532,7 @@
             <span class="card-toggle-title">Existing Members</span>
             <span aria-hidden="true" class="card-toggle-arrow" data-arrow>▼</span>
           </button>
-<<<<<<< HEAD
-          <div class="collapsible-content stack" id="memberListSection" hidden>
-=======
           <div class="stack" id="memberListSection" hidden>
->>>>>>> 58997897
             <div class="row compact" style="gap:10px; flex-wrap:wrap; align-items:flex-end;">
               <label style="flex:1 1 180px;">
                 <span class="muted" style="font-size:12px; text-transform:uppercase; letter-spacing:0.08em;">Search</span>
@@ -569,11 +565,7 @@
             <span class="card-toggle-title">Issue Points</span>
             <span aria-hidden="true" class="card-toggle-arrow" data-arrow>▼</span>
           </button>
-<<<<<<< HEAD
-          <div class="collapsible-content stack" id="issueSectionFields" hidden>
-=======
           <div class="stack" id="issueSectionFields" hidden>
->>>>>>> 58997897
             <div class="row compact" style="justify-content:flex-end;">
               <button id="btnIssueGenerate" class="primary">Generate QR</button>
             </div>
@@ -601,11 +593,7 @@
             <span class="card-toggle-title">Holding Rewards To Be Redeemed</span>
             <span aria-hidden="true" class="card-toggle-arrow" data-arrow>▼</span>
           </button>
-<<<<<<< HEAD
-          <div class="collapsible-content stack" id="holdSectionFields" hidden>
-=======
           <div class="stack" id="holdSectionFields" hidden>
->>>>>>> 58997897
             <div class="row compact" style="justify-content:flex-end; gap:10px; flex-wrap:wrap;">
               <button class="view-history" data-history-type="spend" data-history-scope="member">View History</button>
             </div>
@@ -655,11 +643,7 @@
             <span class="card-toggle-title">Rewards Menu</span>
             <span aria-hidden="true" class="card-toggle-arrow" data-arrow>▼</span>
           </button>
-<<<<<<< HEAD
-          <div class="collapsible-content stack" id="rewardsSectionFields" hidden>
-=======
           <div class="stack" id="rewardsSectionFields" hidden>
->>>>>>> 58997897
             <div class="row" style="align-items:flex-end;">
               <button id="btnLoadRewards">Load Rewards</button>
               <label style="flex:1;">Search
@@ -682,11 +666,7 @@
             <span class="card-toggle-title">Register New Reward</span>
             <span aria-hidden="true" class="card-toggle-arrow" data-arrow>▼</span>
           </button>
-<<<<<<< HEAD
-          <div class="collapsible-content stack" id="registerRewardFields" hidden>
-=======
           <div class="stack" id="registerRewardFields" hidden>
->>>>>>> 58997897
             <label>Name
               <input id="rewardName" type="text" placeholder="Reward name">
             </label>
@@ -720,11 +700,7 @@
             <span class="card-toggle-title">Edit Earn Points Menu</span>
             <span aria-hidden="true" class="card-toggle-arrow" data-arrow>▼</span>
           </button>
-<<<<<<< HEAD
-          <div class="collapsible-content stack" id="earnMenuFields" hidden>
-=======
           <div class="stack" id="earnMenuFields" hidden>
->>>>>>> 58997897
             <div class="row">
               <button id="btnAddTemplate" class="primary">Add Template</button>
               <button id="btnReloadTemplates">Reload</button>
