--- conflicted
+++ resolved
@@ -140,8 +140,6 @@
       height: 100%;
     }
 
-<<<<<<< HEAD
-=======
     header.page-header {
       display: flex;
       flex-direction: column;
@@ -198,7 +196,6 @@
       position: static;
     }
 
->>>>>>> 78c8cb10
     .btn-primary,
     .install-cta {
       background: linear-gradient(135deg, #7c4dff, #5d34d6);
@@ -858,8 +855,6 @@
       .header-actions {
         width: 100%;
         justify-content: flex-start;
-<<<<<<< HEAD
-=======
       }
 
       .header-actions .admin-key {
@@ -873,7 +868,6 @@
       .jump-links a {
         padding: 8px 12px;
         font-size: 13px;
->>>>>>> 78c8cb10
       }
 
       section.card {
@@ -888,20 +882,6 @@
 </head>
 <body>
   <div class="page">
-<<<<<<< HEAD
-    <div id="app-header"></div>
-
-    <section class="admin-hero">
-      <div class="admin-hero-title">CryptoKids Admin</div>
-      <div class="admin-hero-sub">Issue points, approve holds, and curate the earn menu.</div>
-    </section>
-
-    <section class="admin-key-card">
-      <label for="adminKey">Admin Key</label>
-      <div class="admin-key">
-        <input id="adminKey" type="text" placeholder="e.g., Mamapapa" />
-        <button id="saveAdminKey" class="btn-primary">Save</button>
-=======
     <header class="page-header">
       <div class="header">
         <div id="lang-controls"></div>
@@ -919,7 +899,6 @@
       <div class="header-intro">
         <h1>CryptoKids Admin</h1>
         <p>Issue points, approve holds, and curate the earn menu.</p>
->>>>>>> 78c8cb10
       </div>
     </section>
 
