<!DOCTYPE html>
<html lang="en">
<head>
  <meta charset="utf-8">
  <meta http-equiv="X-UA-Compatible" content="IE=edge" />
  <meta name="viewport" content="width=device-width, initial-scale=1" />
  <title>CryptoKids — Admin</title>
  <!-- <link rel="icon" href="/favicon.ico"> -->
  <!-- <link rel="manifest" href="/manifest.webmanifest?v=__BUILD__"> -->
  <meta name="theme-color" content="#ffffff">
  <style>
    :root {
      color-scheme: light;
      --bg: #f5f7fb;
      --card: #ffffff;
      --line: #e5e7eb;
      --fg: #111827;
      --muted: #6b7280;
      --accent: #2563eb;
    }

    * {
      box-sizing: border-box;
    }

    body {
      margin: 0;
      font-family: "Inter", system-ui, -apple-system, BlinkMacSystemFont, "Segoe UI", sans-serif;
      background: var(--bg);
      color: var(--fg);
    }

    a {
      color: inherit;
    }

    .page {
      max-width: 1120px;
      margin: 0 auto;
      padding: 32px clamp(16px, 3vw, 40px) 64px;
      display: flex;
      flex-direction: column;
      gap: 32px;
    }

    header.page-header {
      display: flex;
      flex-wrap: wrap;
      justify-content: space-between;
      gap: 20px;
      align-items: flex-start;
    }

    header.page-header h1 {
      margin: 0;
      font-size: clamp(26px, 5vw, 34px);
    }

    header.page-header p {
      margin: 6px 0 0;
      color: var(--muted);
      max-width: 460px;
    }

    .admin-key {
      background: var(--card);
      border: 1px solid var(--line);
      border-radius: 12px;
      padding: 16px;
      display: grid;
      gap: 10px;
      min-width: 220px;
    }

    .jump-links {
      display: flex;
      flex-wrap: wrap;
      gap: 12px;
      padding: 0;
      margin: 0;
      list-style: none;
    }

    .jump-links a {
      display: inline-flex;
      align-items: center;
      gap: 6px;
      padding: 8px 14px;
      border-radius: 999px;
      border: 1px solid var(--line);
      background: rgba(255, 255, 255, 0.8);
      text-decoration: none;
      font-size: 14px;
    }

    main {
      display: grid;
      gap: 28px;
    }

    section.card {
      background: var(--card);
      border: 1px solid var(--line);
      border-radius: 16px;
      padding: clamp(20px, 3vw, 28px);
      display: grid;
      gap: 18px;
    }

    h2 {
      margin: 0;
      font-size: 22px;
    }

    label {
      display: flex;
      flex-direction: column;
      gap: 6px;
      font-size: 14px;
    }

    input[type="text"],
    input[type="number"],
    input[type="date"],
    textarea,
    select {
      width: 100%;
      border: 1px solid var(--line);
      border-radius: 10px;
      padding: 8px 12px;
      font-size: 14px;
      font-family: inherit;
    }

    textarea {
      resize: vertical;
      min-height: 80px;
    }

    button {
      appearance: none;
      border: 1px solid var(--line);
      border-radius: 10px;
      background: #fff;
      padding: 9px 14px;
      font-size: 14px;
      font-weight: 600;
      cursor: pointer;
    }

    button.primary {
      background: var(--accent);
      border-color: var(--accent);
      color: #fff;
    }

    button:disabled {
      opacity: 0.6;
      cursor: not-allowed;
    }

    .row {
      display: flex;
      flex-wrap: wrap;
      gap: 12px;
    }

    .row > * {
      flex: 1 1 180px;
    }

    .row.compact > * {
      flex: 0 0 auto;
    }

    .flex-between {
      display: flex;
      align-items: center;
      justify-content: space-between;
      gap: 16px;
    }

    .muted {
      color: var(--muted);
      font-size: 13px;
    }

    .mono {
      font-family: "SFMono-Regular", "Menlo", "Consolas", monospace;
      word-break: break-all;
    }

    .stack {
      display: grid;
      gap: 12px;
    }

<<<<<<< HEAD
    details.collapsible {
      gap: 0;
    }

    details.collapsible summary {
      list-style: none;
      display: flex;
      align-items: center;
      justify-content: space-between;
      gap: 8px;
      font-size: 20px;
      font-weight: 600;
      padding: 4px 0;
      cursor: pointer;
    }

    details.collapsible summary::-webkit-details-marker {
      display: none;
    }

    details.collapsible summary::after {
      content: '▾';
      font-size: 18px;
      line-height: 1;
    }

    details.collapsible[open] summary::after {
      content: '▴';
    }

    details.collapsible .collapsible-content {
      margin-top: 12px;
      padding-top: 16px;
      border-top: 1px solid var(--line);
      display: grid;
      gap: 12px;
    }

    details.collapsible:not([open]) .collapsible-content {
=======
    .collapsible {
      gap: 12px;
    }

    .collapsible-toggle {
      display: flex;
      align-items: center;
      gap: 8px;
      background: none;
      border: none;
      padding: 0;
      font: inherit;
      font-size: 18px;
      cursor: pointer;
    }

    .collapsible[data-expanded="false"] .collapsible-content {
>>>>>>> fc621ac7
      display: none;
    }

    .drop {
      border: 2px dashed var(--line);
      border-radius: 14px;
      padding: 18px;
      text-align: center;
      background: #f9fafb;
      display: grid;
      gap: 6px;
      cursor: pointer;
    }

    .drop.drag {
      border-color: var(--accent);
      background: rgba(37, 99, 235, 0.08);
    }

    .qr-box {
      border: 1px dashed var(--line);
      border-radius: 16px;
      padding: 16px;
      display: grid;
      gap: 12px;
      justify-items: start;
      background: #f9fafb;
    }

    .qr-box input[type="text"] {
      background: #fff;
      cursor: text;
    }

    #qrIssue {
      width: 200px;
      height: 200px;
      display: grid;
      place-items: center;
      background: #fff;
      border-radius: 12px;
    }

    table {
      border-collapse: collapse;
      width: 100%;
      min-width: 480px;
    }

    th,
    td {
      padding: 10px 12px;
      border-bottom: 1px solid var(--line);
      text-align: left;
      font-size: 14px;
    }

    th {
      font-weight: 600;
      background: #f8fafc;
    }

    .table tbody tr:last-child td {
      border-bottom: none;
    }

    .scanner {
      display: grid;
      gap: 10px;
    }

    .scanner video {
      max-width: 320px;
      width: 100%;
      border-radius: 12px;
      display: none;
    }

    .scanner canvas {
      display: none;
    }

    #historyModal {
      position: fixed;
      inset: 0;
      background: rgba(15, 23, 42, 0.45);
      display: none;
      align-items: center;
      justify-content: center;
      padding: 24px;
      z-index: 1000;
    }

    #historyModal.open {
      display: flex;
    }

    #historyModal .panel {
      background: var(--card);
      border-radius: 18px;
      width: min(920px, 100%);
      max-height: 90vh;
      display: grid;
      grid-template-rows: auto 1fr;
      overflow: hidden;
    }

    #historyModal header {
      padding: 18px 24px;
      display: flex;
      align-items: center;
      justify-content: space-between;
      gap: 16px;
      border-bottom: 1px solid var(--line);
    }

    #historyModal header h3 {
      margin: 0;
    }

    #historyModal .body {
      padding: 16px 24px 24px;
      display: grid;
      gap: 16px;
    }

    #historyModal .filters {
      display: flex;
      flex-wrap: wrap;
      gap: 12px;
    }

    #historyModal .filters > * {
      flex: 1 1 160px;
    }

    #toastHost {
      position: fixed;
      bottom: 24px;
      right: 24px;
      display: grid;
      gap: 10px;
      z-index: 1200;
    }

    .toast {
      padding: 12px 16px;
      border-radius: 12px;
      background: #111827;
      color: #fff;
      opacity: 0;
      transform: translateY(12px);
      transition: all 0.2s ease;
      box-shadow: 0 16px 32px rgba(15, 23, 42, 0.2);
    }

    .toast.show {
      opacity: 1;
      transform: translateY(0);
    }

    .toast.error {
      background: #dc2626;
    }

    @media (max-width: 720px) {
      .page {
        padding: 24px 16px 48px;
      }

      .jump-links {
        margin: 0;
      }

      .jump-links a {
        padding: 8px 12px;
        font-size: 13px;
      }

      section.card {
        padding: 18px;
      }

      table {
        font-size: 13px;
      }
    }
  </style>
  <script>
    if ('serviceWorker' in navigator) {
      window.addEventListener('load', () => navigator.serviceWorker.register('/sw.js?v=__BUILD__'));
    }
  </script>
</head>
<body>
  <div class="page">
    <header class="page-header">
      <div>
        <h1>CryptoKids Admin</h1>
        <p>Issue points, approve holds, and curate the earn menu.</p>
      </div>
      <div class="admin-key">
        <label>
          Admin Key
          <input id="adminKey" type="text" placeholder="enter admin key (Mamapapa)">
        </label>
        <button id="saveAdminKey">Save</button>
      </div>
    </header>

    <nav aria-label="Section navigation">
      <ul class="jump-links">
        <li><a href="#secMember">Member Management</a></li>
        <li><a href="#secRegisterMember">Register New Member</a></li>
        <li><a href="#secMemberList">Existing Members</a></li>
        <li><a href="#secIssue">Issue Points</a></li>
        <li><a href="#secHolds">Holding Rewards To Be Redeemed</a></li>
        <li><a href="#secRewards">Rewards Menu</a></li>
        <li><a href="#secRegisterReward">Register New Reward</a></li>
        <li><a href="#secEarnMenu">Edit Earn Points Menu</a></li>
      </ul>
    </nav>

    <main>
      <section class="card" id="secMember">
        <div class="flex-between">
          <h2>Member Management</h2>
          <div class="row compact" style="gap:10px; justify-content:flex-end; flex-wrap:wrap;">
            <button id="btnMemberInfo">Member Info</button>
            <button id="btnMemberBalance">Check Balance</button>
            <button class="view-history" data-history-type="all" data-history-scope="member">View History</button>
          </div>
        </div>
        <div class="stack">
          <label>User ID
            <input id="memberUserId" type="text" placeholder="e.g., leo">
          </label>
          <div id="memberInfoPanel" class="stack" style="border:1px solid var(--line); border-radius:12px; padding:12px; background:rgba(37,99,235,0.04);">
            <div id="memberInfoDetails" class="muted">Enter a user ID and click Member Info to view details.</div>
          </div>
          <small class="muted" id="memberStatus"></small>
        </div>
<<<<<<< HEAD
      </section>

      <section class="card" id="secRegisterMember">
        <details class="stack collapsible" id="memberRegisterContainer">
          <summary class="collapsible-toggle" id="toggleMemberRegister">
            Register New Member
          </summary>
          <div class="stack collapsible-content" id="memberRegisterFields" aria-hidden="true">
=======
        <div class="stack" style="border-top:1px solid var(--line); padding-top:16px;" id="memberRegisterContainer">
          <button type="button" id="toggleMemberRegister" aria-controls="memberRegisterFields" aria-expanded="false" style="display:flex; align-items:center; gap:8px; background:none; border:none; padding:0; font:inherit; font-size:18px; cursor:pointer;">
            <span>Register New Member</span>
            <span aria-hidden="true" id="memberRegisterToggleArrow">▼</span>
          </button>
          <div class="stack" id="memberRegisterFields" hidden>
>>>>>>> fc621ac7
            <div class="row">
              <label>User ID
                <input id="memberRegisterId" type="text" placeholder="unique id">
              </label>
              <label>Name
                <input id="memberRegisterName" type="text" placeholder="full name">
              </label>
            </div>
            <div class="row">
              <label>Date of Birth
                <input id="memberRegisterDob" type="date">
              </label>
              <label>Sex
                <select id="memberRegisterSex">
                  <option value="">Select sex</option>
                  <option value="Boy">Boy</option>
                  <option value="Girl">Girl</option>
                </select>
              </label>
            </div>
            <div class="row compact" style="justify-content:flex-end;">
              <button id="btnMemberRegister" class="primary">Register Member</button>
            </div>
          </div>
<<<<<<< HEAD
        </details>
      </section>

      <section class="card" id="secMemberList" hidden>
        <div class="stack" id="memberListSection" hidden>
=======
        </div>
        <div class="stack" style="border-top:1px solid var(--line); padding-top:16px;" id="memberListSection" hidden>
>>>>>>> fc621ac7
          <div class="flex-between" style="flex-wrap:wrap; gap:12px;">
            <h2 style="margin:0; font-size:20px;">Existing Members</h2>
            <div class="row compact" style="gap:10px; flex-wrap:wrap;">
              <label style="flex:1 1 180px;">
                <span class="muted" style="font-size:12px; text-transform:uppercase; letter-spacing:0.08em;">Search</span>
                <input id="memberSearch" type="text" placeholder="search id or name">
              </label>
              <button id="btnMemberReload">Reload</button>
            </div>
          </div>
          <div style="overflow:auto;">
            <table class="table" id="memberTable">
              <thead>
                <tr>
                  <th>User ID</th>
                  <th>Name</th>
                  <th>DOB</th>
                  <th>Sex</th>
                  <th>Actions</th>
                </tr>
              </thead>
              <tbody></tbody>
            </table>
          </div>
          <small class="muted" id="memberListStatus"></small>
        </div>
      </section>

      <section class="card" id="secIssue">
        <div class="flex-between">
          <h2>Issue Points</h2>
          <button id="btnIssueGenerate" class="primary">Generate QR</button>
        </div>
        <div class="stack">
          <div class="row">
            <label>Amount
              <input id="issueAmount" type="number" min="1" step="1" placeholder="points">
            </label>
            <label>Note (optional)
              <input id="issueNote" type="text" placeholder="reason or note">
            </label>
          </div>
        </div>
        <div class="qr-box">
          <div id="qrIssue"></div>
          <input id="issueLink" type="text" readonly placeholder="shareable link">
          <button id="btnIssueCopy">Copy Link</button>
          <small class="muted" id="issueStatus"></small>
        </div>
      </section>

      <section class="card" id="secHolds">
        <div class="flex-between">
          <h2>Holding Rewards To Be Redeemed</h2>
          <button class="view-history" data-history-type="spend" data-history-scope="member">View History</button>
        </div>
        <div class="row" style="align-items:flex-end;">
          <label>Status
            <select id="holdFilter">
              <option value="pending">Pending</option>
              <option value="redeemed">Redeemed</option>
              <option value="canceled">Canceled</option>
              <option value="all">All</option>
            </select>
          </label>
          <button id="btnReloadHolds">Reload</button>
        </div>
        <div style="overflow:auto;">
          <table class="table" id="holdsTable">
            <thead>
              <tr>
                <th>Created</th>
                <th>User</th>
                <th>Item</th>
                <th>Quoted</th>
                <th>Status</th>
                <th>Actions</th>
              </tr>
            </thead>
            <tbody></tbody>
          </table>
        </div>
        <div class="scanner">
          <button id="btnHoldCamera">Start Camera</button>
          <video id="holdVideo" playsinline></video>
          <canvas id="holdCanvas"></canvas>
          <small class="muted" id="holdScanStatus"></small>
          <label>Override Price (optional)
            <input id="holdOverride" type="number" min="0" step="1" placeholder="use quoted if empty">
          </label>
        </div>
        <small class="muted" id="holdsStatus"></small>
      </section>

      <section class="card" id="secRewards">
        <h2>Rewards Menu</h2>
        <div class="row" style="align-items:flex-end;">
          <button id="btnLoadRewards">Load Rewards</button>
          <label style="flex:1;">Search
            <input id="filterRewards" type="text" placeholder="Search rewards">
          </label>
          <label style="flex:0 0 auto; align-items:center; flex-direction:row; gap:6px;">
            <input type="checkbox" id="adminShowUrls">
            <span>Show image URLs</span>
          </label>
        </div>
        <div id="rewardsList" class="stack"></div>
        <small class="muted" id="rewardsStatus"></small>
      </section>

      <section class="card" id="secRegisterReward">
        <h2>Register New Reward</h2>
        <label>Name
          <input id="rewardName" type="text" placeholder="Reward name">
        </label>
        <div class="row">
          <label>Cost
            <input id="rewardCost" type="number" min="1" step="1" placeholder="points">
          </label>
          <label>Image URL (optional)
            <input id="rewardImage" type="text" placeholder="https://...">
          </label>
        </div>
        <label>Description
          <textarea id="rewardDesc" placeholder="optional details"></textarea>
        </label>
        <div class="row" style="align-items:center;">
          <div id="drop" class="drop" style="flex:1;">
            <div><strong>Drop image here</strong> or click to upload</div>
            <div class="muted">jpg, png, webp, gif</div>
            <input id="file" type="file" accept="image/*" style="display:none;">
          </div>
          <button id="btnCreateReward" class="primary">Create Reward</button>
        </div>
        <small class="muted" id="uploadStatus"></small>
      </section>

      <section class="card" id="secEarnMenu">
        <h2>Edit Earn Points Menu</h2>
        <div class="row">
          <button id="btnAddTemplate" class="primary">Add Template</button>
          <button id="btnReloadTemplates">Reload</button>
          <label style="flex:1;">Search
            <input id="templateSearch" type="text" placeholder="search templates">
          </label>
        </div>
        <div style="overflow:auto;">
          <table class="table" id="earnTable">
            <thead>
              <tr>
                <th>ID</th>
                <th>Title</th>
                <th>Points</th>
                <th>Description</th>
                <th>YouTube</th>
                <th>Active</th>
                <th>Sort</th>
                <th>Updated</th>
                <th></th>
              </tr>
            </thead>
            <tbody></tbody>
          </table>
        </div>
        <div class="scanner">
          <h3 style="margin:0; font-size:16px;">Scan Earn QR</h3>
          <button id="btnEarnCamera">Start Camera</button>
          <video id="earnVideo" playsinline></video>
          <canvas id="earnCanvas"></canvas>
          <small class="muted" id="earnScanStatus"></small>
        </div>
        <div class="row" style="align-items:flex-end;">
          <label style="flex:2;">Quick award template
            <select id="quickTemplate"></select>
          </label>
          <label style="flex:1;">User ID
            <input id="quickUser" type="text" placeholder="user id">
          </label>
          <button id="btnQuickAward">Quick award</button>
        </div>
      </section>
    </main>
  </div>

  <div id="historyModal">
    <div class="panel">
      <header>
        <h3>History</h3>
        <button id="btnHistoryClose">Close</button>
      </header>
      <div class="body">
        <div class="filters">
          <label>User
            <input id="historyUser" type="text" placeholder="optional user id">
          </label>
          <label>Type
            <select id="historyType">
              <option value="all">All</option>
              <option value="earn">Earn</option>
              <option value="spend">Spend</option>
            </select>
          </label>
          <label>Source
            <select id="historySource">
              <option value="all">All</option>
              <option value="task">Task</option>
              <option value="admin">Admin</option>
            </select>
          </label>
          <label>From
            <input id="historyFrom" type="date">
          </label>
          <label>To
            <input id="historyTo" type="date">
          </label>
          <button id="btnHistoryRefresh">Refresh</button>
          <button id="btnHistoryCsv">Download CSV</button>
        </div>
        <div style="overflow:auto; max-height:60vh;">
          <table class="table" id="historyTable">
            <thead>
              <tr>
                <th>When</th>
                <th>User</th>
                <th>Action</th>
                <th>Delta</th>
                <th>Balance</th>
                <th>Note</th>
                <th>Templates</th>
                <th>Item</th>
                <th>Hold</th>
                <th>Final Cost</th>
                <th>Actor</th>
              </tr>
            </thead>
            <tbody></tbody>
          </table>
        </div>
      </div>
    </div>
  </div>

  <div id="toastHost" class="toast-host" aria-live="polite"></div>

  <script src="/qrcode.min.js?v=__BUILD__"></script>
  <script src="https://unpkg.com/jsqr"></script>
  <script defer src="admin.js?v={{shortCommit}}"></script>
</body>
</html><|MERGE_RESOLUTION|>--- conflicted
+++ resolved
@@ -195,47 +195,6 @@
       gap: 12px;
     }
 
-<<<<<<< HEAD
-    details.collapsible {
-      gap: 0;
-    }
-
-    details.collapsible summary {
-      list-style: none;
-      display: flex;
-      align-items: center;
-      justify-content: space-between;
-      gap: 8px;
-      font-size: 20px;
-      font-weight: 600;
-      padding: 4px 0;
-      cursor: pointer;
-    }
-
-    details.collapsible summary::-webkit-details-marker {
-      display: none;
-    }
-
-    details.collapsible summary::after {
-      content: '▾';
-      font-size: 18px;
-      line-height: 1;
-    }
-
-    details.collapsible[open] summary::after {
-      content: '▴';
-    }
-
-    details.collapsible .collapsible-content {
-      margin-top: 12px;
-      padding-top: 16px;
-      border-top: 1px solid var(--line);
-      display: grid;
-      gap: 12px;
-    }
-
-    details.collapsible:not([open]) .collapsible-content {
-=======
     .collapsible {
       gap: 12px;
     }
@@ -253,7 +212,6 @@
     }
 
     .collapsible[data-expanded="false"] .collapsible-content {
->>>>>>> fc621ac7
       display: none;
     }
 
@@ -496,23 +454,12 @@
           </div>
           <small class="muted" id="memberStatus"></small>
         </div>
-<<<<<<< HEAD
-      </section>
-
-      <section class="card" id="secRegisterMember">
-        <details class="stack collapsible" id="memberRegisterContainer">
-          <summary class="collapsible-toggle" id="toggleMemberRegister">
-            Register New Member
-          </summary>
-          <div class="stack collapsible-content" id="memberRegisterFields" aria-hidden="true">
-=======
         <div class="stack" style="border-top:1px solid var(--line); padding-top:16px;" id="memberRegisterContainer">
           <button type="button" id="toggleMemberRegister" aria-controls="memberRegisterFields" aria-expanded="false" style="display:flex; align-items:center; gap:8px; background:none; border:none; padding:0; font:inherit; font-size:18px; cursor:pointer;">
             <span>Register New Member</span>
             <span aria-hidden="true" id="memberRegisterToggleArrow">▼</span>
           </button>
           <div class="stack" id="memberRegisterFields" hidden>
->>>>>>> fc621ac7
             <div class="row">
               <label>User ID
                 <input id="memberRegisterId" type="text" placeholder="unique id">
@@ -537,16 +484,8 @@
               <button id="btnMemberRegister" class="primary">Register Member</button>
             </div>
           </div>
-<<<<<<< HEAD
-        </details>
-      </section>
-
-      <section class="card" id="secMemberList" hidden>
-        <div class="stack" id="memberListSection" hidden>
-=======
         </div>
         <div class="stack" style="border-top:1px solid var(--line); padding-top:16px;" id="memberListSection" hidden>
->>>>>>> fc621ac7
           <div class="flex-between" style="flex-wrap:wrap; gap:12px;">
             <h2 style="margin:0; font-size:20px;">Existing Members</h2>
             <div class="row compact" style="gap:10px; flex-wrap:wrap;">
