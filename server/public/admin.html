--- conflicted
+++ resolved
@@ -6,12 +6,7 @@
   <meta name="viewport" content="width=device-width, initial-scale=1" />
   <title>CryptoKids — Admin</title>
   <link rel="icon" href="data:,">
-<<<<<<< HEAD
-  <!-- temporarily removing manifest/icon links to avoid 404s -->
-  <!-- <link rel="manifest" href="/manifest.webmanifest?v=56663a5"> -->
-=======
   <link rel="manifest" href="/manifest.webmanifest?v=__BUILD__">
->>>>>>> a7830a16
   <meta name="theme-color" content="#ffffff">
   <style>
     :root {
@@ -77,14 +72,6 @@
       min-width: 220px;
     }
 
-<<<<<<< HEAD
-    .admin-key .hint {
-      font-size: 12px;
-      color: var(--muted);
-    }
-
-=======
->>>>>>> a7830a16
     .jump-links {
       display: flex;
       flex-wrap: wrap;
@@ -203,64 +190,6 @@
       gap: 12px;
     }
 
-<<<<<<< HEAD
-    .rewards-controls {
-      display: grid;
-      gap: 12px;
-      grid-template-columns: 1fr;
-    }
-
-    .rewards-controls .search-full {
-      width: 100%;
-    }
-
-    .rewards-controls .search-full input {
-      width: 100%;
-    }
-
-    #secRewards .row.controls {
-      align-items: center;
-      gap: 12px;
-      flex-wrap: wrap;
-    }
-
-    #secRewards .row.controls > * {
-      flex: 0 0 auto;
-    }
-
-    #secRewards .row.controls label {
-      display: inline-flex;
-      align-items: center;
-      gap: 6px;
-    }
-
-    .earn-controls {
-      display: grid;
-      gap: 12px;
-    }
-
-    .earn-controls .control-row {
-      display: flex;
-      flex-wrap: wrap;
-      gap: 12px;
-    }
-
-    .earn-controls .control-row > * {
-      flex: 0 0 auto;
-    }
-
-    .earn-controls .search-full {
-      display: flex;
-      flex-direction: column;
-      gap: 6px;
-    }
-
-    .earn-controls .search-full input {
-      width: 100%;
-    }
-
-=======
->>>>>>> a7830a16
     .drop {
       border: 2px dashed var(--line);
       border-radius: 14px;
@@ -286,7 +215,6 @@
       justify-items: start;
       background: #f9fafb;
     }
-<<<<<<< HEAD
 
     .qr-box input[type="text"] {
       background: #fff;
@@ -302,23 +230,6 @@
       border-radius: 12px;
     }
 
-=======
-
-    .qr-box input[type="text"] {
-      background: #fff;
-      cursor: text;
-    }
-
-    #qrIssue {
-      width: 200px;
-      height: 200px;
-      display: grid;
-      place-items: center;
-      background: #fff;
-      border-radius: 12px;
-    }
-
->>>>>>> a7830a16
     table {
       border-collapse: collapse;
       width: 100%;
@@ -463,73 +374,11 @@
         font-size: 13px;
       }
     }
-<<<<<<< HEAD
-
-    @media (max-width: 480px) {
-      .rewards-controls {
-        grid-template-columns: 1fr;
-      }
-
-      #secRewards .row.controls {
-        flex-direction: column;
-        align-items: stretch;
-        gap: 10px;
-      }
-
-      #secRewards .row.controls > * {
-        width: 100%;
-      }
-
-      #secRewards .row.controls label {
-        align-items: center;
-      }
-
-      .earn-controls {
-        grid-template-columns: 1fr;
-      }
-
-      .earn-controls .control-row {
-        flex-direction: column;
-        align-items: stretch;
-        gap: 10px;
-      }
-
-      .earn-controls .control-row > * {
-        width: 100%;
-      }
-    }
-
-    @media (min-width: 481px) {
-      .rewards-controls {
-        grid-template-columns: auto 1fr;
-        align-items: end;
-      }
-
-      .rewards-controls .search-full {
-        grid-column: 2;
-      }
-
-      .earn-controls {
-        grid-template-columns: auto 1fr;
-        align-items: end;
-      }
-
-      .earn-controls .search-full {
-        grid-column: 2;
-      }
-    }
-  </style>
-  <script>
-      if ('serviceWorker' in navigator) {
-        window.addEventListener('load', () => navigator.serviceWorker.register('/sw.js?v=56663a5'));
-      }
-=======
   </style>
   <script>
     if ('serviceWorker' in navigator) {
       window.addEventListener('load', () => navigator.serviceWorker.register('/sw.js?v=__BUILD__'));
     }
->>>>>>> a7830a16
   </script>
 </head>
 <body>
@@ -542,14 +391,8 @@
       <div class="admin-key">
         <label>
           Admin Key
-<<<<<<< HEAD
-          <input id="adminKey" type="text" placeholder="Mamapapa">
-        </label>
-        <small class="hint">Configured on server (ADMIN_KEY).</small>
-=======
           <input id="adminKey" type="text" placeholder="enter admin key">
         </label>
->>>>>>> a7830a16
         <button id="saveAdminKey">Save</button>
       </div>
     </header>
@@ -563,7 +406,6 @@
         <li><a href="#secEarnMenu">Edit Earn Points Menu</a></li>
       </ul>
     </nav>
-<<<<<<< HEAD
 
     <main>
       <section class="card" id="secIssue">
@@ -596,40 +438,6 @@
         </div>
       </section>
 
-=======
-
-    <main>
-      <section class="card" id="secIssue">
-        <div class="flex-between">
-          <h2>Issue Points</h2>
-          <div class="row compact" style="gap:10px; justify-content:flex-end; flex-wrap:wrap;">
-            <button id="btnIssueGenerate" class="primary">Generate QR</button>
-            <button id="btnIssueBalance">Check Balance</button>
-            <button class="view-history" data-history-type="earn">View History</button>
-          </div>
-        </div>
-        <div class="stack">
-          <label>User ID
-            <input id="issueUserId" type="text" placeholder="e.g., leo">
-          </label>
-          <div class="row">
-            <label>Amount
-              <input id="issueAmount" type="number" min="1" step="1" placeholder="points">
-            </label>
-            <label>Note (optional)
-              <input id="issueNote" type="text" placeholder="reason or note">
-            </label>
-          </div>
-        </div>
-        <div class="qr-box">
-          <div id="qrIssue"></div>
-          <input id="issueLink" type="text" readonly placeholder="shareable link">
-          <button id="btnIssueCopy">Copy Link</button>
-          <small class="muted" id="issueStatus"></small>
-        </div>
-      </section>
-
->>>>>>> a7830a16
       <section class="card" id="secHolds">
         <div class="flex-between">
           <h2>Holding Rewards To Be Redeemed</h2>
@@ -675,19 +483,6 @@
 
       <section class="card" id="secRewards">
         <h2>Rewards Menu</h2>
-<<<<<<< HEAD
-        <div class="rewards-controls">
-          <div class="row controls">
-            <button id="btnLoadRewards">Load items</button>
-            <label>
-              <input type="checkbox" id="toggleUrls">
-              <span>Show image URLs</span>
-            </label>
-          </div>
-          <label class="search-full">Search
-            <input id="filterRewards" type="text" placeholder="Search rewards">
-          </label>
-=======
         <div class="row" style="align-items:flex-end;">
           <button id="btnLoadRewards">Load Rewards</button>
           <label style="flex:1;">Search
@@ -697,7 +492,6 @@
             <input type="checkbox" id="toggleUrls">
             <span>Show image URLs</span>
           </label>
->>>>>>> a7830a16
         </div>
         <div id="rewardsList" class="stack"></div>
         <small class="muted" id="rewardsStatus"></small>
@@ -732,19 +526,10 @@
 
       <section class="card" id="secEarnMenu">
         <h2>Edit Earn Points Menu</h2>
-<<<<<<< HEAD
-        <div class="earn-controls">
-          <div class="control-row">
-            <button id="btnAddTemplate" class="primary">Add Task</button>
-            <button id="btnReloadTemplates">Reload</button>
-          </div>
-          <label class="search-full">Search
-=======
         <div class="row">
           <button id="btnAddTemplate" class="primary">Add Template</button>
           <button id="btnReloadTemplates">Reload</button>
           <label style="flex:1;">Search
->>>>>>> a7830a16
             <input id="templateSearch" type="text" placeholder="search templates">
           </label>
         </div>
@@ -846,14 +631,8 @@
 
   <div id="toastHost" class="toast-host" aria-live="polite"></div>
 
-<<<<<<< HEAD
-  <script src="/qrcode.min.js?v=23ffecc"></script>
-  <script src="https://unpkg.com/jsqr"></script>
-  <script defer src="admin.js?v=2d96281"></script>
-=======
   <script src="/qrcode.min.js?v=__BUILD__"></script>
   <script src="https://unpkg.com/jsqr"></script>
   <script src="/admin.js?v=__BUILD__"></script>
->>>>>>> a7830a16
 </body>
 </html>