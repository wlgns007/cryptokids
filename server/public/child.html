<!doctype html>
<html lang="en">
<head>
  <meta charset="utf-8">
  <meta name="viewport" content="width=device-width, initial-scale=1" />
  <title>CryptoKids – Child</title>
  <link rel="icon" href="data:,">
  <link rel="manifest" href="/manifest.webmanifest?v=__BUILD__">
  <meta name="theme-color" content="#ffffff">
  <style>
    :root {
      color-scheme: light;
      --bg: #f5f7fb;
      --card: #ffffff;
      --line: #e5e7eb;
      --fg: #0f172a;
      --muted: #6b7280;
      --accent: #2563eb;
    }

    * {
      box-sizing: border-box;
    }

    body {
      margin: 0;
      font-family: "Inter", system-ui, -apple-system, "Segoe UI", sans-serif;
      background: var(--bg);
      color: var(--fg);
      min-height: 100vh;
      display: flex;
      flex-direction: column;
    }

    header {
      padding: 32px clamp(16px, 5vw, 56px);
      background: linear-gradient(135deg, rgba(37, 99, 235, 0.18), rgba(14, 116, 144, 0.08));
      color: var(--fg);
    }

    header h1 {
      margin: 0;
      font-size: clamp(28px, 6vw, 38px);
    }

    header p {
      margin: 8px 0 0;
      max-width: 520px;
      color: rgba(15, 23, 42, 0.7);
    }

    main {
      flex: 1;
      display: grid;
      gap: 24px;
      padding: 32px clamp(16px, 4vw, 48px) 48px;
    }

    section {
      background: var(--card);
      border: 1px solid var(--line);
      border-radius: 16px;
      padding: clamp(20px, 3vw, 28px);
      display: grid;
      gap: 16px;
      box-shadow: 0 12px 24px rgba(15, 23, 42, 0.04);
    }

    h2 {
      margin: 0;
      font-size: 22px;
    }

    .muted {
      color: var(--muted);
      font-size: 14px;
    }

    .row {
      display: flex;
      flex-wrap: wrap;
      gap: 12px;
    }

    .row > * {
      flex: 1 1 160px;
    }

    input,
    button,
    select,
    textarea {
      font-family: inherit;
      font-size: 15px;
      padding: 10px 12px;
      border: 1px solid var(--line);
      border-radius: 12px;
    }

    button {
      background: #fff;
      font-weight: 600;
      cursor: pointer;
    }

<<<<<<< HEAD
    button.primary {
      background: var(--accent);
      border-color: var(--accent);
      color: #fff;
=======
</head>
<body>
  <!-- ck11 -->
<section class="card">
  <h2 style="margin-left:0">Scan Earn QR</h2>
  <button id="btnScan" style="padding:8px 14px;border:1px solid #ddd;border-radius:8px;background:#fff">Start Camera</button>
  <video id="vid" playsinline style="width:100%;max-width:420px;border-radius:12px;margin-top:10px;display:none"></video>
  <canvas id="cv" style="display:none"></canvas>
  <div id="scanMsg" class="help" style="min-height:18px;margin-top:8px"></div>
</section>

<script src="https://unpkg.com/jsqr"></script>
<!-- add just below jsqr -->
<script src="/qrcode.min.js"></script>
<script>
  (function () {
    const btn = document.getElementById('btnScan');
    const vid = document.getElementById('vid');
    const cv  = document.getElementById('cv');
    const ctx = cv.getContext('2d');
    const msg = document.getElementById('scanMsg');
    let stream = null, raf = 0, busy = false;

    function say(s){ msg.textContent = s; }
    function secureOk(){
      if (location.protocol === 'https:' || location.hostname === 'localhost') return true;
      return false;
    }

    async function start() {
      if (!secureOk()) {
        say('Camera requires HTTPS. Open the ngrok https://… URL.');
        return;
      }
      if (!navigator.mediaDevices?.getUserMedia) {
        say('Camera API not available in this browser.');
        return;
      }
      try {
        // Try back camera; fall back to any camera
        const try1 = { video: { facingMode: { ideal: 'environment' } } };
        const try2 = { video: true };

        try { stream = await navigator.mediaDevices.getUserMedia(try1); }
        catch { stream = await navigator.mediaDevices.getUserMedia(try2); }

        vid.srcObject = stream;
        vid.style.display = 'block';
        await vid.play();
        say('Point the camera at the QR code.');
        tick();
      } catch (e) {
        const name = e && e.name || '';
        if (name === 'NotAllowedError') say('Camera permission denied. Check site permissions in your browser settings.');
        else if (name === 'NotFoundError') say('No camera found.');
        else if (name === 'NotReadableError') say('Camera in use by another app.');
        else say('Camera blocked or unavailable.');
      }
>>>>>>> 265ead90
    }

    #historyList {
      border: 1px solid var(--line);
      border-radius: 14px;
      background: #f9fafb;
      padding: 12px;
      max-height: 320px;
      overflow: auto;
      display: grid;
      gap: 8px;
    }

    .hist-row {
      display: flex;
      justify-content: space-between;
      gap: 12px;
      font-size: 14px;
      padding-bottom: 8px;
      border-bottom: 1px dashed rgba(148, 163, 184, 0.5);
    }

    .hist-row:last-child {
      border-bottom: none;
      padding-bottom: 0;
    }

    .earn-list {
      display: grid;
      gap: 12px;
    }

    .earn-card {
      border: 1px solid var(--line);
      border-radius: 14px;
      background: #f8fafc;
      padding: 14px;
      display: grid;
      gap: 10px;
    }

    .earn-card header {
      display: flex;
      align-items: center;
      justify-content: space-between;
      gap: 12px;
    }

    .earn-card h3 {
      margin: 0;
      font-size: 18px;
    }

    .earn-card .desc {
      font-size: 14px;
      color: var(--muted);
    }

    .earn-card .video {
      font-size: 14px;
    }

    #earnQrBox,
    #shopQrBox {
      border: 1px dashed var(--line);
      border-radius: 14px;
      min-height: 220px;
      display: flex;
      align-items: center;
      justify-content: center;
      background: #fff;
    }

    #earnQrBox:empty::after,
    #shopQrBox:empty::after {
      content: "QR will appear here";
      color: var(--muted);
      font-size: 14px;
    }

    video {
      width: 100%;
      max-width: 360px;
      border-radius: 16px;
      display: none;
    }

    canvas {
      display: none;
    }

    #shopList {
      display: grid;
      gap: 16px;
    }

    .shop-item {
      display: grid;
      grid-template-columns: 96px 1fr auto;
      gap: 14px;
      align-items: center;
      padding-bottom: 16px;
      border-bottom: 1px solid var(--line);
    }

    .shop-item:last-child {
      border-bottom: none;
      padding-bottom: 0;
    }

    .shop-item img {
      width: 96px;
      height: 96px;
      object-fit: cover;
      border-radius: 12px;
    }

    footer {
      text-align: center;
      padding: 24px;
      font-size: 13px;
      color: var(--muted);
    }

    @media (max-width: 640px) {
      header {
        padding: 28px 18px;
      }

      main {
        padding: 24px 16px 32px;
      }

      section {
        padding: 18px;
      }

      .shop-item {
        grid-template-columns: 1fr;
      }

      .shop-item img {
        width: 100%;
        height: auto;
      }
    }
  </style>
  <script>
    if ('serviceWorker' in navigator) {
      window.addEventListener('load', () => navigator.serviceWorker.register('/sw.js?v=__BUILD__'));
    }
  </script>
</head>
<body>
  <header>
    <h1>CryptoKids</h1>
    <p>Check balances, complete tasks, and redeem rewards with quick QR scans.</p>
  </header>

  <main>
    <section id="secBalance">
      <h2>Balance History</h2>
      <div class="row">
        <input id="childUserId" placeholder="User ID" />
        <button id="btnCheck" class="primary">Check Balance</button>
        <button id="btnHistory">Refresh History</button>
        <button id="btnCsv">Download CSV</button>
      </div>
      <div class="row" style="align-items:center;">
        <label style="display:flex; align-items:center; gap:8px;">
          <input id="showEarn" type="checkbox"> Show Earn
        </label>
        <label style="display:flex; align-items:center; gap:8px;">
          <input id="showSpend" type="checkbox"> Show Spend
        </label>
        <span id="summary" class="muted"></span>
      </div>
      <div id="balanceResult" class="muted"></div>
      <div id="historyList"></div>
    </section>

    <section id="secEarn">
      <h2>Earn Points</h2>
      <div class="muted">Select your tasks, then generate a QR code for an adult to scan.</div>
      <div id="earnList" class="earn-list"></div>
      <div class="row" style="align-items:center;">
        <div id="earnSummary" class="muted">Selected: 0 points</div>
        <button id="btnEarnQr" class="primary" style="flex:0 0 auto;">Generate QR</button>
      </div>
      <div id="earnQrBox"></div>
    </section>

    <section id="secScanReceive">
      <h2>Scan to Receive Points</h2>
      <div class="muted">Scan the QR from an adult to add points instantly.</div>
      <button id="btnScanReceive" class="primary" style="align-self:flex-start;">Start Camera</button>
      <video id="receiveVideo" playsinline></video>
      <canvas id="receiveCanvas"></canvas>
      <div id="receiveStatus" class="muted"></div>
    </section>

    <section id="secShop">
      <h2>Rewards Menu</h2>
      <div class="row">
        <button id="btnLoadShop" class="primary" style="flex:0 0 auto;">Load Rewards</button>
      </div>
      <div id="shopList"></div>
      <div id="shopEmpty" class="muted" style="display:none;">No rewards yet.</div>
      <div id="shopMsg" class="muted"></div>
      <div id="shopQrBox"></div>
    </section>
  </main>

  <footer>
    Powered by CryptoKids
  </footer>

  <script src="https://unpkg.com/jsqr"></script>
  <script src="/qrcode.min.js?v=__BUILD__"></script>
  <script src="/child.js?v=__BUILD__"></script>
</body>
</html><|MERGE_RESOLUTION|>--- conflicted
+++ resolved
@@ -103,12 +103,6 @@
       cursor: pointer;
     }
 
-<<<<<<< HEAD
-    button.primary {
-      background: var(--accent);
-      border-color: var(--accent);
-      color: #fff;
-=======
 </head>
 <body>
   <!-- ck11 -->
@@ -167,7 +161,6 @@
         else if (name === 'NotReadableError') say('Camera in use by another app.');
         else say('Camera blocked or unavailable.');
       }
->>>>>>> 265ead90
     }
 
     #historyList {
