(() => {
  const $ = (id) => document.getElementById(id);
  const LS_FILTER = 'ck_child_filters';
  const RECENT_REDEEM_LIMIT = 50;
  const RECENT_REDEEM_DISPLAY = 5;
  const FULL_REDEEM_LIMIT = 200;
  let lastRedeemEntry = null;
  let recentRedeemsVisible = false;
  let fullRedeemsVisible = false;

<<<<<<< HEAD
  const memoryStore = {};

  function storageGet(key) {
    try {
      const value = window.localStorage.getItem(key);
      if (value != null) memoryStore[key] = value;
      return value;
    } catch (error) {
      console.warn('localStorage getItem failed', error);
      return Object.prototype.hasOwnProperty.call(memoryStore, key) ? memoryStore[key] : null;
    }
  }

  function storageSet(key, value) {
    let ok = true;
    try {
      window.localStorage.setItem(key, value);
    } catch (error) {
      console.warn('localStorage setItem failed', error);
      ok = false;
    }
    memoryStore[key] = value;
    return ok;
  }

  function getYouTubeId(u) {
    if (!u) return '';
    try {
      // Allow raw IDs
      if (/^[\w-]{11}$/.test(u)) return u;

      const x = new URL(u);
      // youtu.be/<id>
      if (x.hostname.includes('youtu.be')) {
        return (x.pathname.split('/')[1] || '').split('?')[0].split('&')[0];
      }
      // youtube.com/watch?v=<id>
      const v = x.searchParams.get('v');
      if (v) return v.split('&')[0];

      // youtube.com/shorts/<id>
      const mShorts = x.pathname.match(/\/shorts\/([\w-]{11})/);
      if (mShorts) return mShorts[1];
=======
    function extractYouTubeId(u) {
      if (!u) return "";
      try {
        // Allow raw IDs
        if (/^[\w-]{11}$/.test(u)) return u;

        const x = new URL(u);
        // youtu.be/<id>
        if (x.hostname.includes("youtu.be")) {
          return (x.pathname.split("/")[1] || "").split("?")[0].split("&")[0];
        }
        // youtube.com/watch?v=<id>
        const v = x.searchParams.get("v");
        if (v) return v.split("&")[0];

        // youtube.com/shorts/<id>
        const mShorts = x.pathname.match(/\/shorts\/([\w-]{11})/);
        if (mShorts) return mShorts[1];

        // youtube.com/embed/<id>
        const mEmbed = x.pathname.match(/\/embed\/([\w-]{11})/);
        if (mEmbed) return mEmbed[1];

        // Last resort: first 11-char token
        const m = u.match(/([\w-]{11})/);
        if (m) return m[1];
      } catch {
        // ignore parsing errors and fall back to loose matching below
      }
      const fallback = String(u).match(/([\w-]{11})/);
      return fallback ? fallback[1] : "";
    }

  function waitForReady(oframe, timeout = 2000) {
    return new Promise((resolve, reject) => {
      let timer = null;
      let settled = false;
      let handshake = null;

      const finish = (fn, value) => {
        if (settled) return;
        settled = true;
        if (timer) {
          clearTimeout(timer);
          timer = null;
        }
        if (handshake) {
          clearInterval(handshake);
          handshake = null;
        }
        window.removeEventListener('message', onMessage);
        fn(value);
      };

      function onMessage(event) {
        if (event.source !== oframe.contentWindow) return;
        let payload = event.data;
        if (typeof payload === 'string') {
          try {
            payload = JSON.parse(payload);
          } catch (error) {
            // ignore
          }
        }
        if (payload && payload.event === 'onReady') {
          finish(resolve);
        }
      }
>>>>>>> 3f06bf08

      function sendHandshake() {
        try {
          const target = oframe.contentWindow;
          if (!target) return;
          const payload = JSON.stringify({ event: 'listening', channel: 'widget', id: oframe.id || 'ck-video' });
          target.postMessage(payload, '*');
        } catch (error) {
          console.warn('iframe handshake failed', error);
        }
      }

<<<<<<< HEAD
      // Last resort: first 11-char token
      const m = u.match(/([\w-]{11})/);
      if (m) return m[1];
    } catch {
      // ignore parsing errors and fall back to loose matching below
    }
    const fallback = String(u).match(/([\w-]{11})/);
    return fallback ? fallback[1] : '';
=======
      window.addEventListener('message', onMessage);
      sendHandshake();
      handshake = setInterval(sendHandshake, 400);
      oframe.addEventListener('load', sendHandshake, { once: true });
      timer = setTimeout(() => finish(reject, new Error('timeout')), timeout);
    });
>>>>>>> 3f06bf08
  }

  function getYouTubeThumbnail(url) {
    const id = getYouTubeId(url);
    return id ? `https://img.youtube.com/vi/${id}/hqdefault.jpg` : '';
  }

  function getYouTubeEmbed(url, { host = 'www.youtube.com', autoplay = true } = {}) {
    const id = getYouTubeId(url);
    if (!id) return '';
    const params = new URLSearchParams({
      modestbranding: '1',
      rel: '0',
      playsinline: '1',
    });
    if (autoplay) params.set('autoplay', '1');
    return `https://${host}/embed/${id}?${params.toString()}`;
  }

<<<<<<< HEAD
  if (!window.getYouTubeId) window.getYouTubeId = getYouTubeId;
  if (!window.getYouTubeThumbnail) window.getYouTubeThumbnail = getYouTubeThumbnail;
  if (!window.getYouTubeEmbed) window.getYouTubeEmbed = getYouTubeEmbed;

=======
>>>>>>> 3f06bf08
  (function setupVideoModal() {
    const modal = document.getElementById("videoModal");
    const frame = document.getElementById("videoFrame");
    if (!modal || !frame) return;

<<<<<<< HEAD
=======
    let loadToken = 0;

    function buildEmbed(id, host) {
      const h = host || "www.youtube-nocookie.com";
      const origin = encodeURIComponent(window.location.origin || "null");
      return `https://${h}/embed/${id}?autoplay=1&modestbranding=1&rel=0&playsinline=1&enablejsapi=1&origin=${origin}`;
    }

    function cleanupListeners() {
      if (fallbackTimer) {
        clearTimeout(fallbackTimer);
        fallbackTimer = null;
      }
      if (loadListener) {
        frame.removeEventListener('load', loadListener);
        loadListener = null;
      }
    }

>>>>>>> 3f06bf08
    window.openVideoModal = function (url) {
      const embedUrl = getYouTubeEmbed(url);
      if (!embedUrl) return window.open(url, '_blank', 'noopener');

<<<<<<< HEAD
      modal.hidden = false;
      frame.src = embedUrl;
    };

    window.closeVideoModal = function () {
      frame.src = '';
=======
      const currentToken = ++loadToken;
      frame.src = "";
      modal.hidden = false;
      frame.src = buildEmbed(id, "www.youtube-nocookie.com");

      const tryHost = async (host) => {
        frame.src = buildEmbed(id, host);
        try {
          await waitForReady(frame, 2500);
          if (currentToken !== loadToken) return false;
          frame.dataset.videoHost = host;
          return true;
        } catch (error) {
          if (currentToken !== loadToken) return false;
          console.warn(`YouTube host ${host} did not become ready`, error);
          return false;
        }
      };

      (async () => {
        if (await tryHost("www.youtube-nocookie.com")) return;
        if (await tryHost("www.youtube.com")) return;
        if (currentToken !== loadToken) return;
        closeVideoModal();
        alert('Unable to load the video player. Opening YouTube in a new tab.');
        window.open(`https://www.youtube.com/watch?v=${id}`, "_blank", "noopener");
      })();
    };

    window.closeVideoModal = function () {
      loadToken++;
      // stop video + hide
      frame.src = "";
>>>>>>> 3f06bf08
      modal.hidden = true;
      delete frame.dataset.videoHost;
    };

    // Close on backdrop or [data-close]
    modal.addEventListener("click", (e) => {
      if (e.target.matches("[data-close]") || e.target === modal.querySelector(".modal-backdrop")) {
        e.preventDefault();
        closeVideoModal();
      }
    });

    // Close on Esc
    window.addEventListener("keydown", (e) => {
      if (!modal.hidden && e.key === "Escape") closeVideoModal();
    });
  })();

  function getUserId() {
    return $('childUserId').value.trim();
  }

  function saveFilters(filters) {
    const payload = JSON.stringify(filters || {});
    storageSet(LS_FILTER, payload);
  }
  function loadFilters() {
    try {
      return JSON.parse(storageGet(LS_FILTER) || '{}');
    } catch { return {}; }
  }

  function formatDateTime(value) {
    const num = Number(value);
    if (!Number.isFinite(num)) return '';
    const date = new Date(num);
    if (Number.isNaN(date.getTime())) return '';
    return date.toLocaleString();
  }

  function updateRedeemNotice(entry, { fallbackText } = {}) {
    const box = $('redeemNotice');
    if (!box) return;
    box.innerHTML = '';
    if (!entry) {
      box.classList.add('muted');
      box.textContent = fallbackText || 'No redeemed rewards yet.';
      return;
    }
    box.classList.remove('muted');
    const title = document.createElement('div');
    title.className = 'notice-title';
    title.textContent = entry.note || 'Reward redeemed';

    const whenText = formatDateTime(entry.at);
    const whenLine = document.createElement('div');
    whenLine.className = 'notice-meta';
    whenLine.textContent = whenText ? `Redeemed on ${whenText}` : 'Redeemed reward';

    const detailParts = [];
    const spent = Math.abs(Number(entry.delta) || 0);
    if (spent) detailParts.push(`Spent ${spent} points`);
    const balanceAfter = Number(entry.balance_after);
    if (Number.isFinite(balanceAfter)) detailParts.push(`Remaining balance: ${balanceAfter} points`);

    box.appendChild(title);
    box.appendChild(whenLine);
    if (detailParts.length) {
      const detailLine = document.createElement('div');
      detailLine.className = 'notice-meta';
      detailLine.textContent = detailParts.join(' • ');
      box.appendChild(detailLine);
    }
  }

  function updateRecentButton() {
    const btn = $('btnRecentRedeems');
    if (!btn) return;
    btn.textContent = recentRedeemsVisible ? 'Hide Recent Redeemed' : 'Show Recent Redeemed';
  }

  function updateFullButton() {
    const btn = $('btnFullRedeems');
    if (!btn) return;
    btn.textContent = fullRedeemsVisible ? 'Hide Full Redeemed History' : 'Show Full Redeemed History';
  }

  function setRecentVisible(visible) {
    const box = $('recentRedeems');
    recentRedeemsVisible = visible;
    if (box) {
      box.classList.toggle('active', visible);
      if (!visible) {
        box.innerHTML = '';
      }
    }
    updateRecentButton();
  }

  function setFullVisible(visible) {
    const box = $('fullRedeems');
    fullRedeemsVisible = visible;
    if (box) {
      box.classList.toggle('active', visible);
      if (!visible) {
        box.innerHTML = '';
      } else {
        box.scrollTop = 0;
      }
    }
    updateFullButton();
  }

  function renderRedeemList(targetId, items, limit) {
    const box = $(targetId);
    if (!box) return;
    box.innerHTML = '';
    const list = Array.isArray(items) ? (typeof limit === 'number' ? items.slice(0, limit) : items.slice()) : [];
    if (!list.length) {
      const empty = document.createElement('div');
      empty.className = 'muted';
      empty.textContent = 'No redeemed rewards yet.';
      box.appendChild(empty);
      return;
    }
    const frag = document.createDocumentFragment();
    for (const entry of list) {
      const row = document.createElement('div');
      row.className = 'recent-row';
      const name = document.createElement('div');
      name.className = 'recent-name';
      name.textContent = entry.note || 'Reward redeemed';
      const meta = document.createElement('div');
      meta.className = 'recent-meta';
      const parts = [];
      const when = formatDateTime(entry.at);
      if (when) parts.push(when);
      const spent = Math.abs(Number(entry.delta) || 0);
      if (spent) parts.push(`Spent ${spent} points`);
      const balanceAfter = Number(entry.balance_after);
      if (Number.isFinite(balanceAfter)) parts.push(`Balance ${balanceAfter} points`);
      if (!parts.length) parts.push('Reward redeemed');
      meta.textContent = parts.join(' • ');
      row.appendChild(name);
      row.appendChild(meta);
      frag.appendChild(row);
    }
    box.appendChild(frag);
  }

  async function fetchRedeemHistory(userId, limit = RECENT_REDEEM_LIMIT) {
    const res = await fetch(`/api/history/user/${encodeURIComponent(userId)}?limit=${limit}`);
    const data = await res.json();
    if (!res.ok) {
      throw new Error(data?.error ? String(data.error) : 'Unable to load redeemed rewards.');
    }
    const rows = Array.isArray(data?.rows) ? data.rows : [];
    return rows.filter(row => row.action === 'spend_redeemed');
  }

  async function refreshRedeemNotice() {
    const userId = getUserId();
    if (!userId) {
      lastRedeemEntry = null;
      updateRedeemNotice(null, { fallbackText: 'Enter your user ID to see recent redeemed rewards.' });
      setRecentVisible(false);
      setFullVisible(false);
      return;
    }
    if (lastRedeemEntry) {
      updateRedeemNotice(lastRedeemEntry);
    } else {
      updateRedeemNotice(null, { fallbackText: 'Checking for redeemed rewards...' });
    }
    try {
      const redeems = await fetchRedeemHistory(userId, 20);
      lastRedeemEntry = redeems[0] || null;
      if (lastRedeemEntry) {
        updateRedeemNotice(lastRedeemEntry);
      } else {
        updateRedeemNotice(null, { fallbackText: 'No redeemed rewards yet.' });
      }
    } catch (err) {
      updateRedeemNotice(null, { fallbackText: err?.message || 'Unable to load redeemed rewards.' });
    }
  }

  async function loadRecentRedeems() {
    const userId = getUserId();
    if (!userId) {
      alert('Enter user id');
      return;
    }
    const box = $('recentRedeems');
    setRecentVisible(true);
    if (box) {
      box.innerHTML = '<div class="muted">Loading...</div>';
    }
    try {
      const redeems = await fetchRedeemHistory(userId);
      lastRedeemEntry = redeems[0] || null;
      if (lastRedeemEntry) {
        updateRedeemNotice(lastRedeemEntry);
      } else {
        updateRedeemNotice(null, { fallbackText: 'No redeemed rewards yet.' });
      }
      renderRedeemList('recentRedeems', redeems, RECENT_REDEEM_DISPLAY);
    } catch (err) {
      if (box) {
        box.innerHTML = '';
        const msg = document.createElement('div');
        msg.className = 'muted';
        msg.textContent = err?.message || 'Failed to load redeemed rewards.';
        box.appendChild(msg);
      }
    }
  }

  async function loadFullRedeems() {
    const userId = getUserId();
    if (!userId) {
      alert('Enter user id');
      return;
    }
    const box = $('fullRedeems');
    setFullVisible(true);
    if (box) {
      box.innerHTML = '<div class="muted">Loading...</div>';
    }
    try {
      const redeems = await fetchRedeemHistory(userId, FULL_REDEEM_LIMIT);
      renderRedeemList('fullRedeems', redeems);
    } catch (err) {
      if (box) {
        box.innerHTML = '';
        const msg = document.createElement('div');
        msg.className = 'muted';
        msg.textContent = err?.message || 'Failed to load redeemed rewards.';
        box.appendChild(msg);
      }
    }
  }

  async function toggleRecentRedeems() {
    if (recentRedeemsVisible) {
      setRecentVisible(false);
      return;
    }
    await loadRecentRedeems();
  }

  async function toggleFullRedeems() {
    if (fullRedeemsVisible) {
      setFullVisible(false);
      return;
    }
    await loadFullRedeems();
  }

  // ===== Balance & history =====
  async function checkBalance() {
    const userId = getUserId();
    if (!userId) { alert('Enter user id'); return; }
    try {
      const res = await fetch(`/summary/${encodeURIComponent(userId)}`);
      const data = await res.json();
      if (!res.ok) throw new Error(data.error || 'failed');
      $('balanceResult').textContent = `Balance: ${data.balance} points • Earned ${data.earned} • Spent ${data.spent}`;
      refreshRedeemNotice();
    } catch (err) {
      $('balanceResult').textContent = err.message || 'Failed to load balance';
    }
  }
  $('btnCheck')?.addEventListener('click', checkBalance);

  async function loadHistory() {
    const userId = getUserId();
    if (!userId) { alert('Enter user id'); return; }
    const filters = getFilters();
    const list = $('historyList');
    list.innerHTML = '<div class="muted">Loading...</div>';
    try {
      const res = await fetch(`/api/history/user/${encodeURIComponent(userId)}?limit=200`);
      const data = await res.json();
      if (!res.ok) throw new Error(data.error || 'failed');
      const rows = Array.isArray(data.rows) ? data.rows : [];
      renderHistory(rows, filters);
      fullRedeemsCache = rows.filter(row => row.action === 'spend_redeemed');
      fullRedeemsCacheUserId = userId;
      if (fullRedeemsVisible && Array.isArray(fullRedeemsCache)) {
        renderRedeemList('fullRedeems', fullRedeemsCache);
        updateFullButton();
      }
      const latestRedeem = rows.find(row => row.action === 'spend_redeemed') || null;
      lastRedeemEntry = latestRedeem;
      if (latestRedeem) {
        updateRedeemNotice(latestRedeem);
      } else {
        updateRedeemNotice(null, { fallbackText: 'No redeemed rewards yet.' });
      }
    } catch (err) {
      list.innerHTML = `<div class="muted">${err.message || 'Failed to load history'}</div>`;
    }
  }
  $('btnHistory')?.addEventListener('click', loadHistory);
  $('btnCsv')?.addEventListener('click', () => {
    const userId = getUserId();
    if (!userId) { alert('Enter user id'); return; }
    window.open(`/api/history.csv/${encodeURIComponent(userId)}`, '_blank');
  });

  function getFilters() {
    return {
      earn: $('showEarn').checked,
      spend: $('showSpend').checked
    };
  }

  function renderHistory(rows, filters) {
    const list = $('historyList');
    list.innerHTML = '';
    const filtered = rows.filter(row => {
      if (row.action.startsWith('earn_') && !filters.earn) return false;
      if (row.action.startsWith('spend_') && !filters.spend) return false;
      return true;
    });
    if (!filtered.length) {
      list.innerHTML = '<div class="muted">No history yet.</div>';
      $('summary').textContent = '';
      return;
    }
    let earnSum = 0, spendSum = 0;
    for (const row of filtered) {
      if (row.delta > 0) earnSum += row.delta;
      if (row.delta < 0) spendSum += Math.abs(row.delta);
      const div = document.createElement('div');
      div.className = 'hist-row';
      div.innerHTML = `<div>${new Date(row.at).toLocaleString()}</div><div>${row.action}</div><div>${row.delta}</div>`;
      list.appendChild(div);
    }
    $('summary').textContent = `Showing ${filtered.length} • Earned ${earnSum} • Spent ${spendSum}`;
  }

  function initFilters() {
    const saved = loadFilters();
    $('showEarn').checked = !!saved.earn;
    $('showSpend').checked = !!saved.spend;
    ['showEarn', 'showSpend'].forEach(id => {
      $(id)?.addEventListener('change', () => {
        saveFilters(getFilters());
        if (getUserId()) loadHistory();
      });
    });
  }
  initFilters();

  // ===== Earn templates =====
  let templates = [];
  async function loadEarnTemplates() {
    try {
      const res = await fetch('/api/earn-templates?active=true&sort=sort_order');
      const data = await res.json();
      if (!res.ok) throw new Error(data.error || 'failed');
      templates = data;
      renderEarnList();
    } catch (err) {
      $('earnList').innerHTML = `<div class="muted">${err.message || 'Failed to load tasks'}</div>`;
    }
  }
  function renderEarnList() {
    const box = $('earnList');
    box.innerHTML = '';
    for (const tpl of templates) {
      const card = document.createElement('label');
      card.className = 'earn-card';
      card.innerHTML = `
        <header>
          <span>${tpl.title}</span>
          <span>+${tpl.points}</span>
        </header>
        <div class="desc">${tpl.description || ''}</div>
        <div class="video-slot"></div>
        <div style="display:flex; align-items:center; gap:8px;">
          <input type="checkbox" data-id="${tpl.id}" data-points="${tpl.points}">
          <span class="muted">Include</span>
        </div>
      `;
      const videoSlot = card.querySelector('.video-slot');
      if (videoSlot && tpl.youtube_url) {
        const watchBtn = document.createElement('button');
        watchBtn.type = 'button';
        watchBtn.className = 'btn btn-sm';
        watchBtn.textContent = 'Watch clip';
        watchBtn.addEventListener('click', (event) => {
          event.preventDefault();
          event.stopPropagation();
          openVideoModal(tpl.youtube_url);
        });
        videoSlot.appendChild(watchBtn);
      } else if (videoSlot) {
        videoSlot.remove();
      }
      box.appendChild(card);
    }
    box.querySelectorAll('input[type="checkbox"]').forEach(chk => chk.addEventListener('change', updateEarnSummary));
    updateEarnSummary();
  }
  function updateEarnSummary() {
    const selected = Array.from(document.querySelectorAll('#earnList input[type="checkbox"]:checked'));
    const total = selected.reduce((sum, el) => sum + Number(el.dataset.points || 0), 0);
    $('earnSummary').textContent = `Selected: ${total} points (${selected.length} task${selected.length === 1 ? '' : 's'})`;
  }
  $('btnEarnQr')?.addEventListener('click', async () => {
    const userId = getUserId();
    if (!userId) { alert('Enter user id'); return; }
    const selected = Array.from(document.querySelectorAll('#earnList input[type="checkbox"]:checked')).map(el => ({ id: Number(el.dataset.id), count: 1 }));
    if (!selected.length) { alert('Pick at least one task'); return; }
    try {
      const res = await fetch('/api/tokens/earn', {
        method: 'POST',
        headers: { 'Content-Type': 'application/json' },
        body: JSON.stringify({ userId, templates: selected })
      });
      const data = await res.json();
      if (!res.ok) throw new Error(data.error || 'failed');
      renderQr('earnQrBox', data.qrText);
    } catch (err) {
      alert(err.message || 'Failed to create QR');
    }
  });

  function renderQr(elId, text) {
    const el = $(elId);
    if (!el) return;
    el.innerHTML = '';
    if (!text) return;
    new QRCode(el, { text, width: 220, height: 220 });
  }

  loadEarnTemplates();

  // ===== Scan to receive =====
  function setupScanner(btnId, videoId, canvasId, statusId, onToken) {
    const btn = $(btnId);
    const video = $(videoId);
    const canvas = $(canvasId);
    const status = $(statusId);
    if (!btn || !video || !canvas) return;
    const ctx = canvas.getContext('2d');
    let stream = null;
    let raf = 0;
    let busy = false;

    function say(msg) { if (status) status.textContent = msg || ''; }

    async function start() {
      if (stream) { stop(); return; }
      if (!navigator.mediaDevices?.getUserMedia) {
        say('Camera not available'); return;
      }
      try {
        stream = await navigator.mediaDevices.getUserMedia({ video: { facingMode: { ideal: 'environment' } } });
        video.srcObject = stream;
        video.style.display = 'block';
        await video.play();
        say('Point camera at QR');
        tick();
      } catch (err) {
        say('Camera blocked or unavailable');
      }
    }
    function stop() {
      cancelAnimationFrame(raf);
      if (stream) stream.getTracks().forEach(t => t.stop());
      stream = null;
      video.pause();
      video.srcObject = null;
      video.style.display = 'none';
      say('Camera stopped');
    }
    function tick() {
      if (!stream) return;
      if (video.readyState === video.HAVE_ENOUGH_DATA) {
        canvas.width = video.videoWidth;
        canvas.height = video.videoHeight;
        ctx.drawImage(video, 0, 0, canvas.width, canvas.height);
        const img = ctx.getImageData(0, 0, canvas.width, canvas.height);
        const code = jsQR(img.data, img.width, img.height, { inversionAttempts: 'dontInvert' });
        if (code?.data && !busy) {
          busy = true;
          say('QR detected...');
          onToken(code.data).finally(() => { busy = false; say('Ready'); });
        }
      }
      raf = requestAnimationFrame(tick);
    }
    btn.addEventListener('click', () => { if (stream) stop(); else start(); });
  }

  function parseToken(raw) {
    try {
      let token = raw.trim();
      if (token.startsWith('http')) {
        const url = new URL(token);
        if (url.searchParams.get('t')) token = url.searchParams.get('t');
      }
      const part = token.split('.')[0];
      const padded = part.replace(/-/g, '+').replace(/_/g, '/');
      const mod = padded.length % 4;
      const base = mod ? padded + '='.repeat(4 - mod) : padded;
      const payload = JSON.parse(atob(base));
      return { token, payload };
    } catch (err) {
      console.error(err);
      return null;
    }
  }

  setupScanner('btnScanReceive', 'receiveVideo', 'receiveCanvas', 'receiveStatus', async (raw) => {
    const parsed = parseToken(raw);
    if (!parsed || parsed.payload.typ !== 'give') {
      $('receiveStatus').textContent = 'Not a give token';
      return;
    }
    try {
      const res = await fetch('/api/earn/scan', {
        method: 'POST',
        headers: { 'Content-Type': 'application/json' },
        body: JSON.stringify({ token: parsed.token })
      });
      const data = await res.json();
      if (!res.ok) throw new Error(data.error || 'redeem failed');
      $('receiveStatus').textContent = `Received ${data.amount} points!`;
      checkBalance();
      loadHistory();
    } catch (err) {
      $('receiveStatus').textContent = err.message || 'Failed to redeem';
    }
  });

  function toast(msg) {
    if (!msg) return;
    window.alert(msg);
  }

  function setQR(text = '', url = '') {
    const msg = $('shopMsg');
    if (msg) msg.textContent = text || '';
    const box = $('shopQrBox');
    if (!box) return;
    box.innerHTML = '';
    if (url) {
      const img = new Image();
      img.src = url;
      img.alt = 'Reward QR code';
      img.loading = 'lazy';
      img.style.maxWidth = '220px';
      img.style.maxHeight = '220px';
      img.style.background = '#fff';
      img.style.padding = '8px';
      img.style.borderRadius = '12px';
      box.appendChild(img);
    }
  }

  function openImageModal(src){
    const m = document.createElement('div');
    Object.assign(m.style,{position:'fixed',inset:0,background:'rgba(0,0,0,.7)',display:'grid',placeItems:'center',zIndex:9999});
    m.addEventListener('click',()=>m.remove());
    const big = new Image(); big.src = src; big.style.maxWidth='90vw'; big.style.maxHeight='90vh'; big.style.boxShadow='0 8px 24px rgba(0,0,0,.5)';
    m.appendChild(big); document.body.appendChild(m);
  }

  document.getElementById('btnLoadItems')?.addEventListener('click', loadRewards);
  $('btnRecentRedeems')?.addEventListener('click', toggleRecentRedeems);
  $('btnFullRedeems')?.addEventListener('click', toggleFullRedeems);
  updateRecentButton();
  updateFullButton();

  async function loadRewards(){
    const list = $('shopList');
    if (list) list.innerHTML = '<div class="muted">Loading...</div>';
    const empty = $('shopEmpty');
    if (empty) empty.style.display = 'none';
    try{
      const res = await fetch('/api/rewards?active=1');
      const data = await res.json();
      if (!res.ok) throw new Error(data?.error || 'Failed to load rewards');
      renderRewards(data || []);
    }catch(err){
      renderError(err.message || String(err));
    }
  }

  function renderRewards(items){
    const list = $('shopList');
    if (!list) return;
    list.innerHTML = '';
    const normalized = (Array.isArray(items) ? items : []).map(item => ({
      id: item.id,
      name: item.name || item.title || 'Reward',
      cost: Number.isFinite(Number(item.cost ?? item.price)) ? Number(item.cost ?? item.price) : 0,
      description: item.description || '',
      image_url: item.image_url || item.imageUrl || '',
      youtube_url: item.youtube_url || item.youtubeUrl || '',
      youtubeUrl: item.youtubeUrl || item.youtube_url || '',
    }));
    if (!normalized.length){
      $('shopEmpty').style.display = 'block';
      $('shopMsg').textContent = '';
      setQR('');
      return;
    }
    $('shopEmpty').style.display = 'none';
    $('shopMsg').textContent = getUserId() ? 'Tap Redeem to request a reward.' : 'Enter your user ID, then tap Redeem.';
    setQR('');
    normalized.forEach((item, index) => {
      const card = document.createElement('div');
      card.className = 'reward-card';

      if (item.image_url){
        const thumb = document.createElement('img');
        thumb.className = 'reward-thumb';
        thumb.src = item.image_url;
        thumb.alt = item.name;
        thumb.loading = 'lazy';
        thumb.width = 96; thumb.height = 96;
        thumb.style.objectFit = 'cover'; thumb.style.aspectRatio = '1/1';
        thumb.addEventListener('click', ()=> openImageModal(thumb.src));
        thumb.onerror = () => thumb.remove();
        card.appendChild(thumb);
      } else {
        const spacer = document.createElement('div');
        spacer.style.width = '96px';
        spacer.style.height = '96px';
        spacer.style.flex = '0 0 auto';
        card.appendChild(spacer);
      }

      const youtubeUrl = item.youtube_url || item.youtubeUrl;
      const youtubeThumbUrl = getYouTubeThumbnail(youtubeUrl);
      if (youtubeThumbUrl) {
        const ytThumb = document.createElement('img');
        ytThumb.className = 'youtube-thumb';
        ytThumb.src = youtubeThumbUrl;
        ytThumb.alt = 'YouTube preview';
        ytThumb.loading = 'lazy';
        ytThumb.width = 72;
        ytThumb.height = 54;
        ytThumb.title = 'Play video';
        ytThumb.addEventListener('click', () => openVideoModal(youtubeUrl));
        ytThumb.addEventListener('error', () => ytThumb.remove());
        card.appendChild(ytThumb);
      }

      const info = document.createElement('div');
      info.style.flex = '1 1 auto';

      const title = document.createElement('div');
      title.textContent = `${index + 1}. ${item.name}`;
      info.appendChild(title);

      const cost = document.createElement('div');
      cost.className = 'muted';
      cost.textContent = `${item.cost} points`;
      info.appendChild(cost);

      if (item.description){
        const desc = document.createElement('div');
        desc.className = 'muted';
        desc.textContent = item.description;
        info.appendChild(desc);
      }

      card.appendChild(info);

      const actions = document.createElement('div');
      actions.style.display = 'flex';
      actions.style.flexDirection = 'column';
      actions.style.gap = '6px';
      actions.style.marginLeft = 'auto';
      actions.style.flex = '0 0 auto';

      if (youtubeUrl) {
        const watchBtn = document.createElement('button');
        watchBtn.type = 'button';
        watchBtn.className = 'btn btn-sm';
        watchBtn.textContent = 'Watch clip';
        watchBtn.addEventListener('click', () => openVideoModal(youtubeUrl));
        actions.appendChild(watchBtn);
      }

      const btn = document.createElement('button');
      btn.textContent = 'Redeem';
      btn.style.flex = '0 0 auto';
      btn.addEventListener('click', () => createHold(item));
      actions.appendChild(btn);

      card.appendChild(actions);

      list.appendChild(card);
    });
  }

  function renderError(message){
    const list = $('shopList');
    if (list) list.innerHTML = `<div class="muted">${message}</div>`;
    const empty = $('shopEmpty');
    if (empty) empty.style.display = 'none';
    $('shopMsg').textContent = message;
    setQR('');
  }

  async function createHold(item) {
    const userId = getUserId();
    if (!userId) { alert('Enter user id'); return; }
    setQR('Creating hold...');
    try {
      const res = await fetch('/api/holds', {
        method: 'POST',
        headers: { 'Content-Type': 'application/json' },
        body: JSON.stringify({ userId, itemId: item.id })
      });
      const data = await res.json();
      if (!res.ok) throw new Error(data.error || 'hold failed');
      const label = item.name || item.title || 'this item';
      $('shopMsg').textContent = `Show this QR to an adult to pick up ${label}.`;
      renderQr('shopQrBox', data.qrText);
      checkBalance();
      loadHistory();
    } catch (err) {
      setQR('');
      toast(err.message || 'Create hold failed', 'error');
    }
  }

})();<|MERGE_RESOLUTION|>--- conflicted
+++ resolved
@@ -8,51 +8,6 @@
   let recentRedeemsVisible = false;
   let fullRedeemsVisible = false;
 
-<<<<<<< HEAD
-  const memoryStore = {};
-
-  function storageGet(key) {
-    try {
-      const value = window.localStorage.getItem(key);
-      if (value != null) memoryStore[key] = value;
-      return value;
-    } catch (error) {
-      console.warn('localStorage getItem failed', error);
-      return Object.prototype.hasOwnProperty.call(memoryStore, key) ? memoryStore[key] : null;
-    }
-  }
-
-  function storageSet(key, value) {
-    let ok = true;
-    try {
-      window.localStorage.setItem(key, value);
-    } catch (error) {
-      console.warn('localStorage setItem failed', error);
-      ok = false;
-    }
-    memoryStore[key] = value;
-    return ok;
-  }
-
-  function getYouTubeId(u) {
-    if (!u) return '';
-    try {
-      // Allow raw IDs
-      if (/^[\w-]{11}$/.test(u)) return u;
-
-      const x = new URL(u);
-      // youtu.be/<id>
-      if (x.hostname.includes('youtu.be')) {
-        return (x.pathname.split('/')[1] || '').split('?')[0].split('&')[0];
-      }
-      // youtube.com/watch?v=<id>
-      const v = x.searchParams.get('v');
-      if (v) return v.split('&')[0];
-
-      // youtube.com/shorts/<id>
-      const mShorts = x.pathname.match(/\/shorts\/([\w-]{11})/);
-      if (mShorts) return mShorts[1];
-=======
     function extractYouTubeId(u) {
       if (!u) return "";
       try {
@@ -121,7 +76,6 @@
           finish(resolve);
         }
       }
->>>>>>> 3f06bf08
 
       function sendHandshake() {
         try {
@@ -134,23 +88,12 @@
         }
       }
 
-<<<<<<< HEAD
-      // Last resort: first 11-char token
-      const m = u.match(/([\w-]{11})/);
-      if (m) return m[1];
-    } catch {
-      // ignore parsing errors and fall back to loose matching below
-    }
-    const fallback = String(u).match(/([\w-]{11})/);
-    return fallback ? fallback[1] : '';
-=======
       window.addEventListener('message', onMessage);
       sendHandshake();
       handshake = setInterval(sendHandshake, 400);
       oframe.addEventListener('load', sendHandshake, { once: true });
       timer = setTimeout(() => finish(reject, new Error('timeout')), timeout);
     });
->>>>>>> 3f06bf08
   }
 
   function getYouTubeThumbnail(url) {
@@ -170,20 +113,11 @@
     return `https://${host}/embed/${id}?${params.toString()}`;
   }
 
-<<<<<<< HEAD
-  if (!window.getYouTubeId) window.getYouTubeId = getYouTubeId;
-  if (!window.getYouTubeThumbnail) window.getYouTubeThumbnail = getYouTubeThumbnail;
-  if (!window.getYouTubeEmbed) window.getYouTubeEmbed = getYouTubeEmbed;
-
-=======
->>>>>>> 3f06bf08
   (function setupVideoModal() {
     const modal = document.getElementById("videoModal");
     const frame = document.getElementById("videoFrame");
     if (!modal || !frame) return;
 
-<<<<<<< HEAD
-=======
     let loadToken = 0;
 
     function buildEmbed(id, host) {
@@ -203,19 +137,10 @@
       }
     }
 
->>>>>>> 3f06bf08
     window.openVideoModal = function (url) {
       const embedUrl = getYouTubeEmbed(url);
       if (!embedUrl) return window.open(url, '_blank', 'noopener');
 
-<<<<<<< HEAD
-      modal.hidden = false;
-      frame.src = embedUrl;
-    };
-
-    window.closeVideoModal = function () {
-      frame.src = '';
-=======
       const currentToken = ++loadToken;
       frame.src = "";
       modal.hidden = false;
@@ -249,7 +174,6 @@
       loadToken++;
       // stop video + hide
       frame.src = "";
->>>>>>> 3f06bf08
       modal.hidden = true;
       delete frame.dataset.videoHost;
     };
