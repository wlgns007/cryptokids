(() => {
  const $ = (id) => document.getElementById(id);
  const LS_FILTER = 'ck_child_filters';
  const RECENT_REDEEM_LIMIT = 50;
  const RECENT_REDEEM_DISPLAY = 5;
  const FULL_REDEEM_LIMIT = 200;
  let lastRedeemEntry = null;
  let recentRedeemsVisible = false;
  let fullRedeemsVisible = false;

  function getUserId() {
    return $('childUserId').value.trim();
  }

  function saveFilters(filters) {
    localStorage.setItem(LS_FILTER, JSON.stringify(filters));
  }
  function loadFilters() {
    try {
      return JSON.parse(localStorage.getItem(LS_FILTER) || '{}');
    } catch { return {}; }
  }

  function formatDateTime(value) {
    const num = Number(value);
    if (!Number.isFinite(num)) return '';
    const date = new Date(num);
    if (Number.isNaN(date.getTime())) return '';
    return date.toLocaleString();
  }

  function updateRedeemNotice(entry, { fallbackText } = {}) {
    const box = $('redeemNotice');
    if (!box) return;
    box.innerHTML = '';
    if (!entry) {
      box.classList.add('muted');
      box.textContent = fallbackText || 'No redeemed rewards yet.';
      return;
    }
    box.classList.remove('muted');
    const title = document.createElement('div');
    title.className = 'notice-title';
    title.textContent = entry.note || 'Reward redeemed';

    const whenText = formatDateTime(entry.at);
    const whenLine = document.createElement('div');
    whenLine.className = 'notice-meta';
    whenLine.textContent = whenText ? `Redeemed on ${whenText}` : 'Redeemed reward';

    const detailParts = [];
    const spent = Math.abs(Number(entry.delta) || 0);
    if (spent) detailParts.push(`Spent ${spent} points`);
    const balanceAfter = Number(entry.balance_after);
    if (Number.isFinite(balanceAfter)) detailParts.push(`Remaining balance: ${balanceAfter} points`);

    box.appendChild(title);
    box.appendChild(whenLine);
    if (detailParts.length) {
      const detailLine = document.createElement('div');
      detailLine.className = 'notice-meta';
      detailLine.textContent = detailParts.join(' • ');
      box.appendChild(detailLine);
    }
  }

  function updateRecentButton() {
    const btn = $('btnRecentRedeems');
    if (!btn) return;
    btn.textContent = recentRedeemsVisible ? 'Hide Recent Redeemed' : 'Show Recent Redeemed';
  }

  function updateFullButton() {
    const btn = $('btnFullRedeems');
    if (!btn) return;
    btn.textContent = fullRedeemsVisible ? 'Hide Full Redeemed History' : 'Show Full Redeemed History';
  }

  function setRecentVisible(visible) {
    const box = $('recentRedeems');
    recentRedeemsVisible = visible;
    if (box) {
      box.classList.toggle('active', visible);
      if (!visible) {
        box.innerHTML = '';
      }
    }
    updateRecentButton();
  }

  function setFullVisible(visible) {
    const box = $('fullRedeems');
    fullRedeemsVisible = visible;
    if (box) {
      box.classList.toggle('active', visible);
      if (!visible) {
        box.innerHTML = '';
      } else {
        box.scrollTop = 0;
      }
    }
    updateFullButton();
  }

  function renderRedeemList(targetId, items, limit) {
    const box = $(targetId);
    if (!box) return;
    box.innerHTML = '';
    const list = Array.isArray(items) ? (typeof limit === 'number' ? items.slice(0, limit) : items.slice()) : [];
    if (!list.length) {
      const empty = document.createElement('div');
      empty.className = 'muted';
      empty.textContent = 'No redeemed rewards yet.';
      box.appendChild(empty);
      return;
    }
    const frag = document.createDocumentFragment();
    for (const entry of list) {
      const row = document.createElement('div');
      row.className = 'recent-row';
      const name = document.createElement('div');
      name.className = 'recent-name';
      name.textContent = entry.note || 'Reward redeemed';
      const meta = document.createElement('div');
      meta.className = 'recent-meta';
      const parts = [];
      const when = formatDateTime(entry.at);
      if (when) parts.push(when);
      const spent = Math.abs(Number(entry.delta) || 0);
      if (spent) parts.push(`Spent ${spent} points`);
      const balanceAfter = Number(entry.balance_after);
      if (Number.isFinite(balanceAfter)) parts.push(`Balance ${balanceAfter} points`);
      if (!parts.length) parts.push('Reward redeemed');
      meta.textContent = parts.join(' • ');
      row.appendChild(name);
      row.appendChild(meta);
      frag.appendChild(row);
    }
    box.appendChild(frag);
  }

  async function fetchRedeemHistory(userId, limit = RECENT_REDEEM_LIMIT) {
    const res = await fetch(`/api/history/user/${encodeURIComponent(userId)}?limit=${limit}`);
    const data = await res.json();
    if (!res.ok) {
      throw new Error(data?.error ? String(data.error) : 'Unable to load redeemed rewards.');
    }
    const rows = Array.isArray(data?.rows) ? data.rows : [];
    return rows.filter(row => row.action === 'spend_redeemed');
  }

  async function refreshRedeemNotice() {
    const userId = getUserId();
    if (!userId) {
      lastRedeemEntry = null;
      updateRedeemNotice(null, { fallbackText: 'Enter your user ID to see recent redeemed rewards.' });
      setRecentVisible(false);
      setFullVisible(false);
      return;
    }
    if (lastRedeemEntry) {
      updateRedeemNotice(lastRedeemEntry);
    } else {
      updateRedeemNotice(null, { fallbackText: 'Checking for redeemed rewards...' });
    }
    try {
      const redeems = await fetchRedeemHistory(userId, 20);
      lastRedeemEntry = redeems[0] || null;
      if (lastRedeemEntry) {
        updateRedeemNotice(lastRedeemEntry);
      } else {
        updateRedeemNotice(null, { fallbackText: 'No redeemed rewards yet.' });
      }
    } catch (err) {
      updateRedeemNotice(null, { fallbackText: err?.message || 'Unable to load redeemed rewards.' });
    }
  }

  async function loadRecentRedeems() {
    const userId = getUserId();
    if (!userId) {
      alert('Enter user id');
      return;
    }
    const box = $('recentRedeems');
    setRecentVisible(true);
    if (box) {
      box.innerHTML = '<div class="muted">Loading...</div>';
    }
    try {
      const redeems = await fetchRedeemHistory(userId);
      lastRedeemEntry = redeems[0] || null;
      if (lastRedeemEntry) {
        updateRedeemNotice(lastRedeemEntry);
      } else {
        updateRedeemNotice(null, { fallbackText: 'No redeemed rewards yet.' });
      }
      renderRedeemList('recentRedeems', redeems, RECENT_REDEEM_DISPLAY);
    } catch (err) {
      if (box) {
        box.innerHTML = '';
        const msg = document.createElement('div');
        msg.className = 'muted';
        msg.textContent = err?.message || 'Failed to load redeemed rewards.';
        box.appendChild(msg);
      }
    }
  }

  async function loadFullRedeems() {
    const userId = getUserId();
    if (!userId) {
      alert('Enter user id');
      return;
    }
    const box = $('fullRedeems');
    setFullVisible(true);
    if (box) {
      box.innerHTML = '<div class="muted">Loading...</div>';
    }
    try {
      const redeems = await fetchRedeemHistory(userId, FULL_REDEEM_LIMIT);
      renderRedeemList('fullRedeems', redeems);
    } catch (err) {
      if (box) {
        box.innerHTML = '';
        const msg = document.createElement('div');
        msg.className = 'muted';
        msg.textContent = err?.message || 'Failed to load redeemed rewards.';
        box.appendChild(msg);
      }
    }
  }

  async function toggleRecentRedeems() {
    if (recentRedeemsVisible) {
      setRecentVisible(false);
      return;
    }
    await loadRecentRedeems();
  }

  async function toggleFullRedeems() {
    if (fullRedeemsVisible) {
      setFullVisible(false);
      return;
    }
    await loadFullRedeems();
  }

  // ===== Balance & history =====
  async function checkBalance() {
    const userId = getUserId();
    if (!userId) { alert('Enter user id'); return; }
    try {
      const res = await fetch(`/summary/${encodeURIComponent(userId)}`);
      const data = await res.json();
      if (!res.ok) throw new Error(data.error || 'failed');
      $('balanceResult').textContent = `Balance: ${data.balance} points • Earned ${data.earned} • Spent ${data.spent}`;
      refreshRedeemNotice();
    } catch (err) {
      $('balanceResult').textContent = err.message || 'Failed to load balance';
    }
  }
  $('btnCheck')?.addEventListener('click', checkBalance);

  async function loadHistory() {
    const userId = getUserId();
    if (!userId) { alert('Enter user id'); return; }
    const filters = getFilters();
    const list = $('historyList');
    list.innerHTML = '<div class="muted">Loading...</div>';
    try {
      const res = await fetch(`/api/history/user/${encodeURIComponent(userId)}?limit=200`);
      const data = await res.json();
      if (!res.ok) throw new Error(data.error || 'failed');
      const rows = Array.isArray(data.rows) ? data.rows : [];
      renderHistory(rows, filters);
      fullRedeemsCache = rows.filter(row => row.action === 'spend_redeemed');
      fullRedeemsCacheUserId = userId;
      if (fullRedeemsVisible && Array.isArray(fullRedeemsCache)) {
        renderRedeemList('fullRedeems', fullRedeemsCache);
        updateFullButton();
      }
      const latestRedeem = rows.find(row => row.action === 'spend_redeemed') || null;
      lastRedeemEntry = latestRedeem;
      if (latestRedeem) {
        updateRedeemNotice(latestRedeem);
      } else {
        updateRedeemNotice(null, { fallbackText: 'No redeemed rewards yet.' });
      }
    } catch (err) {
      list.innerHTML = `<div class="muted">${err.message || 'Failed to load history'}</div>`;
    }
  }
  $('btnHistory')?.addEventListener('click', loadHistory);
  $('btnCsv')?.addEventListener('click', () => {
    const userId = getUserId();
    if (!userId) { alert('Enter user id'); return; }
    window.open(`/api/history.csv/${encodeURIComponent(userId)}`, '_blank');
  });

  function getFilters() {
    return {
      earn: $('showEarn').checked,
      spend: $('showSpend').checked
    };
  }

  function renderHistory(rows, filters) {
    const list = $('historyList');
    list.innerHTML = '';
    const filtered = rows.filter(row => {
      if (row.action.startsWith('earn_') && !filters.earn) return false;
      if (row.action.startsWith('spend_') && !filters.spend) return false;
      return true;
    });
    if (!filtered.length) {
      list.innerHTML = '<div class="muted">No history yet.</div>';
      $('summary').textContent = '';
      return;
    }
    let earnSum = 0, spendSum = 0;
    for (const row of filtered) {
      if (row.delta > 0) earnSum += row.delta;
      if (row.delta < 0) spendSum += Math.abs(row.delta);
      const div = document.createElement('div');
      div.className = 'hist-row';
      div.innerHTML = `<div>${new Date(row.at).toLocaleString()}</div><div>${row.action}</div><div>${row.delta}</div>`;
      list.appendChild(div);
    }
    $('summary').textContent = `Showing ${filtered.length} • Earned ${earnSum} • Spent ${spendSum}`;
  }

  function initFilters() {
    const saved = loadFilters();
    $('showEarn').checked = !!saved.earn;
    $('showSpend').checked = !!saved.spend;
    ['showEarn', 'showSpend'].forEach(id => {
      $(id)?.addEventListener('change', () => {
        saveFilters(getFilters());
        if (getUserId()) loadHistory();
      });
    });
  }
  initFilters();

  // ===== Earn templates =====
  let templates = [];
  async function loadEarnTemplates() {
    try {
      const res = await fetch('/api/earn-templates?active=true&sort=sort_order');
      const data = await res.json();
      if (!res.ok) throw new Error(data.error || 'failed');
      templates = data;
      renderEarnList();
    } catch (err) {
      $('earnList').innerHTML = `<div class="muted">${err.message || 'Failed to load tasks'}</div>`;
    }
  }
  function renderEarnList() {
    const box = $('earnList');
    box.innerHTML = '';
    for (const tpl of templates) {
      const card = document.createElement('label');
      card.className = 'earn-card';
      card.innerHTML = `
        <header>
          <span>${tpl.title}</span>
          <span>+${tpl.points}</span>
        </header>
        <div class="desc">${tpl.description || ''}</div>
        ${tpl.youtube_url ? `<a class="video" target="_blank" href="${tpl.youtube_url}">Watch video</a>` : ''}
        <div style="display:flex; align-items:center; gap:8px;">
          <input type="checkbox" data-id="${tpl.id}" data-points="${tpl.points}">
          <span class="muted">Include</span>
        </div>
      `;
      const videoLink = card.querySelector('.video');
      if (videoLink) {
        videoLink.addEventListener('click', (event) => {
          event.preventDefault();
          openYouTubeModal(videoLink.href);
        });
      }
      box.appendChild(card);
    }
    box.querySelectorAll('input[type="checkbox"]').forEach(chk => chk.addEventListener('change', updateEarnSummary));
    updateEarnSummary();
  }
  function updateEarnSummary() {
    const selected = Array.from(document.querySelectorAll('#earnList input[type="checkbox"]:checked'));
    const total = selected.reduce((sum, el) => sum + Number(el.dataset.points || 0), 0);
    $('earnSummary').textContent = `Selected: ${total} points (${selected.length} task${selected.length === 1 ? '' : 's'})`;
  }
  $('btnEarnQr')?.addEventListener('click', async () => {
    const userId = getUserId();
    if (!userId) { alert('Enter user id'); return; }
    const selected = Array.from(document.querySelectorAll('#earnList input[type="checkbox"]:checked')).map(el => ({ id: Number(el.dataset.id), count: 1 }));
    if (!selected.length) { alert('Pick at least one task'); return; }
    try {
      const res = await fetch('/api/tokens/earn', {
        method: 'POST',
        headers: { 'Content-Type': 'application/json' },
        body: JSON.stringify({ userId, templates: selected })
      });
      const data = await res.json();
      if (!res.ok) throw new Error(data.error || 'failed');
      renderQr('earnQrBox', data.qrText);
    } catch (err) {
      alert(err.message || 'Failed to create QR');
    }
  });

  function renderQr(elId, text) {
    const el = $(elId);
    if (!el) return;
    el.innerHTML = '';
    if (!text) return;
    new QRCode(el, { text, width: 220, height: 220 });
  }

  loadEarnTemplates();

  // ===== Scan to receive =====
  function setupScanner(btnId, videoId, canvasId, statusId, onToken) {
    const btn = $(btnId);
    const video = $(videoId);
    const canvas = $(canvasId);
    const status = $(statusId);
    if (!btn || !video || !canvas) return;
    const ctx = canvas.getContext('2d');
    let stream = null;
    let raf = 0;
    let busy = false;

    function say(msg) { if (status) status.textContent = msg || ''; }

    async function start() {
      if (stream) { stop(); return; }
      if (!navigator.mediaDevices?.getUserMedia) {
        say('Camera not available'); return;
      }
      try {
        stream = await navigator.mediaDevices.getUserMedia({ video: { facingMode: { ideal: 'environment' } } });
        video.srcObject = stream;
        video.style.display = 'block';
        await video.play();
        say('Point camera at QR');
        tick();
      } catch (err) {
        say('Camera blocked or unavailable');
      }
    }
    function stop() {
      cancelAnimationFrame(raf);
      if (stream) stream.getTracks().forEach(t => t.stop());
      stream = null;
      video.pause();
      video.srcObject = null;
      video.style.display = 'none';
      say('Camera stopped');
    }
    function tick() {
      if (!stream) return;
      if (video.readyState === video.HAVE_ENOUGH_DATA) {
        canvas.width = video.videoWidth;
        canvas.height = video.videoHeight;
        ctx.drawImage(video, 0, 0, canvas.width, canvas.height);
        const img = ctx.getImageData(0, 0, canvas.width, canvas.height);
        const code = jsQR(img.data, img.width, img.height, { inversionAttempts: 'dontInvert' });
        if (code?.data && !busy) {
          busy = true;
          say('QR detected...');
          onToken(code.data).finally(() => { busy = false; say('Ready'); });
        }
      }
      raf = requestAnimationFrame(tick);
    }
    btn.addEventListener('click', () => { if (stream) stop(); else start(); });
  }

  function parseToken(raw) {
    try {
      let token = raw.trim();
      if (token.startsWith('http')) {
        const url = new URL(token);
        if (url.searchParams.get('t')) token = url.searchParams.get('t');
      }
      const part = token.split('.')[0];
      const padded = part.replace(/-/g, '+').replace(/_/g, '/');
      const mod = padded.length % 4;
      const base = mod ? padded + '='.repeat(4 - mod) : padded;
      const payload = JSON.parse(atob(base));
      return { token, payload };
    } catch (err) {
      console.error(err);
      return null;
    }
  }

  setupScanner('btnScanReceive', 'receiveVideo', 'receiveCanvas', 'receiveStatus', async (raw) => {
    const parsed = parseToken(raw);
    if (!parsed || parsed.payload.typ !== 'give') {
      $('receiveStatus').textContent = 'Not a give token';
      return;
    }
    try {
      const res = await fetch('/api/earn/scan', {
        method: 'POST',
        headers: { 'Content-Type': 'application/json' },
        body: JSON.stringify({ token: parsed.token })
      });
      const data = await res.json();
      if (!res.ok) throw new Error(data.error || 'redeem failed');
      $('receiveStatus').textContent = `Received ${data.amount} points!`;
      checkBalance();
      loadHistory();
    } catch (err) {
      $('receiveStatus').textContent = err.message || 'Failed to redeem';
    }
  });

  function toast(msg) {
    if (!msg) return;
    window.alert(msg);
  }

  function setQR(text = '', url = '') {
    const msg = $('shopMsg');
    if (msg) msg.textContent = text || '';
    const box = $('shopQrBox');
    if (!box) return;
    box.innerHTML = '';
    if (url) {
      const img = new Image();
      img.src = url;
      img.alt = 'Reward QR code';
      img.loading = 'lazy';
      img.style.maxWidth = '220px';
      img.style.maxHeight = '220px';
      img.style.background = '#fff';
      img.style.padding = '8px';
      img.style.borderRadius = '12px';
      box.appendChild(img);
    }
  }

  function openImageModal(src){
    const m = document.createElement('div');
    Object.assign(m.style,{position:'fixed',inset:0,background:'rgba(0,0,0,.7)',display:'grid',placeItems:'center',zIndex:9999});
    m.addEventListener('click',()=>m.remove());
    const big = new Image(); big.src = src; big.style.maxWidth='90vw'; big.style.maxHeight='90vh'; big.style.boxShadow='0 8px 24px rgba(0,0,0,.5)';
    m.appendChild(big); document.body.appendChild(m);
  }

  function extractYouTubeId(url) {
    if (!url) return '';
    let parsed;
    try {
      parsed = new URL(url.trim());
    } catch (_err) {
      return '';
    }
    const host = parsed.hostname.toLowerCase();
    const segments = parsed.pathname.split('/').filter(Boolean);
    let id = '';
    if (host.includes('youtu.be')) {
      id = segments[0] || '';
    } else if (host.includes('youtube.com')) {
      id = parsed.searchParams.get('v') || '';
      if (!id && segments[0] === 'embed' && segments[1]) {
        id = segments[1];
      }
      if (!id && segments[0] === 'shorts' && segments[1]) {
        id = segments[1];
      }
    }
    if (!id) return '';
    id = id.replace(/[^a-zA-Z0-9_-]/g, '');
    return id;
  }

  function getYouTubeEmbedUrl(url) {
    const id = extractYouTubeId(url);
    return id ? `https://www.youtube.com/embed/${id}?autoplay=1` : '';
  }

<<<<<<< HEAD
  function getYouTubeThumbnail(url) {
    const id = extractYouTubeId(url);
    return id ? `https://i.ytimg.com/vi/${id}/hqdefault.jpg` : '';
  }

=======
>>>>>>> 2e9a2746
  function openYouTubeModal(url) {
    if (!url) return;
    const embedUrl = getYouTubeEmbedUrl(url);
    if (!embedUrl) {
      window.open(url, '_blank', 'noopener,noreferrer');
      return;
    }
    document.querySelectorAll('[data-youtube-modal]').forEach(el => el.remove());
    const overlay = document.createElement('div');
    overlay.dataset.youtubeModal = 'true';
    Object.assign(overlay.style, {
      position: 'fixed',
      inset: 0,
      background: 'rgba(0,0,0,0.8)',
      display: 'grid',
      placeItems: 'center',
      padding: '24px',
      zIndex: 10000
    });

    const close = () => {
      overlay.remove();
      document.removeEventListener('keydown', onKeyDown);
    };
    const onKeyDown = (event) => {
      if (event.key === 'Escape') close();
    };
    document.addEventListener('keydown', onKeyDown);
    overlay.addEventListener('click', (event) => {
      if (event.target === overlay) close();
    });

    const frameWrap = document.createElement('div');
    Object.assign(frameWrap.style, {
      position: 'relative',
      width: 'min(90vw, 960px)',
      maxWidth: '960px',
      aspectRatio: '16 / 9',
      background: '#000',
      borderRadius: '12px',
      overflow: 'hidden',
      boxShadow: '0 24px 60px rgba(0,0,0,0.45)'
    });

    const iframe = document.createElement('iframe');
    iframe.src = embedUrl;
    iframe.title = 'YouTube video player';
    iframe.allow = 'accelerometer; autoplay; clipboard-write; encrypted-media; gyroscope; picture-in-picture; web-share';
    iframe.allowFullscreen = true;
    Object.assign(iframe.style, {
      width: '100%',
      height: '100%',
      border: '0'
    });
    frameWrap.appendChild(iframe);

    const closeBtn = document.createElement('button');
    closeBtn.type = 'button';
    closeBtn.setAttribute('aria-label', 'Close video');
    closeBtn.textContent = '×';
    Object.assign(closeBtn.style, {
      position: 'absolute',
      top: '8px',
      right: '8px',
      width: '32px',
      height: '32px',
      borderRadius: '999px',
      border: 'none',
      background: 'rgba(0,0,0,0.65)',
      color: '#fff',
      fontSize: '24px',
      lineHeight: '28px',
      cursor: 'pointer'
    });
    closeBtn.addEventListener('click', (event) => {
      event.stopPropagation();
      close();
    });
    frameWrap.appendChild(closeBtn);

    overlay.appendChild(frameWrap);
    document.body.appendChild(overlay);
  }

  document.getElementById('btnLoadItems')?.addEventListener('click', loadRewards);
  $('btnRecentRedeems')?.addEventListener('click', toggleRecentRedeems);
  $('btnFullRedeems')?.addEventListener('click', toggleFullRedeems);
  updateRecentButton();
  updateFullButton();

  async function loadRewards(){
    const list = $('shopList');
    if (list) list.innerHTML = '<div class="muted">Loading...</div>';
    const empty = $('shopEmpty');
    if (empty) empty.style.display = 'none';
    try{
      const res = await fetch('/api/rewards?active=1');
      const data = await res.json();
      if (!res.ok) throw new Error(data?.error || 'Failed to load rewards');
      renderRewards(data || []);
    }catch(err){
      renderError(err.message || String(err));
    }
  }

  function renderRewards(items){
    const list = $('shopList');
    if (!list) return;
    list.innerHTML = '';
    const normalized = (Array.isArray(items) ? items : []).map(item => ({
      id: item.id,
      name: item.name || item.title || 'Reward',
      cost: Number.isFinite(Number(item.cost ?? item.price)) ? Number(item.cost ?? item.price) : 0,
      description: item.description || '',
      image_url: item.image_url || item.imageUrl || '',
      youtube_url: item.youtube_url || item.youtubeUrl || '',
      youtubeUrl: item.youtubeUrl || item.youtube_url || '',
    }));
    if (!normalized.length){
      $('shopEmpty').style.display = 'block';
      $('shopMsg').textContent = '';
      setQR('');
      return;
    }
    $('shopEmpty').style.display = 'none';
    $('shopMsg').textContent = getUserId() ? 'Tap Redeem to request a reward.' : 'Enter your user ID, then tap Redeem.';
    setQR('');
    normalized.forEach((item, index) => {
      const card = document.createElement('div');
      card.className = 'reward-card';

      if (item.image_url){
        const thumb = document.createElement('img');
        thumb.className = 'reward-thumb';
        thumb.src = item.image_url;
        thumb.alt = item.name;
        thumb.loading = 'lazy';
        thumb.width = 96; thumb.height = 96;
        thumb.style.objectFit = 'cover'; thumb.style.aspectRatio = '1/1';
        thumb.addEventListener('click', ()=> openImageModal(thumb.src));
        thumb.onerror = () => thumb.remove();
        card.appendChild(thumb);
      } else {
        const spacer = document.createElement('div');
        spacer.style.width = '96px';
        spacer.style.height = '96px';
        spacer.style.flex = '0 0 auto';
        card.appendChild(spacer);
      }

      const youtubeThumbUrl = getYouTubeThumbnail(item.youtube_url || item.youtubeUrl);
      if (youtubeThumbUrl) {
        const ytThumb = document.createElement('img');
        ytThumb.className = 'youtube-thumb';
        ytThumb.src = youtubeThumbUrl;
        ytThumb.alt = 'YouTube preview';
        ytThumb.loading = 'lazy';
        ytThumb.width = 72;
        ytThumb.height = 54;
        ytThumb.title = 'Play video';
        ytThumb.addEventListener('click', () => openYouTubeModal(item.youtube_url || item.youtubeUrl));
        ytThumb.addEventListener('error', () => ytThumb.remove());
        card.appendChild(ytThumb);
      }

      const info = document.createElement('div');
      info.style.flex = '1 1 auto';

      const title = document.createElement('div');
      title.textContent = `${index + 1}. ${item.name}`;
      info.appendChild(title);

      const cost = document.createElement('div');
      cost.className = 'muted';
      cost.textContent = `${item.cost} points`;
      info.appendChild(cost);

      if (item.description){
        const desc = document.createElement('div');
        desc.className = 'muted';
        desc.textContent = item.description;
        info.appendChild(desc);
      }

      card.appendChild(info);

      const btn = document.createElement('button');
      btn.textContent = 'Redeem';
      btn.style.marginLeft = 'auto';
      btn.style.flex = '0 0 auto';
      btn.addEventListener('click', () => createHold(item));
      card.appendChild(btn);

      list.appendChild(card);
    });
  }

  function renderError(message){
    const list = $('shopList');
    if (list) list.innerHTML = `<div class="muted">${message}</div>`;
    const empty = $('shopEmpty');
    if (empty) empty.style.display = 'none';
    $('shopMsg').textContent = message;
    setQR('');
  }

  async function createHold(item) {
    const userId = getUserId();
    if (!userId) { alert('Enter user id'); return; }
    setQR('Creating hold...');
    try {
      const res = await fetch('/api/holds', {
        method: 'POST',
        headers: { 'Content-Type': 'application/json' },
        body: JSON.stringify({ userId, itemId: item.id })
      });
      const data = await res.json();
      if (!res.ok) throw new Error(data.error || 'hold failed');
      const label = item.name || item.title || 'this item';
      $('shopMsg').textContent = `Show this QR to an adult to pick up ${label}.`;
      renderQr('shopQrBox', data.qrText);
      checkBalance();
      loadHistory();
    } catch (err) {
      setQR('');
      toast(err.message || 'Create hold failed', 'error');
    }
  }

})();<|MERGE_RESOLUTION|>--- conflicted
+++ resolved
@@ -586,14 +586,6 @@
     return id ? `https://www.youtube.com/embed/${id}?autoplay=1` : '';
   }
 
-<<<<<<< HEAD
-  function getYouTubeThumbnail(url) {
-    const id = extractYouTubeId(url);
-    return id ? `https://i.ytimg.com/vi/${id}/hqdefault.jpg` : '';
-  }
-
-=======
->>>>>>> 2e9a2746
   function openYouTubeModal(url) {
     if (!url) return;
     const embedUrl = getYouTubeEmbedUrl(url);
