--- conflicted
+++ resolved
@@ -8,77 +8,6 @@
   let recentRedeemsVisible = false;
   let fullRedeemsVisible = false;
 
-<<<<<<< HEAD
-  // --- YouTube modal loader with onReady detection ---
-  (function () {
-    const modal = document.getElementById("videoModal");
-    const frame = document.getElementById("videoFrame");
-    if (!modal || !frame) return;
-
-    function buildEmbed(id, host) {
-      const origin = location.origin;
-      return `https://${host}/embed/${id}?autoplay=1&modestbranding=1&rel=0&playsinline=1&enablejsapi=1&origin=${origin}`;
-    }
-
-    function waitForReady(oframe, timeout = 1800) {
-      return new Promise((resolve, reject) => {
-        let timer = null;
-        let settled = false;
-
-        const finish = (fn, value) => {
-          if (settled) return;
-          settled = true;
-          if (timer) {
-            clearTimeout(timer);
-            timer = null;
-          }
-          window.removeEventListener("message", onMessage);
-          fn(value);
-        };
-
-        function onMessage(event) {
-          if (event.source !== oframe.contentWindow) return;
-          let payload = event.data;
-          if (typeof payload === "string") {
-            try {
-              payload = JSON.parse(payload);
-            } catch (error) {
-              // ignore non-JSON payloads
-            }
-          }
-          if (payload && payload.event === "onReady") {
-            finish(resolve);
-          }
-        }
-
-        window.addEventListener("message", onMessage);
-        timer = setTimeout(() => finish(reject, new Error("yt-timeout")), timeout);
-      });
-    }
-
-    window.openVideoModal = async function openVideoModal(url) {
-      const id = extractYouTubeId(url);
-      if (!id) {
-        window.open(url, "_blank", "noopener");
-        return;
-      }
-
-      modal.hidden = false;
-
-      try {
-        frame.src = buildEmbed(id, "www.youtube-nocookie.com");
-        await waitForReady(frame);
-      } catch (nocookieError) {
-        try {
-          frame.src = buildEmbed(id, "www.youtube.com");
-          await waitForReady(frame);
-        } catch (youtubeError) {
-          window.open(`https://www.youtube.com/watch?v=${id}`, "_blank", "noopener");
-          closeVideoModal();
-        }
-      }
-    };
-=======
   function extractYouTubeId(u) {
     if (!u) return "";
     try {
@@ -112,7 +41,6 @@
     const fallback = String(u).match(/([\w-]{11})/);
     return fallback ? fallback[1] : "";
   }
->>>>>>> 2b779ea7
 
     window.closeVideoModal = function closeVideoModal() {
       frame.src = "";
@@ -120,56 +48,6 @@
     };
   })();
 
-<<<<<<< HEAD
-  (function setupModalClosers() {
-    const modal = document.getElementById("videoModal");
-    if (!modal) return;
-
-    modal.addEventListener("click", (e) => {
-      if (e.target.matches("[data-close]") || e.target === modal.querySelector(".modal-backdrop")) {
-        e.preventDefault();
-        closeVideoModal();
-      }
-    });
-
-    window.addEventListener("keydown", (e) => {
-      if (!modal.hidden && e.key === "Escape") closeVideoModal();
-    });
-  })();
-
-  const extractYouTubeId = (() => {
-    if (typeof window.extractYouTubeId === 'function') return window.extractYouTubeId;
-
-    function parseId(u) {
-      if (!u) return '';
-      if (/^[\w-]{11}$/.test(u)) return u;
-      try {
-        const parsed = new URL(u);
-        if (parsed.hostname.includes('youtu.be')) {
-          return parsed.pathname.slice(1).split('/')[0];
-        }
-        const v = parsed.searchParams.get('v');
-        if (v) return v.split('&')[0];
-        let match = parsed.pathname.match(/\/shorts\/([\w-]{11})/);
-        if (match) return match[1];
-        match = parsed.pathname.match(/\/embed\/([\w-]{11})/);
-        if (match) return match[1];
-      } catch (error) {
-        // ignore parsing failures
-      }
-      const fallback = String(u).match(/([\w-]{11})/);
-      return fallback ? fallback[1] : '';
-    }
-
-    window.extractYouTubeId = parseId;
-    return parseId;
-  })();
-
-  function getYouTubeThumbnail(url) {
-    const id = extractYouTubeId(url);
-    return id ? `https://img.youtube.com/vi/${id}/hqdefault.jpg` : '';
-  }
-=======
   (function setupVideoModal() {
     const modal = document.getElementById("videoModal");
     const frame = document.getElementById("videoFrame");
@@ -222,7 +100,6 @@
       if (!modal.hidden && e.key === "Escape") closeVideoModal();
     });
   })();
->>>>>>> 2b779ea7
 
   function getUserId() {
     return $('childUserId').value.trim();
