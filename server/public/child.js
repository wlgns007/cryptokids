--- conflicted
+++ resolved
@@ -301,30 +301,17 @@
 
   document.getElementById('btnLoadItems')?.addEventListener('click', loadRewards);
 
-<<<<<<< HEAD
-  async function loadRewards() {
-=======
   async function loadRewards(){
->>>>>>> 20574ece
     const list = $('shopList');
     if (list) list.innerHTML = '<div class="muted">Loading...</div>';
     const empty = $('shopEmpty');
     if (empty) empty.style.display = 'none';
-<<<<<<< HEAD
-    try {
-      const res = await fetch('/api/rewards?active=1');
-      const data = await res.json().catch(() => []);
-      if (!res.ok) throw new Error(data?.error || 'Failed to load rewards');
-      renderRewards(Array.isArray(data) ? data : []);
-    } catch (err) {
-=======
     try{
       const res = await fetch('/api/rewards?active=1');
       const data = await res.json();
       if (!res.ok) throw new Error(data?.error || 'Failed to load rewards');
       renderRewards(data || []);
     }catch(err){
->>>>>>> 20574ece
       renderError(err.message || String(err));
     }
   }
@@ -353,18 +340,6 @@
       const card = document.createElement('div');
       card.className = 'reward-card';
 
-<<<<<<< HEAD
-      const thumb = document.createElement('img');   // don't rely on an undeclared 'img'
-      thumb.className = 'reward-thumb';
-      thumb.src = item.image_url || item.imageUrl || '';
-      thumb.loading = 'lazy';
-      thumb.width = 96; thumb.height = 96;
-      thumb.style.objectFit = 'cover';
-      thumb.style.aspectRatio = '1 / 1';
-      thumb.addEventListener('click', () => openImageModal(thumb.src));
-      thumb.onerror = () => thumb.remove();
-      card.appendChild(thumb);
-=======
       if (item.image_url){
         const thumb = document.createElement('img');
         thumb.className = 'reward-thumb';
@@ -383,20 +358,13 @@
         spacer.style.flex = '0 0 auto';
         card.appendChild(spacer);
       }
->>>>>>> 20574ece
 
       const info = document.createElement('div');
       info.style.flex = '1 1 auto';
 
-<<<<<<< HEAD
-      const titleEl = document.createElement('div');
-      titleEl.textContent = `${index + 1}. ${item.name}`;
-      info.appendChild(titleEl);
-=======
       const title = document.createElement('div');
       title.textContent = `${index + 1}. ${item.name}`;
       info.appendChild(title);
->>>>>>> 20574ece
 
       const cost = document.createElement('div');
       cost.className = 'muted';
