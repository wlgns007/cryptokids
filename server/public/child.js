(() => {
  const $ = (id) => document.getElementById(id);
  const LS_FILTER = 'ck_child_filters';
  const RECENT_REDEEM_LIMIT = 50;
  const RECENT_REDEEM_DISPLAY = 5;
  const FULL_REDEEM_LIMIT = 200;
  let lastRedeemEntry = null;
  let recentRedeemsVisible = false;
  let fullRedeemsVisible = false;
<<<<<<< HEAD
  let fullRedeemsLoading = false;
  let fullRedeemsCache = null;
  let fullRedeemsCacheUserId = null;
=======
>>>>>>> aa1a4dea

  function getUserId() {
    return $('childUserId').value.trim();
  }

  function saveFilters(filters) {
    localStorage.setItem(LS_FILTER, JSON.stringify(filters));
  }
  function loadFilters() {
    try {
      return JSON.parse(localStorage.getItem(LS_FILTER) || '{}');
    } catch { return {}; }
  }

  function formatDateTime(value) {
    const num = Number(value);
    if (!Number.isFinite(num)) return '';
    const date = new Date(num);
    if (Number.isNaN(date.getTime())) return '';
    return date.toLocaleString();
  }

  function updateRedeemNotice(entry, { fallbackText } = {}) {
    const box = $('redeemNotice');
    if (!box) return;
    box.innerHTML = '';
    if (!entry) {
      box.classList.add('muted');
      box.textContent = fallbackText || 'No redeemed rewards yet.';
      return;
    }
    box.classList.remove('muted');
    const title = document.createElement('div');
    title.className = 'notice-title';
    title.textContent = entry.note || 'Reward redeemed';

    const whenText = formatDateTime(entry.at);
    const whenLine = document.createElement('div');
    whenLine.className = 'notice-meta';
    whenLine.textContent = whenText ? `Redeemed on ${whenText}` : 'Redeemed reward';

    const detailParts = [];
    const spent = Math.abs(Number(entry.delta) || 0);
    if (spent) detailParts.push(`Spent ${spent} points`);
    const balanceAfter = Number(entry.balance_after);
    if (Number.isFinite(balanceAfter)) detailParts.push(`Remaining balance: ${balanceAfter} points`);

    box.appendChild(title);
    box.appendChild(whenLine);
    if (detailParts.length) {
      const detailLine = document.createElement('div');
      detailLine.className = 'notice-meta';
      detailLine.textContent = detailParts.join(' • ');
      box.appendChild(detailLine);
    }
  }

  function updateRecentButton() {
    const btn = $('btnRecentRedeems');
    if (!btn) return;
    btn.textContent = recentRedeemsVisible ? 'Hide Recent Redeemed' : 'Show Recent Redeemed';
  }

  function updateFullButton() {
    const btn = $('btnFullRedeems');
    if (!btn) return;
<<<<<<< HEAD
    if (fullRedeemsLoading) {
      btn.textContent = 'Loading Full Redeemed History…';
      btn.disabled = true;
      return;
    }
    btn.disabled = false;
=======
>>>>>>> aa1a4dea
    btn.textContent = fullRedeemsVisible ? 'Hide Full Redeemed History' : 'Show Full Redeemed History';
  }

  function setRecentVisible(visible) {
    const box = $('recentRedeems');
    recentRedeemsVisible = visible;
    if (box) {
      box.classList.toggle('active', visible);
      if (!visible) {
        box.innerHTML = '';
      }
    }
    updateRecentButton();
  }

  function setFullVisible(visible) {
    const box = $('fullRedeems');
    fullRedeemsVisible = visible;
    if (box) {
      box.classList.toggle('active', visible);
      if (!visible) {
        box.innerHTML = '';
      } else {
        box.scrollTop = 0;
      }
    }
    updateFullButton();
  }

  function renderRedeemList(targetId, items, limit) {
    const box = $(targetId);
    if (!box) return;
    box.innerHTML = '';
    const list = Array.isArray(items) ? (typeof limit === 'number' ? items.slice(0, limit) : items.slice()) : [];
    if (!list.length) {
      const empty = document.createElement('div');
      empty.className = 'muted';
      empty.textContent = 'No redeemed rewards yet.';
      box.appendChild(empty);
      return;
    }
    const frag = document.createDocumentFragment();
    for (const entry of list) {
      const row = document.createElement('div');
      row.className = 'recent-row';
      const name = document.createElement('div');
      name.className = 'recent-name';
      name.textContent = entry.note || 'Reward redeemed';
      const meta = document.createElement('div');
      meta.className = 'recent-meta';
      const parts = [];
      const when = formatDateTime(entry.at);
      if (when) parts.push(when);
      const spent = Math.abs(Number(entry.delta) || 0);
      if (spent) parts.push(`Spent ${spent} points`);
      const balanceAfter = Number(entry.balance_after);
      if (Number.isFinite(balanceAfter)) parts.push(`Balance ${balanceAfter} points`);
      if (!parts.length) parts.push('Reward redeemed');
      meta.textContent = parts.join(' • ');
      row.appendChild(name);
      row.appendChild(meta);
      frag.appendChild(row);
    }
    box.appendChild(frag);
  }

  async function fetchRedeemHistory(userId, limit = RECENT_REDEEM_LIMIT) {
    const res = await fetch(`/api/history/user/${encodeURIComponent(userId)}?limit=${limit}`);
    const data = await res.json();
    if (!res.ok) {
      throw new Error(data?.error ? String(data.error) : 'Unable to load redeemed rewards.');
    }
    const rows = Array.isArray(data?.rows) ? data.rows : [];
    return rows.filter(row => row.action === 'spend_redeemed');
  }

  async function refreshRedeemNotice() {
    const userId = getUserId();
    if (!userId) {
      lastRedeemEntry = null;
      updateRedeemNotice(null, { fallbackText: 'Enter your user ID to see recent redeemed rewards.' });
      setRecentVisible(false);
      setFullVisible(false);
      return;
    }
    if (lastRedeemEntry) {
      updateRedeemNotice(lastRedeemEntry);
    } else {
      updateRedeemNotice(null, { fallbackText: 'Checking for redeemed rewards...' });
    }
    try {
      const redeems = await fetchRedeemHistory(userId, 20);
      lastRedeemEntry = redeems[0] || null;
      if (lastRedeemEntry) {
        updateRedeemNotice(lastRedeemEntry);
      } else {
        updateRedeemNotice(null, { fallbackText: 'No redeemed rewards yet.' });
      }
    } catch (err) {
      updateRedeemNotice(null, { fallbackText: err?.message || 'Unable to load redeemed rewards.' });
    }
  }

  async function loadRecentRedeems() {
    const userId = getUserId();
    if (!userId) {
      alert('Enter user id');
      return;
    }
    const box = $('recentRedeems');
    setRecentVisible(true);
    if (box) {
      box.innerHTML = '<div class="muted">Loading...</div>';
    }
    try {
      const redeems = await fetchRedeemHistory(userId);
      lastRedeemEntry = redeems[0] || null;
      if (lastRedeemEntry) {
        updateRedeemNotice(lastRedeemEntry);
      } else {
        updateRedeemNotice(null, { fallbackText: 'No redeemed rewards yet.' });
      }
      renderRedeemList('recentRedeems', redeems, RECENT_REDEEM_DISPLAY);
    } catch (err) {
      if (box) {
        box.innerHTML = '';
        const msg = document.createElement('div');
        msg.className = 'muted';
        msg.textContent = err?.message || 'Failed to load redeemed rewards.';
        box.appendChild(msg);
      }
    }
  }

<<<<<<< HEAD
  async function loadFullRedeems({ force } = {}) {
=======
  async function loadFullRedeems() {
>>>>>>> aa1a4dea
    const userId = getUserId();
    if (!userId) {
      alert('Enter user id');
      return;
    }
    const box = $('fullRedeems');
<<<<<<< HEAD
    if (fullRedeemsCacheUserId !== userId) {
      fullRedeemsCache = null;
      fullRedeemsCacheUserId = null;
    }
    if (!force && Array.isArray(fullRedeemsCache)) {
      setFullVisible(true);
      renderRedeemList('fullRedeems', fullRedeemsCache);
      return;
    }
=======
>>>>>>> aa1a4dea
    setFullVisible(true);
    if (box) {
      box.innerHTML = '<div class="muted">Loading...</div>';
    }
<<<<<<< HEAD
    fullRedeemsLoading = true;
    updateFullButton();
    try {
      const redeems = await fetchRedeemHistory(userId, FULL_REDEEM_LIMIT);
      fullRedeemsCache = redeems.slice();
      fullRedeemsCacheUserId = userId;
=======
    try {
      const redeems = await fetchRedeemHistory(userId, FULL_REDEEM_LIMIT);
>>>>>>> aa1a4dea
      renderRedeemList('fullRedeems', redeems);
    } catch (err) {
      if (box) {
        box.innerHTML = '';
        const msg = document.createElement('div');
        msg.className = 'muted';
        msg.textContent = err?.message || 'Failed to load redeemed rewards.';
        box.appendChild(msg);
      }
<<<<<<< HEAD
      fullRedeemsCache = null;
      fullRedeemsCacheUserId = null;
    }
    fullRedeemsLoading = false;
    updateFullButton();
=======
    }
>>>>>>> aa1a4dea
  }

  async function toggleRecentRedeems() {
    if (recentRedeemsVisible) {
      setRecentVisible(false);
      return;
    }
    await loadRecentRedeems();
  }

  async function toggleFullRedeems() {
    if (fullRedeemsVisible) {
      setFullVisible(false);
      return;
    }
    await loadFullRedeems();
  }

  // ===== Balance & history =====
  async function checkBalance() {
    const userId = getUserId();
    if (!userId) { alert('Enter user id'); return; }
    try {
      const res = await fetch(`/summary/${encodeURIComponent(userId)}`);
      const data = await res.json();
      if (!res.ok) throw new Error(data.error || 'failed');
      $('balanceResult').textContent = `Balance: ${data.balance} points • Earned ${data.earned} • Spent ${data.spent}`;
      refreshRedeemNotice();
    } catch (err) {
      $('balanceResult').textContent = err.message || 'Failed to load balance';
    }
  }
  $('btnCheck')?.addEventListener('click', checkBalance);

  async function loadHistory() {
    const userId = getUserId();
    if (!userId) { alert('Enter user id'); return; }
    const filters = getFilters();
    const list = $('historyList');
    list.innerHTML = '<div class="muted">Loading...</div>';
    try {
      const res = await fetch(`/api/history/user/${encodeURIComponent(userId)}?limit=200`);
      const data = await res.json();
      if (!res.ok) throw new Error(data.error || 'failed');
      const rows = Array.isArray(data.rows) ? data.rows : [];
      renderHistory(rows, filters);
      fullRedeemsCache = rows.filter(row => row.action === 'spend_redeemed');
      fullRedeemsCacheUserId = userId;
      if (fullRedeemsVisible && Array.isArray(fullRedeemsCache)) {
        renderRedeemList('fullRedeems', fullRedeemsCache);
        updateFullButton();
      }
      const latestRedeem = rows.find(row => row.action === 'spend_redeemed') || null;
      lastRedeemEntry = latestRedeem;
      if (latestRedeem) {
        updateRedeemNotice(latestRedeem);
      } else {
        updateRedeemNotice(null, { fallbackText: 'No redeemed rewards yet.' });
      }
    } catch (err) {
      list.innerHTML = `<div class="muted">${err.message || 'Failed to load history'}</div>`;
    }
  }
  $('btnHistory')?.addEventListener('click', loadHistory);
  $('btnCsv')?.addEventListener('click', () => {
    const userId = getUserId();
    if (!userId) { alert('Enter user id'); return; }
    window.open(`/api/history.csv/${encodeURIComponent(userId)}`, '_blank');
  });

  function getFilters() {
    return {
      earn: $('showEarn').checked,
      spend: $('showSpend').checked
    };
  }

  function renderHistory(rows, filters) {
    const list = $('historyList');
    list.innerHTML = '';
    const filtered = rows.filter(row => {
      if (row.action.startsWith('earn_') && !filters.earn) return false;
      if (row.action.startsWith('spend_') && !filters.spend) return false;
      return true;
    });
    if (!filtered.length) {
      list.innerHTML = '<div class="muted">No history yet.</div>';
      $('summary').textContent = '';
      return;
    }
    let earnSum = 0, spendSum = 0;
    for (const row of filtered) {
      if (row.delta > 0) earnSum += row.delta;
      if (row.delta < 0) spendSum += Math.abs(row.delta);
      const div = document.createElement('div');
      div.className = 'hist-row';
      div.innerHTML = `<div>${new Date(row.at).toLocaleString()}</div><div>${row.action}</div><div>${row.delta}</div>`;
      list.appendChild(div);
    }
    $('summary').textContent = `Showing ${filtered.length} • Earned ${earnSum} • Spent ${spendSum}`;
  }

  function initFilters() {
    const saved = loadFilters();
    $('showEarn').checked = !!saved.earn;
    $('showSpend').checked = !!saved.spend;
    ['showEarn', 'showSpend'].forEach(id => {
      $(id)?.addEventListener('change', () => {
        saveFilters(getFilters());
        if (getUserId()) loadHistory();
      });
    });
  }
  initFilters();

  // ===== Earn templates =====
  let templates = [];
  async function loadEarnTemplates() {
    try {
      const res = await fetch('/api/earn-templates?active=true&sort=sort_order');
      const data = await res.json();
      if (!res.ok) throw new Error(data.error || 'failed');
      templates = data;
      renderEarnList();
    } catch (err) {
      $('earnList').innerHTML = `<div class="muted">${err.message || 'Failed to load tasks'}</div>`;
    }
  }
  function renderEarnList() {
    const box = $('earnList');
    box.innerHTML = '';
    for (const tpl of templates) {
      const card = document.createElement('label');
      card.className = 'earn-card';
      card.innerHTML = `
        <header>
          <span>${tpl.title}</span>
          <span>+${tpl.points}</span>
        </header>
        <div class="desc">${tpl.description || ''}</div>
        ${tpl.youtube_url ? `<a class="video" target="_blank" href="${tpl.youtube_url}">Watch video</a>` : ''}
        <div style="display:flex; align-items:center; gap:8px;">
          <input type="checkbox" data-id="${tpl.id}" data-points="${tpl.points}">
          <span class="muted">Include</span>
        </div>
      `;
      box.appendChild(card);
    }
    box.querySelectorAll('input[type="checkbox"]').forEach(chk => chk.addEventListener('change', updateEarnSummary));
    updateEarnSummary();
  }
  function updateEarnSummary() {
    const selected = Array.from(document.querySelectorAll('#earnList input[type="checkbox"]:checked'));
    const total = selected.reduce((sum, el) => sum + Number(el.dataset.points || 0), 0);
    $('earnSummary').textContent = `Selected: ${total} points (${selected.length} task${selected.length === 1 ? '' : 's'})`;
  }
  $('btnEarnQr')?.addEventListener('click', async () => {
    const userId = getUserId();
    if (!userId) { alert('Enter user id'); return; }
    const selected = Array.from(document.querySelectorAll('#earnList input[type="checkbox"]:checked')).map(el => ({ id: Number(el.dataset.id), count: 1 }));
    if (!selected.length) { alert('Pick at least one task'); return; }
    try {
      const res = await fetch('/api/tokens/earn', {
        method: 'POST',
        headers: { 'Content-Type': 'application/json' },
        body: JSON.stringify({ userId, templates: selected })
      });
      const data = await res.json();
      if (!res.ok) throw new Error(data.error || 'failed');
      renderQr('earnQrBox', data.qrText);
    } catch (err) {
      alert(err.message || 'Failed to create QR');
    }
  });

  function renderQr(elId, text) {
    const el = $(elId);
    if (!el) return;
    el.innerHTML = '';
    if (!text) return;
    new QRCode(el, { text, width: 220, height: 220 });
  }

  loadEarnTemplates();

  // ===== Scan to receive =====
  function setupScanner(btnId, videoId, canvasId, statusId, onToken) {
    const btn = $(btnId);
    const video = $(videoId);
    const canvas = $(canvasId);
    const status = $(statusId);
    if (!btn || !video || !canvas) return;
    const ctx = canvas.getContext('2d');
    let stream = null;
    let raf = 0;
    let busy = false;

    function say(msg) { if (status) status.textContent = msg || ''; }

    async function start() {
      if (stream) { stop(); return; }
      if (!navigator.mediaDevices?.getUserMedia) {
        say('Camera not available'); return;
      }
      try {
        stream = await navigator.mediaDevices.getUserMedia({ video: { facingMode: { ideal: 'environment' } } });
        video.srcObject = stream;
        video.style.display = 'block';
        await video.play();
        say('Point camera at QR');
        tick();
      } catch (err) {
        say('Camera blocked or unavailable');
      }
    }
    function stop() {
      cancelAnimationFrame(raf);
      if (stream) stream.getTracks().forEach(t => t.stop());
      stream = null;
      video.pause();
      video.srcObject = null;
      video.style.display = 'none';
      say('Camera stopped');
    }
    function tick() {
      if (!stream) return;
      if (video.readyState === video.HAVE_ENOUGH_DATA) {
        canvas.width = video.videoWidth;
        canvas.height = video.videoHeight;
        ctx.drawImage(video, 0, 0, canvas.width, canvas.height);
        const img = ctx.getImageData(0, 0, canvas.width, canvas.height);
        const code = jsQR(img.data, img.width, img.height, { inversionAttempts: 'dontInvert' });
        if (code?.data && !busy) {
          busy = true;
          say('QR detected...');
          onToken(code.data).finally(() => { busy = false; say('Ready'); });
        }
      }
      raf = requestAnimationFrame(tick);
    }
    btn.addEventListener('click', () => { if (stream) stop(); else start(); });
  }

  function parseToken(raw) {
    try {
      let token = raw.trim();
      if (token.startsWith('http')) {
        const url = new URL(token);
        if (url.searchParams.get('t')) token = url.searchParams.get('t');
      }
      const part = token.split('.')[0];
      const padded = part.replace(/-/g, '+').replace(/_/g, '/');
      const mod = padded.length % 4;
      const base = mod ? padded + '='.repeat(4 - mod) : padded;
      const payload = JSON.parse(atob(base));
      return { token, payload };
    } catch (err) {
      console.error(err);
      return null;
    }
  }

  setupScanner('btnScanReceive', 'receiveVideo', 'receiveCanvas', 'receiveStatus', async (raw) => {
    const parsed = parseToken(raw);
    if (!parsed || parsed.payload.typ !== 'give') {
      $('receiveStatus').textContent = 'Not a give token';
      return;
    }
    try {
      const res = await fetch('/api/earn/scan', {
        method: 'POST',
        headers: { 'Content-Type': 'application/json' },
        body: JSON.stringify({ token: parsed.token })
      });
      const data = await res.json();
      if (!res.ok) throw new Error(data.error || 'redeem failed');
      $('receiveStatus').textContent = `Received ${data.amount} points!`;
      checkBalance();
      loadHistory();
    } catch (err) {
      $('receiveStatus').textContent = err.message || 'Failed to redeem';
    }
  });

  function toast(msg) {
    if (!msg) return;
    window.alert(msg);
  }

  function setQR(text = '', url = '') {
    const msg = $('shopMsg');
    if (msg) msg.textContent = text || '';
    const box = $('shopQrBox');
    if (!box) return;
    box.innerHTML = '';
    if (url) {
      const img = new Image();
      img.src = url;
      img.alt = 'Reward QR code';
      img.loading = 'lazy';
      img.style.maxWidth = '220px';
      img.style.maxHeight = '220px';
      img.style.background = '#fff';
      img.style.padding = '8px';
      img.style.borderRadius = '12px';
      box.appendChild(img);
    }
  }

  function openImageModal(src){
    const m = document.createElement('div');
    Object.assign(m.style,{position:'fixed',inset:0,background:'rgba(0,0,0,.7)',display:'grid',placeItems:'center',zIndex:9999});
    m.addEventListener('click',()=>m.remove());
    const big = new Image(); big.src = src; big.style.maxWidth='90vw'; big.style.maxHeight='90vh'; big.style.boxShadow='0 8px 24px rgba(0,0,0,.5)';
    m.appendChild(big); document.body.appendChild(m);
  }

  document.getElementById('btnLoadItems')?.addEventListener('click', loadRewards);
  $('btnRecentRedeems')?.addEventListener('click', toggleRecentRedeems);
  $('btnFullRedeems')?.addEventListener('click', toggleFullRedeems);
  updateRecentButton();
  updateFullButton();

  async function loadRewards(){
    const list = $('shopList');
    if (list) list.innerHTML = '<div class="muted">Loading...</div>';
    const empty = $('shopEmpty');
    if (empty) empty.style.display = 'none';
    try{
      const res = await fetch('/api/rewards?active=1');
      const data = await res.json();
      if (!res.ok) throw new Error(data?.error || 'Failed to load rewards');
      renderRewards(data || []);
    }catch(err){
      renderError(err.message || String(err));
    }
  }

  function renderRewards(items){
    const list = $('shopList');
    if (!list) return;
    list.innerHTML = '';
    const normalized = (Array.isArray(items) ? items : []).map(item => ({
      id: item.id,
      name: item.name || item.title || 'Reward',
      cost: Number.isFinite(Number(item.cost ?? item.price)) ? Number(item.cost ?? item.price) : 0,
      description: item.description || '',
      image_url: item.image_url || item.imageUrl || '',
    }));
    if (!normalized.length){
      $('shopEmpty').style.display = 'block';
      $('shopMsg').textContent = '';
      setQR('');
      return;
    }
    $('shopEmpty').style.display = 'none';
    $('shopMsg').textContent = getUserId() ? 'Tap Redeem to request a reward.' : 'Enter your user ID, then tap Redeem.';
    setQR('');
    normalized.forEach((item, index) => {
      const card = document.createElement('div');
      card.className = 'reward-card';

      if (item.image_url){
        const thumb = document.createElement('img');
        thumb.className = 'reward-thumb';
        thumb.src = item.image_url;
        thumb.alt = item.name;
        thumb.loading = 'lazy';
        thumb.width = 96; thumb.height = 96;
        thumb.style.objectFit = 'cover'; thumb.style.aspectRatio = '1/1';
        thumb.addEventListener('click', ()=> openImageModal(thumb.src));
        thumb.onerror = () => thumb.remove();
        card.appendChild(thumb);
      } else {
        const spacer = document.createElement('div');
        spacer.style.width = '96px';
        spacer.style.height = '96px';
        spacer.style.flex = '0 0 auto';
        card.appendChild(spacer);
      }

      const info = document.createElement('div');
      info.style.flex = '1 1 auto';

      const title = document.createElement('div');
      title.textContent = `${index + 1}. ${item.name}`;
      info.appendChild(title);

      const cost = document.createElement('div');
      cost.className = 'muted';
      cost.textContent = `${item.cost} points`;
      info.appendChild(cost);

      if (item.description){
        const desc = document.createElement('div');
        desc.className = 'muted';
        desc.textContent = item.description;
        info.appendChild(desc);
      }

      card.appendChild(info);

      const btn = document.createElement('button');
      btn.textContent = 'Redeem';
      btn.style.marginLeft = 'auto';
      btn.style.flex = '0 0 auto';
      btn.addEventListener('click', () => createHold(item));
      card.appendChild(btn);

      list.appendChild(card);
    });
  }

  function renderError(message){
    const list = $('shopList');
    if (list) list.innerHTML = `<div class="muted">${message}</div>`;
    const empty = $('shopEmpty');
    if (empty) empty.style.display = 'none';
    $('shopMsg').textContent = message;
    setQR('');
  }

  async function createHold(item) {
    const userId = getUserId();
    if (!userId) { alert('Enter user id'); return; }
    setQR('Creating hold...');
    try {
      const res = await fetch('/api/holds', {
        method: 'POST',
        headers: { 'Content-Type': 'application/json' },
        body: JSON.stringify({ userId, itemId: item.id })
      });
      const data = await res.json();
      if (!res.ok) throw new Error(data.error || 'hold failed');
      const label = item.name || item.title || 'this item';
      $('shopMsg').textContent = `Show this QR to an adult to pick up ${label}.`;
      renderQr('shopQrBox', data.qrText);
      checkBalance();
      loadHistory();
    } catch (err) {
      setQR('');
      toast(err.message || 'Create hold failed', 'error');
    }
  }

})();<|MERGE_RESOLUTION|>--- conflicted
+++ resolved
@@ -7,12 +7,6 @@
   let lastRedeemEntry = null;
   let recentRedeemsVisible = false;
   let fullRedeemsVisible = false;
-<<<<<<< HEAD
-  let fullRedeemsLoading = false;
-  let fullRedeemsCache = null;
-  let fullRedeemsCacheUserId = null;
-=======
->>>>>>> aa1a4dea
 
   function getUserId() {
     return $('childUserId').value.trim();
@@ -79,15 +73,6 @@
   function updateFullButton() {
     const btn = $('btnFullRedeems');
     if (!btn) return;
-<<<<<<< HEAD
-    if (fullRedeemsLoading) {
-      btn.textContent = 'Loading Full Redeemed History…';
-      btn.disabled = true;
-      return;
-    }
-    btn.disabled = false;
-=======
->>>>>>> aa1a4dea
     btn.textContent = fullRedeemsVisible ? 'Hide Full Redeemed History' : 'Show Full Redeemed History';
   }
 
@@ -222,44 +207,19 @@
     }
   }
 
-<<<<<<< HEAD
-  async function loadFullRedeems({ force } = {}) {
-=======
   async function loadFullRedeems() {
->>>>>>> aa1a4dea
     const userId = getUserId();
     if (!userId) {
       alert('Enter user id');
       return;
     }
     const box = $('fullRedeems');
-<<<<<<< HEAD
-    if (fullRedeemsCacheUserId !== userId) {
-      fullRedeemsCache = null;
-      fullRedeemsCacheUserId = null;
-    }
-    if (!force && Array.isArray(fullRedeemsCache)) {
-      setFullVisible(true);
-      renderRedeemList('fullRedeems', fullRedeemsCache);
-      return;
-    }
-=======
->>>>>>> aa1a4dea
     setFullVisible(true);
     if (box) {
       box.innerHTML = '<div class="muted">Loading...</div>';
     }
-<<<<<<< HEAD
-    fullRedeemsLoading = true;
-    updateFullButton();
     try {
       const redeems = await fetchRedeemHistory(userId, FULL_REDEEM_LIMIT);
-      fullRedeemsCache = redeems.slice();
-      fullRedeemsCacheUserId = userId;
-=======
-    try {
-      const redeems = await fetchRedeemHistory(userId, FULL_REDEEM_LIMIT);
->>>>>>> aa1a4dea
       renderRedeemList('fullRedeems', redeems);
     } catch (err) {
       if (box) {
@@ -269,15 +229,7 @@
         msg.textContent = err?.message || 'Failed to load redeemed rewards.';
         box.appendChild(msg);
       }
-<<<<<<< HEAD
-      fullRedeemsCache = null;
-      fullRedeemsCacheUserId = null;
-    }
-    fullRedeemsLoading = false;
-    updateFullButton();
-=======
-    }
->>>>>>> aa1a4dea
+    }
   }
 
   async function toggleRecentRedeems() {
