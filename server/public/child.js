--- conflicted
+++ resolved
@@ -131,41 +131,6 @@
     }
   }
 
-<<<<<<< HEAD
-  function hideRecentRedeems() {
-    const box = $('recentRedeems');
-    if (!box) return;
-    box.classList.remove('active');
-    box.innerHTML = '';
-    delete box.dataset.loaded;
-    delete box.dataset.user;
-    const btn = $('btnRecentRedeems');
-    if (btn) btn.textContent = 'Recent Redeemed Rewards';
-  }
-
-  async function showRecentRedeems() {
-    const box = $('recentRedeems');
-    if (!box) return;
-    if (box.classList.contains('active')) {
-      hideRecentRedeems();
-      return;
-    }
-
-    const btn = $('btnRecentRedeems');
-    if (btn) btn.textContent = 'Hide Recent Redeemed Rewards';
-
-    box.classList.add('active');
-
-    const userId = getUserId();
-    if (!userId) {
-      box.innerHTML = '<div class="muted">Enter your user ID above to load redeemed rewards.</div>';
-      return;
-    }
-
-    box.dataset.user = userId;
-    box.dataset.loaded = '0';
-    box.innerHTML = '<div class="muted">Loading...</div>';
-=======
   async function showRecentRedeems() {
     const userId = getUserId();
     if (!userId) {
@@ -177,7 +142,6 @@
       box.classList.add('active');
       box.innerHTML = '<div class="muted">Loading...</div>';
     }
->>>>>>> 090ab97b
     try {
       const redeems = await fetchRedeemHistory(userId);
       lastRedeemEntry = redeems[0] || null;
@@ -187,11 +151,6 @@
         updateRedeemNotice(null, { fallbackText: 'No redeemed rewards yet.' });
       }
       renderRecentRedeemList(redeems);
-<<<<<<< HEAD
-      box.dataset.loaded = '1';
-      box.scrollIntoView({ behavior: 'smooth', block: 'center' });
-=======
->>>>>>> 090ab97b
     } catch (err) {
       if (box) {
         box.innerHTML = '';
@@ -200,11 +159,6 @@
         msg.textContent = err?.message || 'Failed to load redeemed rewards.';
         box.appendChild(msg);
       }
-<<<<<<< HEAD
-      delete box.dataset.loaded;
-      delete box.dataset.user;
-=======
->>>>>>> 090ab97b
     }
   }
 
