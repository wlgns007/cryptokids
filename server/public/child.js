(() => {
  const $ = (id) => document.getElementById(id);
  const LS_FILTER = 'ck_child_filters';
<<<<<<< HEAD
  const imageModal = $('imageModal');
  const modalImage = $('modalImage');
  const modalCaption = $('modalImageCaption');

  function openImageModal(src, title) {
    if (!imageModal || !modalImage || !src) return;
    modalImage.src = src;
    modalImage.alt = title ? `${title} preview` : 'Reward preview';
    if (modalCaption) {
      modalCaption.textContent = title || '';
      modalCaption.style.display = title ? 'block' : 'none';
    }
    imageModal.hidden = false;
    imageModal.setAttribute('aria-hidden', 'false');
    document.body.style.overflow = 'hidden';
  }

  function closeImageModal() {
    if (!imageModal || !modalImage) return;
    imageModal.hidden = true;
    imageModal.setAttribute('aria-hidden', 'true');
    modalImage.src = '';
    modalImage.alt = 'Reward image preview';
    if (modalCaption) {
      modalCaption.textContent = '';
      modalCaption.style.display = 'none';
    }
    document.body.style.removeProperty('overflow');
  }

  imageModal?.addEventListener('click', (event) => {
    if (event.target === imageModal) {
      closeImageModal();
    }
  });
  $('closeImageModal')?.addEventListener('click', closeImageModal);
  document.addEventListener('keydown', (event) => {
    if (event.key === 'Escape' && imageModal && !imageModal.hidden) {
      closeImageModal();
    }
  });
=======
>>>>>>> 0b9a6bb6

  function getUserId() {
    return $('childUserId').value.trim();
  }

  function saveFilters(filters) {
    localStorage.setItem(LS_FILTER, JSON.stringify(filters));
  }
  function loadFilters() {
    try {
      return JSON.parse(localStorage.getItem(LS_FILTER) || '{}');
    } catch { return {}; }
  }

  // ===== Balance & history =====
  async function checkBalance() {
    const userId = getUserId();
    if (!userId) { alert('Enter user id'); return; }
    try {
      const res = await fetch(`/summary/${encodeURIComponent(userId)}`);
      const data = await res.json();
      if (!res.ok) throw new Error(data.error || 'failed');
      $('balanceResult').textContent = `Balance: ${data.balance} points • Earned ${data.earned} • Spent ${data.spent}`;
    } catch (err) {
      $('balanceResult').textContent = err.message || 'Failed to load balance';
    }
  }
  $('btnCheck')?.addEventListener('click', checkBalance);

  async function loadHistory() {
    const userId = getUserId();
    if (!userId) { alert('Enter user id'); return; }
    const filters = getFilters();
    const list = $('historyList');
    list.innerHTML = '<div class="muted">Loading...</div>';
    try {
      const res = await fetch(`/api/history/user/${encodeURIComponent(userId)}?limit=200`);
      const data = await res.json();
      if (!res.ok) throw new Error(data.error || 'failed');
      renderHistory(data.rows || [], filters);
    } catch (err) {
      list.innerHTML = `<div class="muted">${err.message || 'Failed to load history'}</div>`;
    }
  }
  $('btnHistory')?.addEventListener('click', loadHistory);
  $('btnCsv')?.addEventListener('click', () => {
    const userId = getUserId();
    if (!userId) { alert('Enter user id'); return; }
    window.open(`/api/history.csv/${encodeURIComponent(userId)}`, '_blank');
<<<<<<< HEAD
  });

  function getFilters() {
    return {
      earn: $('showEarn').checked,
      spend: $('showSpend').checked
    };
  }

  function renderHistory(rows, filters) {
    const list = $('historyList');
    list.innerHTML = '';
    const filtered = rows.filter(row => {
      if (row.action.startsWith('earn_') && !filters.earn) return false;
      if (row.action.startsWith('spend_') && !filters.spend) return false;
      return true;
    });
    if (!filtered.length) {
      list.innerHTML = '<div class="muted">No history yet.</div>';
      $('summary').textContent = '';
      return;
    }
    let earnSum = 0, spendSum = 0;
    for (const row of filtered) {
      if (row.delta > 0) earnSum += row.delta;
      if (row.delta < 0) spendSum += Math.abs(row.delta);
      const div = document.createElement('div');
      div.className = 'hist-row';
      div.innerHTML = `<div>${new Date(row.at).toLocaleString()}</div><div>${row.action}</div><div>${row.delta}</div>`;
      list.appendChild(div);
    }
    $('summary').textContent = `Showing ${filtered.length} • Earned ${earnSum} • Spent ${spendSum}`;
  }

  function initFilters() {
    const saved = loadFilters();
    $('showEarn').checked = !!saved.earn;
    $('showSpend').checked = !!saved.spend;
    ['showEarn', 'showSpend'].forEach(id => {
      $(id)?.addEventListener('change', () => {
        saveFilters(getFilters());
        if (getUserId()) loadHistory();
      });
    });
  }
  initFilters();

  // ===== Earn templates =====
  let templates = [];
  async function loadEarnTemplates() {
    try {
      const res = await fetch('/api/earn-templates?active=true&sort=sort_order');
      const data = await res.json();
      if (!res.ok) throw new Error(data.error || 'failed');
      templates = data;
      renderEarnList();
    } catch (err) {
      $('earnList').innerHTML = `<div class="muted">${err.message || 'Failed to load tasks'}</div>`;
    }
  }
  function renderEarnList() {
    const box = $('earnList');
    box.innerHTML = '';
    for (const tpl of templates) {
      const card = document.createElement('label');
      card.className = 'earn-card';
      card.innerHTML = `
        <header>
          <span>${tpl.title}</span>
          <span>+${tpl.points}</span>
        </header>
        <div class="desc">${tpl.description || ''}</div>
        ${tpl.youtube_url ? `<a class="video" target="_blank" href="${tpl.youtube_url}">Watch video</a>` : ''}
        <div style="display:flex; align-items:center; gap:8px;">
          <input type="checkbox" data-id="${tpl.id}" data-points="${tpl.points}">
          <span class="muted">Include</span>
        </div>
      `;
      box.appendChild(card);
    }
    box.querySelectorAll('input[type="checkbox"]').forEach(chk => chk.addEventListener('change', updateEarnSummary));
    updateEarnSummary();
  }
  function updateEarnSummary() {
    const selected = Array.from(document.querySelectorAll('#earnList input[type="checkbox"]:checked'));
    const total = selected.reduce((sum, el) => sum + Number(el.dataset.points || 0), 0);
    $('earnSummary').textContent = `Selected: ${total} points (${selected.length} task${selected.length === 1 ? '' : 's'})`;
  }
  $('btnEarnQr')?.addEventListener('click', async () => {
    const userId = getUserId();
    if (!userId) { alert('Enter user id'); return; }
    const selected = Array.from(document.querySelectorAll('#earnList input[type="checkbox"]:checked')).map((el) => ({
      id: Number(el.dataset.id),
      count: 1
    }));
    if (!selected.length) { alert('Pick at least one task'); return; }
    try {
      const res = await fetch('/api/tokens/earn', {
        method: 'POST',
        headers: { 'Content-Type': 'application/json' },
        body: JSON.stringify({ userId, templates: selected })
      });
      const data = await res.json();
      if (!res.ok) throw new Error(data.error || 'failed');
      renderQr('earnQrBox', data.qrText);
    } catch (err) {
      alert(err.message || 'Failed to create QR');
    }
  });

  function renderQr(elId, text) {
    const el = $(elId);
    if (!el) return;
    el.innerHTML = '';
    if (!text) return;
    new QRCode(el, { text, width: 220, height: 220 });
  }

  loadEarnTemplates();

  // ===== Scan to receive =====
  function setupScanner(btnId, videoId, canvasId, statusId, onToken) {
    const btn = $(btnId);
    const video = $(videoId);
    const canvas = $(canvasId);
    const status = $(statusId);
    if (!btn || !video || !canvas) return;
    const ctx = canvas.getContext('2d');
    let stream = null;
    let raf = 0;
    let busy = false;

    function say(msg) { if (status) status.textContent = msg || ''; }

    async function start() {
      if (stream) { stop(); return; }
      if (!navigator.mediaDevices?.getUserMedia) {
        say('Camera not available'); return;
      }
      try {
        stream = await navigator.mediaDevices.getUserMedia({ video: { facingMode: { ideal: 'environment' } } });
        video.srcObject = stream;
        video.style.display = 'block';
        await video.play();
        say('Point camera at QR');
        tick();
      } catch (err) {
        say('Camera blocked or unavailable');
      }
    }
    function stop() {
      cancelAnimationFrame(raf);
      if (stream) stream.getTracks().forEach(t => t.stop());
      stream = null;
      video.pause();
      video.srcObject = null;
      video.style.display = 'none';
      say('Camera stopped');
    }
    function tick() {
      if (!stream) return;
      if (video.readyState === video.HAVE_ENOUGH_DATA) {
        canvas.width = video.videoWidth;
        canvas.height = video.videoHeight;
        ctx.drawImage(video, 0, 0, canvas.width, canvas.height);
        const img = ctx.getImageData(0, 0, canvas.width, canvas.height);
        const code = jsQR(img.data, img.width, img.height, { inversionAttempts: 'dontInvert' });
        if (code?.data && !busy) {
          busy = true;
          say('QR detected...');
          onToken(code.data).finally(() => { busy = false; say('Ready'); });
        }
      }
      raf = requestAnimationFrame(tick);
    }
    btn.addEventListener('click', () => { if (stream) stop(); else start(); });
  }

  function parseToken(raw) {
    try {
      let token = raw.trim();
      if (token.startsWith('http')) {
        const url = new URL(token);
        if (url.searchParams.get('t')) token = url.searchParams.get('t');
      }
      const part = token.split('.')[0];
      const padded = part.replace(/-/g, '+').replace(/_/g, '/');
      const mod = padded.length % 4;
      const base = mod ? padded + '='.repeat(4 - mod) : padded;
      const payload = JSON.parse(atob(base));
      return { token, payload };
    } catch (err) {
      console.error(err);
      return null;
    }
  }

  setupScanner('btnScanReceive', 'receiveVideo', 'receiveCanvas', 'receiveStatus', async (raw) => {
    const parsed = parseToken(raw);
    if (!parsed || parsed.payload.typ !== 'give') {
      $('receiveStatus').textContent = 'Not a give token';
      return;
    }
    try {
      const res = await fetch('/api/earn/scan', {
        method: 'POST',
        headers: { 'Content-Type': 'application/json' },
        body: JSON.stringify({ token: parsed.token })
      });
      const data = await res.json();
      if (!res.ok) throw new Error(data.error || 'redeem failed');
      $('receiveStatus').textContent = `Received ${data.amount} points!`;
      checkBalance();
      loadHistory();
    } catch (err) {
      $('receiveStatus').textContent = err.message || 'Failed to redeem';
    }
  });

  // ===== Shop =====
  $('btnLoadShop')?.addEventListener('click', loadShop);
  async function loadShop() {
    const userId = getUserId();
    if (!userId) { alert('Enter user id'); return; }
    $('shopMsg').textContent = 'Loading...';
    $('shopList').innerHTML = '';
    $('shopEmpty').style.display = 'none';
    $('shopQrBox').innerHTML = '';
    try {
      const [balanceRes, rewardsRes] = await Promise.all([
        fetch(`/summary/${encodeURIComponent(userId)}`),
        fetch('/api/rewards')
      ]);
      const balanceData = await balanceRes.json();
      const rewards = await rewardsRes.json();
      if (!balanceRes.ok) throw new Error(balanceData.error || 'balance failed');
      if (!rewardsRes.ok) throw new Error(rewards.error || 'rewards failed');
      $('shopMsg').textContent = `Balance: ${balanceData.balance} points`;
      renderShop(rewards, balanceData.balance);
    } catch (err) {
      $('shopMsg').textContent = err.message || 'Failed to load shop';
    }
  }

  function renderShop(items, balance) {
    const list = $('shopList');
    list.innerHTML = '';
    if (!items.length) {
      $('shopEmpty').style.display = 'block';
      return;
    }
    for (const item of items) {
      const canAfford = balance >= item.price;
      const row = document.createElement('div');
      row.className = 'shop-item';

      const thumb = document.createElement('div');
      thumb.className = 'shop-thumb';
      if (item.imageUrl) {
        const button = document.createElement('button');
        button.type = 'button';
        button.className = 'thumb-button';
        button.setAttribute('aria-label', `View ${item.title} image`);
        button.addEventListener('click', () => openImageModal(item.imageUrl, item.title));

        const img = document.createElement('img');
        img.src = item.imageUrl;
        img.alt = `${item.title} thumbnail`;
        img.loading = 'lazy';
        img.decoding = 'async';
        img.className = 'reward-thumb';
        img.addEventListener('error', () => {
          button.remove();
          thumb.textContent = 'No image';
        });

        button.appendChild(img);
        thumb.textContent = '';
        thumb.appendChild(button);
      } else {
        thumb.textContent = 'No image';
      }
      row.appendChild(thumb);

      const info = document.createElement('div');
      const title = document.createElement('div');
      title.className = 'price';
      title.textContent = item.title;
      info.appendChild(title);

      const price = document.createElement('div');
      price.className = 'muted';
      price.textContent = `${item.price} points`;
      info.appendChild(price);

      if (item.description) {
        const desc = document.createElement('div');
        desc.className = 'muted';
        desc.textContent = item.description;
        info.appendChild(desc);
      }
      row.appendChild(info);

      const btn = document.createElement('button');
      btn.textContent = canAfford ? 'Redeem' : 'Not enough';
      btn.disabled = !canAfford;
      if (canAfford) btn.addEventListener('click', () => createHold(item));
      row.appendChild(btn);
      list.appendChild(row);
    }
  }

=======
  });

  function getFilters() {
    return {
      earn: $('showEarn').checked,
      spend: $('showSpend').checked
    };
  }

  function renderHistory(rows, filters) {
    const list = $('historyList');
    list.innerHTML = '';
    const filtered = rows.filter(row => {
      if (row.action.startsWith('earn_') && !filters.earn) return false;
      if (row.action.startsWith('spend_') && !filters.spend) return false;
      return true;
    });
    if (!filtered.length) {
      list.innerHTML = '<div class="muted">No history yet.</div>';
      $('summary').textContent = '';
      return;
    }
    let earnSum = 0, spendSum = 0;
    for (const row of filtered) {
      if (row.delta > 0) earnSum += row.delta;
      if (row.delta < 0) spendSum += Math.abs(row.delta);
      const div = document.createElement('div');
      div.className = 'hist-row';
      div.innerHTML = `<div>${new Date(row.at).toLocaleString()}</div><div>${row.action}</div><div>${row.delta}</div>`;
      list.appendChild(div);
    }
    $('summary').textContent = `Showing ${filtered.length} • Earned ${earnSum} • Spent ${spendSum}`;
  }

  function initFilters() {
    const saved = loadFilters();
    $('showEarn').checked = !!saved.earn;
    $('showSpend').checked = !!saved.spend;
    ['showEarn', 'showSpend'].forEach(id => {
      $(id)?.addEventListener('change', () => {
        saveFilters(getFilters());
        if (getUserId()) loadHistory();
      });
    });
  }
  initFilters();

  // ===== Earn templates =====
  let templates = [];
  async function loadEarnTemplates() {
    try {
      const res = await fetch('/api/earn-templates?active=true&sort=sort_order');
      const data = await res.json();
      if (!res.ok) throw new Error(data.error || 'failed');
      templates = data;
      renderEarnList();
    } catch (err) {
      $('earnList').innerHTML = `<div class="muted">${err.message || 'Failed to load tasks'}</div>`;
    }
  }
  function renderEarnList() {
    const box = $('earnList');
    box.innerHTML = '';
    for (const tpl of templates) {
      const card = document.createElement('label');
      card.className = 'earn-card';
      card.innerHTML = `
        <header>
          <span>${tpl.title}</span>
          <span>+${tpl.points}</span>
        </header>
        <div class="desc">${tpl.description || ''}</div>
        ${tpl.youtube_url ? `<a class="video" target="_blank" href="${tpl.youtube_url}">Watch video</a>` : ''}
        <div style="display:flex; align-items:center; gap:8px;">
          <input type="checkbox" data-id="${tpl.id}" data-points="${tpl.points}">
          <span class="muted">Include</span>
        </div>
      `;
      box.appendChild(card);
    }
    box.querySelectorAll('input[type="checkbox"]').forEach(chk => chk.addEventListener('change', updateEarnSummary));
    updateEarnSummary();
  }
  function updateEarnSummary() {
    const selected = Array.from(document.querySelectorAll('#earnList input[type="checkbox"]:checked'));
    const total = selected.reduce((sum, el) => sum + Number(el.dataset.points || 0), 0);
    $('earnSummary').textContent = `Selected: ${total} points (${selected.length} task${selected.length === 1 ? '' : 's'})`;
  }
  $('btnEarnQr')?.addEventListener('click', async () => {
    const userId = getUserId();
    if (!userId) { alert('Enter user id'); return; }
    const selected = Array.from(document.querySelectorAll('#earnList input[type="checkbox"]:checked')).map(el => ({ id: Number(el.dataset.id), count: 1 }));
    if (!selected.length) { alert('Pick at least one task'); return; }
    try {
      const res = await fetch('/api/tokens/earn', {
        method: 'POST',
        headers: { 'Content-Type': 'application/json' },
        body: JSON.stringify({ userId, templates: selected })
      });
      const data = await res.json();
      if (!res.ok) throw new Error(data.error || 'failed');
      renderQr('earnQrBox', data.qrText);
    } catch (err) {
      alert(err.message || 'Failed to create QR');
    }
  });

  function renderQr(elId, text) {
    const el = $(elId);
    if (!el) return;
    el.innerHTML = '';
    if (!text) return;
    new QRCode(el, { text, width: 220, height: 220 });
  }

  loadEarnTemplates();

  // ===== Scan to receive =====
  function setupScanner(btnId, videoId, canvasId, statusId, onToken) {
    const btn = $(btnId);
    const video = $(videoId);
    const canvas = $(canvasId);
    const status = $(statusId);
    if (!btn || !video || !canvas) return;
    const ctx = canvas.getContext('2d');
    let stream = null;
    let raf = 0;
    let busy = false;

    function say(msg) { if (status) status.textContent = msg || ''; }

    async function start() {
      if (stream) { stop(); return; }
      if (!navigator.mediaDevices?.getUserMedia) {
        say('Camera not available'); return;
      }
      try {
        stream = await navigator.mediaDevices.getUserMedia({ video: { facingMode: { ideal: 'environment' } } });
        video.srcObject = stream;
        video.style.display = 'block';
        await video.play();
        say('Point camera at QR');
        tick();
      } catch (err) {
        say('Camera blocked or unavailable');
      }
    }
    function stop() {
      cancelAnimationFrame(raf);
      if (stream) stream.getTracks().forEach(t => t.stop());
      stream = null;
      video.pause();
      video.srcObject = null;
      video.style.display = 'none';
      say('Camera stopped');
    }
    function tick() {
      if (!stream) return;
      if (video.readyState === video.HAVE_ENOUGH_DATA) {
        canvas.width = video.videoWidth;
        canvas.height = video.videoHeight;
        ctx.drawImage(video, 0, 0, canvas.width, canvas.height);
        const img = ctx.getImageData(0, 0, canvas.width, canvas.height);
        const code = jsQR(img.data, img.width, img.height, { inversionAttempts: 'dontInvert' });
        if (code?.data && !busy) {
          busy = true;
          say('QR detected...');
          onToken(code.data).finally(() => { busy = false; say('Ready'); });
        }
      }
      raf = requestAnimationFrame(tick);
    }
    btn.addEventListener('click', () => { if (stream) stop(); else start(); });
  }

  function parseToken(raw) {
    try {
      let token = raw.trim();
      if (token.startsWith('http')) {
        const url = new URL(token);
        if (url.searchParams.get('t')) token = url.searchParams.get('t');
      }
      const part = token.split('.')[0];
      const padded = part.replace(/-/g, '+').replace(/_/g, '/');
      const mod = padded.length % 4;
      const base = mod ? padded + '='.repeat(4 - mod) : padded;
      const payload = JSON.parse(atob(base));
      return { token, payload };
    } catch (err) {
      console.error(err);
      return null;
    }
  }

  setupScanner('btnScanReceive', 'receiveVideo', 'receiveCanvas', 'receiveStatus', async (raw) => {
    const parsed = parseToken(raw);
    if (!parsed || parsed.payload.typ !== 'give') {
      $('receiveStatus').textContent = 'Not a give token';
      return;
    }
    try {
      const res = await fetch('/api/earn/scan', {
        method: 'POST',
        headers: { 'Content-Type': 'application/json' },
        body: JSON.stringify({ token: parsed.token })
      });
      const data = await res.json();
      if (!res.ok) throw new Error(data.error || 'redeem failed');
      $('receiveStatus').textContent = `Received ${data.amount} points!`;
      checkBalance();
      loadHistory();
    } catch (err) {
      $('receiveStatus').textContent = err.message || 'Failed to redeem';
    }
  });

  // ===== Shop =====
  $('btnLoadShop')?.addEventListener('click', loadShop);
  async function loadShop() {
    const userId = getUserId();
    if (!userId) { alert('Enter user id'); return; }
    $('shopMsg').textContent = 'Loading...';
    $('shopList').innerHTML = '';
    $('shopEmpty').style.display = 'none';
    $('shopQrBox').innerHTML = '';
    try {
      const [balanceRes, rewardsRes] = await Promise.all([
        fetch(`/summary/${encodeURIComponent(userId)}`),
        fetch('/api/rewards')
      ]);
      const balanceData = await balanceRes.json();
      const rewards = await rewardsRes.json();
      if (!balanceRes.ok) throw new Error(balanceData.error || 'balance failed');
      if (!rewardsRes.ok) throw new Error(rewards.error || 'rewards failed');
      $('shopMsg').textContent = `Balance: ${balanceData.balance} points`;
      renderShop(rewards, balanceData.balance);
    } catch (err) {
      $('shopMsg').textContent = err.message || 'Failed to load shop';
    }
  }

  function renderShop(items, balance) {
    const list = $('shopList');
    list.innerHTML = '';
    if (!items.length) {
      $('shopEmpty').style.display = 'block';
      return;
    }
    for (const item of items) {
      const canAfford = balance >= item.price;
      const row = document.createElement('div');
      row.className = 'shop-item';
      if (item.imageUrl) {
        const img = document.createElement('img');
        img.src = item.imageUrl;
        img.alt = '';
        img.onerror = () => img.remove();
        row.appendChild(img);
      } else {
        const placeholder = document.createElement('div');
        placeholder.style.width = '96px';
        placeholder.style.height = '96px';
        row.appendChild(placeholder);
      }

      const info = document.createElement('div');
      info.innerHTML = `<div class="price">${item.title}</div><div class="muted">${item.price} points</div><div class="muted">${item.description || ''}</div>`;
      row.appendChild(info);

      const btn = document.createElement('button');
      btn.textContent = canAfford ? 'Redeem' : 'Not enough';
      btn.disabled = !canAfford;
      if (canAfford) btn.addEventListener('click', () => createHold(item));
      row.appendChild(btn);
      list.appendChild(row);
    }
  }

>>>>>>> 0b9a6bb6
  async function createHold(item) {
    const userId = getUserId();
    if (!userId) { alert('Enter user id'); return; }
    $('shopMsg').textContent = 'Creating hold...';
    try {
      const res = await fetch('/api/holds', {
        method: 'POST',
        headers: { 'Content-Type': 'application/json' },
        body: JSON.stringify({ userId, itemId: item.id })
      });
      const data = await res.json();
      if (!res.ok) throw new Error(data.error || 'hold failed');
      $('shopMsg').textContent = `Show this QR to an adult to pick up ${item.title}.`;
      renderQr('shopQrBox', data.qrText);
      checkBalance();
      loadHistory();
    } catch (err) {
      $('shopMsg').textContent = err.message || 'Failed to create hold';
    }
  }

})();<|MERGE_RESOLUTION|>--- conflicted
+++ resolved
@@ -1,50 +1,6 @@
 (() => {
   const $ = (id) => document.getElementById(id);
   const LS_FILTER = 'ck_child_filters';
-<<<<<<< HEAD
-  const imageModal = $('imageModal');
-  const modalImage = $('modalImage');
-  const modalCaption = $('modalImageCaption');
-
-  function openImageModal(src, title) {
-    if (!imageModal || !modalImage || !src) return;
-    modalImage.src = src;
-    modalImage.alt = title ? `${title} preview` : 'Reward preview';
-    if (modalCaption) {
-      modalCaption.textContent = title || '';
-      modalCaption.style.display = title ? 'block' : 'none';
-    }
-    imageModal.hidden = false;
-    imageModal.setAttribute('aria-hidden', 'false');
-    document.body.style.overflow = 'hidden';
-  }
-
-  function closeImageModal() {
-    if (!imageModal || !modalImage) return;
-    imageModal.hidden = true;
-    imageModal.setAttribute('aria-hidden', 'true');
-    modalImage.src = '';
-    modalImage.alt = 'Reward image preview';
-    if (modalCaption) {
-      modalCaption.textContent = '';
-      modalCaption.style.display = 'none';
-    }
-    document.body.style.removeProperty('overflow');
-  }
-
-  imageModal?.addEventListener('click', (event) => {
-    if (event.target === imageModal) {
-      closeImageModal();
-    }
-  });
-  $('closeImageModal')?.addEventListener('click', closeImageModal);
-  document.addEventListener('keydown', (event) => {
-    if (event.key === 'Escape' && imageModal && !imageModal.hidden) {
-      closeImageModal();
-    }
-  });
-=======
->>>>>>> 0b9a6bb6
 
   function getUserId() {
     return $('childUserId').value.trim();
@@ -94,7 +50,6 @@
     const userId = getUserId();
     if (!userId) { alert('Enter user id'); return; }
     window.open(`/api/history.csv/${encodeURIComponent(userId)}`, '_blank');
-<<<<<<< HEAD
   });
 
   function getFilters() {
@@ -186,319 +141,6 @@
   $('btnEarnQr')?.addEventListener('click', async () => {
     const userId = getUserId();
     if (!userId) { alert('Enter user id'); return; }
-    const selected = Array.from(document.querySelectorAll('#earnList input[type="checkbox"]:checked')).map((el) => ({
-      id: Number(el.dataset.id),
-      count: 1
-    }));
-    if (!selected.length) { alert('Pick at least one task'); return; }
-    try {
-      const res = await fetch('/api/tokens/earn', {
-        method: 'POST',
-        headers: { 'Content-Type': 'application/json' },
-        body: JSON.stringify({ userId, templates: selected })
-      });
-      const data = await res.json();
-      if (!res.ok) throw new Error(data.error || 'failed');
-      renderQr('earnQrBox', data.qrText);
-    } catch (err) {
-      alert(err.message || 'Failed to create QR');
-    }
-  });
-
-  function renderQr(elId, text) {
-    const el = $(elId);
-    if (!el) return;
-    el.innerHTML = '';
-    if (!text) return;
-    new QRCode(el, { text, width: 220, height: 220 });
-  }
-
-  loadEarnTemplates();
-
-  // ===== Scan to receive =====
-  function setupScanner(btnId, videoId, canvasId, statusId, onToken) {
-    const btn = $(btnId);
-    const video = $(videoId);
-    const canvas = $(canvasId);
-    const status = $(statusId);
-    if (!btn || !video || !canvas) return;
-    const ctx = canvas.getContext('2d');
-    let stream = null;
-    let raf = 0;
-    let busy = false;
-
-    function say(msg) { if (status) status.textContent = msg || ''; }
-
-    async function start() {
-      if (stream) { stop(); return; }
-      if (!navigator.mediaDevices?.getUserMedia) {
-        say('Camera not available'); return;
-      }
-      try {
-        stream = await navigator.mediaDevices.getUserMedia({ video: { facingMode: { ideal: 'environment' } } });
-        video.srcObject = stream;
-        video.style.display = 'block';
-        await video.play();
-        say('Point camera at QR');
-        tick();
-      } catch (err) {
-        say('Camera blocked or unavailable');
-      }
-    }
-    function stop() {
-      cancelAnimationFrame(raf);
-      if (stream) stream.getTracks().forEach(t => t.stop());
-      stream = null;
-      video.pause();
-      video.srcObject = null;
-      video.style.display = 'none';
-      say('Camera stopped');
-    }
-    function tick() {
-      if (!stream) return;
-      if (video.readyState === video.HAVE_ENOUGH_DATA) {
-        canvas.width = video.videoWidth;
-        canvas.height = video.videoHeight;
-        ctx.drawImage(video, 0, 0, canvas.width, canvas.height);
-        const img = ctx.getImageData(0, 0, canvas.width, canvas.height);
-        const code = jsQR(img.data, img.width, img.height, { inversionAttempts: 'dontInvert' });
-        if (code?.data && !busy) {
-          busy = true;
-          say('QR detected...');
-          onToken(code.data).finally(() => { busy = false; say('Ready'); });
-        }
-      }
-      raf = requestAnimationFrame(tick);
-    }
-    btn.addEventListener('click', () => { if (stream) stop(); else start(); });
-  }
-
-  function parseToken(raw) {
-    try {
-      let token = raw.trim();
-      if (token.startsWith('http')) {
-        const url = new URL(token);
-        if (url.searchParams.get('t')) token = url.searchParams.get('t');
-      }
-      const part = token.split('.')[0];
-      const padded = part.replace(/-/g, '+').replace(/_/g, '/');
-      const mod = padded.length % 4;
-      const base = mod ? padded + '='.repeat(4 - mod) : padded;
-      const payload = JSON.parse(atob(base));
-      return { token, payload };
-    } catch (err) {
-      console.error(err);
-      return null;
-    }
-  }
-
-  setupScanner('btnScanReceive', 'receiveVideo', 'receiveCanvas', 'receiveStatus', async (raw) => {
-    const parsed = parseToken(raw);
-    if (!parsed || parsed.payload.typ !== 'give') {
-      $('receiveStatus').textContent = 'Not a give token';
-      return;
-    }
-    try {
-      const res = await fetch('/api/earn/scan', {
-        method: 'POST',
-        headers: { 'Content-Type': 'application/json' },
-        body: JSON.stringify({ token: parsed.token })
-      });
-      const data = await res.json();
-      if (!res.ok) throw new Error(data.error || 'redeem failed');
-      $('receiveStatus').textContent = `Received ${data.amount} points!`;
-      checkBalance();
-      loadHistory();
-    } catch (err) {
-      $('receiveStatus').textContent = err.message || 'Failed to redeem';
-    }
-  });
-
-  // ===== Shop =====
-  $('btnLoadShop')?.addEventListener('click', loadShop);
-  async function loadShop() {
-    const userId = getUserId();
-    if (!userId) { alert('Enter user id'); return; }
-    $('shopMsg').textContent = 'Loading...';
-    $('shopList').innerHTML = '';
-    $('shopEmpty').style.display = 'none';
-    $('shopQrBox').innerHTML = '';
-    try {
-      const [balanceRes, rewardsRes] = await Promise.all([
-        fetch(`/summary/${encodeURIComponent(userId)}`),
-        fetch('/api/rewards')
-      ]);
-      const balanceData = await balanceRes.json();
-      const rewards = await rewardsRes.json();
-      if (!balanceRes.ok) throw new Error(balanceData.error || 'balance failed');
-      if (!rewardsRes.ok) throw new Error(rewards.error || 'rewards failed');
-      $('shopMsg').textContent = `Balance: ${balanceData.balance} points`;
-      renderShop(rewards, balanceData.balance);
-    } catch (err) {
-      $('shopMsg').textContent = err.message || 'Failed to load shop';
-    }
-  }
-
-  function renderShop(items, balance) {
-    const list = $('shopList');
-    list.innerHTML = '';
-    if (!items.length) {
-      $('shopEmpty').style.display = 'block';
-      return;
-    }
-    for (const item of items) {
-      const canAfford = balance >= item.price;
-      const row = document.createElement('div');
-      row.className = 'shop-item';
-
-      const thumb = document.createElement('div');
-      thumb.className = 'shop-thumb';
-      if (item.imageUrl) {
-        const button = document.createElement('button');
-        button.type = 'button';
-        button.className = 'thumb-button';
-        button.setAttribute('aria-label', `View ${item.title} image`);
-        button.addEventListener('click', () => openImageModal(item.imageUrl, item.title));
-
-        const img = document.createElement('img');
-        img.src = item.imageUrl;
-        img.alt = `${item.title} thumbnail`;
-        img.loading = 'lazy';
-        img.decoding = 'async';
-        img.className = 'reward-thumb';
-        img.addEventListener('error', () => {
-          button.remove();
-          thumb.textContent = 'No image';
-        });
-
-        button.appendChild(img);
-        thumb.textContent = '';
-        thumb.appendChild(button);
-      } else {
-        thumb.textContent = 'No image';
-      }
-      row.appendChild(thumb);
-
-      const info = document.createElement('div');
-      const title = document.createElement('div');
-      title.className = 'price';
-      title.textContent = item.title;
-      info.appendChild(title);
-
-      const price = document.createElement('div');
-      price.className = 'muted';
-      price.textContent = `${item.price} points`;
-      info.appendChild(price);
-
-      if (item.description) {
-        const desc = document.createElement('div');
-        desc.className = 'muted';
-        desc.textContent = item.description;
-        info.appendChild(desc);
-      }
-      row.appendChild(info);
-
-      const btn = document.createElement('button');
-      btn.textContent = canAfford ? 'Redeem' : 'Not enough';
-      btn.disabled = !canAfford;
-      if (canAfford) btn.addEventListener('click', () => createHold(item));
-      row.appendChild(btn);
-      list.appendChild(row);
-    }
-  }
-
-=======
-  });
-
-  function getFilters() {
-    return {
-      earn: $('showEarn').checked,
-      spend: $('showSpend').checked
-    };
-  }
-
-  function renderHistory(rows, filters) {
-    const list = $('historyList');
-    list.innerHTML = '';
-    const filtered = rows.filter(row => {
-      if (row.action.startsWith('earn_') && !filters.earn) return false;
-      if (row.action.startsWith('spend_') && !filters.spend) return false;
-      return true;
-    });
-    if (!filtered.length) {
-      list.innerHTML = '<div class="muted">No history yet.</div>';
-      $('summary').textContent = '';
-      return;
-    }
-    let earnSum = 0, spendSum = 0;
-    for (const row of filtered) {
-      if (row.delta > 0) earnSum += row.delta;
-      if (row.delta < 0) spendSum += Math.abs(row.delta);
-      const div = document.createElement('div');
-      div.className = 'hist-row';
-      div.innerHTML = `<div>${new Date(row.at).toLocaleString()}</div><div>${row.action}</div><div>${row.delta}</div>`;
-      list.appendChild(div);
-    }
-    $('summary').textContent = `Showing ${filtered.length} • Earned ${earnSum} • Spent ${spendSum}`;
-  }
-
-  function initFilters() {
-    const saved = loadFilters();
-    $('showEarn').checked = !!saved.earn;
-    $('showSpend').checked = !!saved.spend;
-    ['showEarn', 'showSpend'].forEach(id => {
-      $(id)?.addEventListener('change', () => {
-        saveFilters(getFilters());
-        if (getUserId()) loadHistory();
-      });
-    });
-  }
-  initFilters();
-
-  // ===== Earn templates =====
-  let templates = [];
-  async function loadEarnTemplates() {
-    try {
-      const res = await fetch('/api/earn-templates?active=true&sort=sort_order');
-      const data = await res.json();
-      if (!res.ok) throw new Error(data.error || 'failed');
-      templates = data;
-      renderEarnList();
-    } catch (err) {
-      $('earnList').innerHTML = `<div class="muted">${err.message || 'Failed to load tasks'}</div>`;
-    }
-  }
-  function renderEarnList() {
-    const box = $('earnList');
-    box.innerHTML = '';
-    for (const tpl of templates) {
-      const card = document.createElement('label');
-      card.className = 'earn-card';
-      card.innerHTML = `
-        <header>
-          <span>${tpl.title}</span>
-          <span>+${tpl.points}</span>
-        </header>
-        <div class="desc">${tpl.description || ''}</div>
-        ${tpl.youtube_url ? `<a class="video" target="_blank" href="${tpl.youtube_url}">Watch video</a>` : ''}
-        <div style="display:flex; align-items:center; gap:8px;">
-          <input type="checkbox" data-id="${tpl.id}" data-points="${tpl.points}">
-          <span class="muted">Include</span>
-        </div>
-      `;
-      box.appendChild(card);
-    }
-    box.querySelectorAll('input[type="checkbox"]').forEach(chk => chk.addEventListener('change', updateEarnSummary));
-    updateEarnSummary();
-  }
-  function updateEarnSummary() {
-    const selected = Array.from(document.querySelectorAll('#earnList input[type="checkbox"]:checked'));
-    const total = selected.reduce((sum, el) => sum + Number(el.dataset.points || 0), 0);
-    $('earnSummary').textContent = `Selected: ${total} points (${selected.length} task${selected.length === 1 ? '' : 's'})`;
-  }
-  $('btnEarnQr')?.addEventListener('click', async () => {
-    const userId = getUserId();
-    if (!userId) { alert('Enter user id'); return; }
     const selected = Array.from(document.querySelectorAll('#earnList input[type="checkbox"]:checked')).map(el => ({ id: Number(el.dataset.id), count: 1 }));
     if (!selected.length) { alert('Pick at least one task'); return; }
     try {
@@ -686,7 +328,6 @@
     }
   }
 
->>>>>>> 0b9a6bb6
   async function createHold(item) {
     const userId = getUserId();
     if (!userId) { alert('Enter user id'); return; }
