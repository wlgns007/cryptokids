function getYouTubeId(url) {
  if (!url) return "";
  try {
    const u = new URL(url);
    if (u.hostname.includes("youtu.be")) return u.pathname.slice(1);
    if (u.searchParams.has("v")) return u.searchParams.get("v");
    const parts = u.pathname.split("/").filter(Boolean);
    const idx = parts.findIndex((p) => p === "embed" || p === "shorts");
    if (idx !== -1 && parts[idx + 1]) return parts[idx + 1];
    return "";
  } catch {
    const m = String(url).match(/(?:v=|\/embed\/|youtu\.be\/|\/shorts\/)([A-Za-z0-9_\-]{6,})/);
    return m ? m[1] : "";
  }
}

function getYouTubeThumbnail(url) {
  const id = getYouTubeId(url);
  return id ? `https://img.youtube.com/vi/${id}/hqdefault.jpg` : "";
}

function getYouTubeEmbed(url, { host = "www.youtube.com", autoplay = true } = {}) {
  const id = getYouTubeId(url);
  if (!id) return "";
  const params = new URLSearchParams({
    modestbranding: "1",
    rel: "0",
    playsinline: "1",
  });
  if (autoplay) params.set("autoplay", "1");
  return `https://${host}/embed/${id}?${params.toString()}`;
}

window.getYouTubeId = getYouTubeId;
window.getYouTubeThumbnail = getYouTubeThumbnail;
window.getYouTubeEmbed = getYouTubeEmbed;

(() => {
  const $ = (id) => document.getElementById(id);
  const LS_FILTER = 'ck_child_filters';
  const RECENT_REDEEM_LIMIT = 50;
  const RECENT_REDEEM_DISPLAY = 5;
  const FULL_REDEEM_LIMIT = 200;
  let lastRedeemEntry = null;
  let recentRedeemsVisible = false;
  let fullRedeemsVisible = false;

  window.CKPWA?.initAppShell({
    swVersion: '1.0.0',
    installButtonSelector: '#installCta',
    iosTipSelector: '#iosInstallTip',
    iosDismissSelector: '#dismissIosTip'
  });

    function extractYouTubeId(u) {
      if (!u) return "";
      try {
        // Allow raw IDs
        if (/^[\w-]{11}$/.test(u)) return u;

        const x = new URL(u);
        // youtu.be/<id>
        if (x.hostname.includes("youtu.be")) {
          return (x.pathname.split("/")[1] || "").split("?")[0].split("&")[0];
        }
        // youtube.com/watch?v=<id>
        const v = x.searchParams.get("v");
        if (v) return v.split("&")[0];

        // youtube.com/shorts/<id>
        const mShorts = x.pathname.match(/\/shorts\/([\w-]{11})/);
        if (mShorts) return mShorts[1];

        // youtube.com/embed/<id>
        const mEmbed = x.pathname.match(/\/embed\/([\w-]{11})/);
        if (mEmbed) return mEmbed[1];

        // Last resort: first 11-char token
        const m = u.match(/([\w-]{11})/);
        if (m) return m[1];
      } catch {
        // ignore parsing errors and fall back to loose matching below
      }
      const fallback = String(u).match(/([\w-]{11})/);
      return fallback ? fallback[1] : "";
    }

  function waitForReady(oframe, timeout = 2000) {
    return new Promise((resolve, reject) => {
      let timer = null;
      let settled = false;
      let handshake = null;

      const finish = (fn, value) => {
        if (settled) return;
        settled = true;
        if (timer) {
          clearTimeout(timer);
          timer = null;
        }
        if (handshake) {
          clearInterval(handshake);
          handshake = null;
        }
        window.removeEventListener('message', onMessage);
        fn(value);
      };

      function onMessage(event) {
        if (event.source !== oframe.contentWindow) return;
        let payload = event.data;
        if (typeof payload === 'string') {
          try {
            payload = JSON.parse(payload);
          } catch (error) {
            // ignore
          }
        }
        if (payload && payload.event === 'onReady') {
          finish(resolve);
        }
      }

      function sendHandshake() {
        try {
          const target = oframe.contentWindow;
          if (!target) return;
          const payload = JSON.stringify({ event: 'listening', channel: 'widget', id: oframe.id || 'ck-video' });
          target.postMessage(payload, '*');
        } catch (error) {
          console.warn('iframe handshake failed', error);
        }
      }

      window.addEventListener('message', onMessage);
      sendHandshake();
      handshake = setInterval(sendHandshake, 400);
      oframe.addEventListener('load', sendHandshake, { once: true });
      timer = setTimeout(() => finish(reject, new Error('timeout')), timeout);
    });
  }

  function getYouTubeThumbnail(url) {
    const id = getYouTubeId(url);
    return id ? `https://img.youtube.com/vi/${id}/hqdefault.jpg` : '';
  }

  function getYouTubeEmbed(url, { host = 'www.youtube.com', autoplay = true } = {}) {
    const id = getYouTubeId(url);
    if (!id) return '';
    const params = new URLSearchParams({
      modestbranding: '1',
      rel: '0',
      playsinline: '1',
    });
    if (autoplay) params.set('autoplay', '1');
    return `https://${host}/embed/${id}?${params.toString()}`;
  }

  (function setupVideoModal() {
    const modal = document.getElementById("videoModal");
    if (!modal) return;

    window.openVideoModal = function openVideoModal(url) {
      const id = window.getYouTubeId ? getYouTubeId(url) : "";
      if (!id) {
        console.warn("openVideoModal: no video id for url:", url);
        return;
      }
      const iframe = modal?.querySelector("iframe");
      const link = modal?.querySelector("#openOnYouTube");
      if (!iframe) {
        console.error("openVideoModal: modal/iframe not found");
        return;
      }
      const embedUrl =
        window.getYouTubeEmbed?.(`https://www.youtube.com/watch?v=${id}`, {
          autoplay: true,
        }) ||
        `https://www.youtube.com/embed/${id}?autoplay=1&rel=0&modestbranding=1&playsinline=1`;
      iframe.src = embedUrl;
      if (link) {
        link.href = `https://www.youtube.com/watch?v=${id}`;
      }
      modal.classList.remove("hidden");
      modal.classList.add("open");
    };

    window.closeVideoModal = function closeVideoModal() {
      const iframe = modal?.querySelector("iframe");
      const link = modal?.querySelector("#openOnYouTube");
      if (iframe) iframe.src = "";
      if (link) link.removeAttribute("href");
      modal.classList.remove("open");
      modal.classList.add("hidden");
    };

    // Close on backdrop or [data-close]
    modal.addEventListener("click", (e) => {
      if (e.target.matches("[data-close]") || e.target === modal.querySelector(".modal-backdrop")) {
        e.preventDefault();
        closeVideoModal();
      }
    });

    // Close on Esc
    window.addEventListener("keydown", (e) => {
      if (!modal.classList.contains("hidden") && e.key === "Escape") closeVideoModal();
    });
  })();

  function getUserId() {
    return $('childUserId').value.trim();
  }

  function saveFilters(filters) {
    const payload = JSON.stringify(filters || {});
    storageSet(LS_FILTER, payload);
  }
  function loadFilters() {
    try {
      return JSON.parse(storageGet(LS_FILTER) || '{}');
    } catch { return {}; }
  }

  function formatDateTime(value) {
    const num = Number(value);
    if (!Number.isFinite(num)) return '';
    const date = new Date(num);
    if (Number.isNaN(date.getTime())) return '';
    return date.toLocaleString();
  }

  function updateRedeemNotice(entry, { fallbackText } = {}) {
    const box = $('redeemNotice');
    if (!box) return;
    box.innerHTML = '';
    if (!entry) {
      box.classList.add('muted');
      box.textContent = fallbackText || 'No redeemed rewards yet.';
      return;
    }
    box.classList.remove('muted');
    const title = document.createElement('div');
    title.className = 'notice-title';
    title.textContent = entry.note || 'Reward redeemed';

    const whenText = formatDateTime(entry.at);
    const whenLine = document.createElement('div');
    whenLine.className = 'notice-meta';
    whenLine.textContent = whenText ? `Redeemed on ${whenText}` : 'Redeemed reward';

    const detailParts = [];
    const spent = Math.abs(Number(entry.delta) || 0);
    if (spent) detailParts.push(`Spent ${spent} points`);
    const balanceAfter = Number(entry.balance_after);
    if (Number.isFinite(balanceAfter)) detailParts.push(`Remaining balance: ${balanceAfter} points`);

    box.appendChild(title);
    box.appendChild(whenLine);
    if (detailParts.length) {
      const detailLine = document.createElement('div');
      detailLine.className = 'notice-meta';
      detailLine.textContent = detailParts.join(' • ');
      box.appendChild(detailLine);
    }
  }

  function updateRecentButton() {
    const btn = $('btnRecentRedeems');
    if (!btn) return;
    btn.textContent = recentRedeemsVisible ? 'Hide Recent Redeemed' : 'Show Recent Redeemed';
  }

  function updateFullButton() {
    const btn = $('btnFullRedeems');
    if (!btn) return;
    btn.textContent = fullRedeemsVisible ? 'Hide Full Redeemed History' : 'Show Full Redeemed History';
  }

  function setRecentVisible(visible) {
    const box = $('recentRedeems');
    recentRedeemsVisible = visible;
    if (box) {
      box.classList.toggle('active', visible);
      if (!visible) {
        box.innerHTML = '';
      }
    }
    updateRecentButton();
  }

  function setFullVisible(visible) {
    const box = $('fullRedeems');
    fullRedeemsVisible = visible;
    if (box) {
      box.classList.toggle('active', visible);
      if (!visible) {
        box.innerHTML = '';
      } else {
        box.scrollTop = 0;
      }
    }
    updateFullButton();
  }

  function renderRedeemList(targetId, items, limit) {
    const box = $(targetId);
    if (!box) return;
    box.innerHTML = '';
    const list = Array.isArray(items) ? (typeof limit === 'number' ? items.slice(0, limit) : items.slice()) : [];
    if (!list.length) {
      const empty = document.createElement('div');
      empty.className = 'muted';
      empty.textContent = 'No redeemed rewards yet.';
      box.appendChild(empty);
      return;
    }
    const frag = document.createDocumentFragment();
    for (const entry of list) {
      const row = document.createElement('div');
      row.className = 'recent-row';
      const name = document.createElement('div');
      name.className = 'recent-name';
      name.textContent = entry.note || 'Reward redeemed';
      const meta = document.createElement('div');
      meta.className = 'recent-meta';
      const parts = [];
      const when = formatDateTime(entry.at);
      if (when) parts.push(when);
      const spent = Math.abs(Number(entry.delta) || 0);
      if (spent) parts.push(`Spent ${spent} points`);
      const balanceAfter = Number(entry.balance_after);
      if (Number.isFinite(balanceAfter)) parts.push(`Balance ${balanceAfter} points`);
      if (!parts.length) parts.push('Reward redeemed');
      meta.textContent = parts.join(' • ');
      row.appendChild(name);
      row.appendChild(meta);
      frag.appendChild(row);
    }
    box.appendChild(frag);
  }

  async function fetchRedeemHistory(userId, limit = RECENT_REDEEM_LIMIT) {
    const res = await fetch(`/api/history/user/${encodeURIComponent(userId)}?limit=${limit}`);
    const data = await res.json();
    if (!res.ok) {
      throw new Error(data?.error ? String(data.error) : 'Unable to load redeemed rewards.');
    }
    const rows = Array.isArray(data?.rows) ? data.rows : [];
    return rows.filter(row => row.action === 'spend_redeemed');
  }

  async function refreshRedeemNotice() {
    const userId = getUserId();
    if (!userId) {
      lastRedeemEntry = null;
      updateRedeemNotice(null, { fallbackText: 'Enter your user ID to see recent redeemed rewards.' });
      setRecentVisible(false);
      setFullVisible(false);
      return;
    }
    if (lastRedeemEntry) {
      updateRedeemNotice(lastRedeemEntry);
    } else {
      updateRedeemNotice(null, { fallbackText: 'Checking for redeemed rewards...' });
    }
    try {
      const redeems = await fetchRedeemHistory(userId, 20);
      lastRedeemEntry = redeems[0] || null;
      if (lastRedeemEntry) {
        updateRedeemNotice(lastRedeemEntry);
      } else {
        updateRedeemNotice(null, { fallbackText: 'No redeemed rewards yet.' });
      }
    } catch (err) {
      updateRedeemNotice(null, { fallbackText: err?.message || 'Unable to load redeemed rewards.' });
    }
  }

  async function loadRecentRedeems() {
    const userId = getUserId();
    if (!userId) {
      alert('Enter user id');
      return;
    }
    const box = $('recentRedeems');
    setRecentVisible(true);
    if (box) {
      box.innerHTML = '<div class="muted">Loading...</div>';
    }
    try {
      const redeems = await fetchRedeemHistory(userId);
      lastRedeemEntry = redeems[0] || null;
      if (lastRedeemEntry) {
        updateRedeemNotice(lastRedeemEntry);
      } else {
        updateRedeemNotice(null, { fallbackText: 'No redeemed rewards yet.' });
      }
      renderRedeemList('recentRedeems', redeems, RECENT_REDEEM_DISPLAY);
    } catch (err) {
      if (box) {
        box.innerHTML = '';
        const msg = document.createElement('div');
        msg.className = 'muted';
        msg.textContent = err?.message || 'Failed to load redeemed rewards.';
        box.appendChild(msg);
      }
    }
  }

  async function loadFullRedeems() {
    const userId = getUserId();
    if (!userId) {
      alert('Enter user id');
      return;
    }
    const box = $('fullRedeems');
    setFullVisible(true);
    if (box) {
      box.innerHTML = '<div class="muted">Loading...</div>';
    }
    try {
      const redeems = await fetchRedeemHistory(userId, FULL_REDEEM_LIMIT);
      renderRedeemList('fullRedeems', redeems);
    } catch (err) {
      if (box) {
        box.innerHTML = '';
        const msg = document.createElement('div');
        msg.className = 'muted';
        msg.textContent = err?.message || 'Failed to load redeemed rewards.';
        box.appendChild(msg);
      }
    }
  }

  async function toggleRecentRedeems() {
    if (recentRedeemsVisible) {
      setRecentVisible(false);
      return;
    }
    await loadRecentRedeems();
  }

  async function toggleFullRedeems() {
    if (fullRedeemsVisible) {
      setFullVisible(false);
      return;
    }
    await loadFullRedeems();
  }

  // ===== Balance & history =====
  async function checkBalance() {
    const userId = getUserId();
    if (!userId) { alert('Enter user id'); return; }
    try {
      const res = await fetch(`/summary/${encodeURIComponent(userId)}`);
      const data = await res.json();
      if (!res.ok) throw new Error(data.error || 'failed');
      $('balanceResult').textContent = `Balance: ${data.balance} points • Earned ${data.earned} • Spent ${data.spent}`;
      refreshRedeemNotice();
    } catch (err) {
      $('balanceResult').textContent = err.message || 'Failed to load balance';
    }
  }
  $('btnCheck')?.addEventListener('click', checkBalance);

  async function loadHistory() {
    const userId = getUserId();
    if (!userId) { alert('Enter user id'); return; }
    const filters = getFilters();
    const list = $('historyList');
    list.innerHTML = '<div class="muted">Loading...</div>';
    try {
      const res = await fetch(`/api/history/user/${encodeURIComponent(userId)}?limit=200`);
      const data = await res.json();
      if (!res.ok) throw new Error(data.error || 'failed');
      const rows = Array.isArray(data.rows) ? data.rows : [];
      renderHistory(rows, filters);
      fullRedeemsCache = rows.filter(row => row.action === 'spend_redeemed');
      fullRedeemsCacheUserId = userId;
      if (fullRedeemsVisible && Array.isArray(fullRedeemsCache)) {
        renderRedeemList('fullRedeems', fullRedeemsCache);
        updateFullButton();
      }
      const latestRedeem = rows.find(row => row.action === 'spend_redeemed') || null;
      lastRedeemEntry = latestRedeem;
      if (latestRedeem) {
        updateRedeemNotice(latestRedeem);
      } else {
        updateRedeemNotice(null, { fallbackText: 'No redeemed rewards yet.' });
      }
    } catch (err) {
      list.innerHTML = `<div class="muted">${err.message || 'Failed to load history'}</div>`;
    }
  }
  $('btnHistory')?.addEventListener('click', loadHistory);
  $('btnCsv')?.addEventListener('click', () => {
    const userId = getUserId();
    if (!userId) { alert('Enter user id'); return; }
    window.open(`/api/history.csv/${encodeURIComponent(userId)}`, '_blank');
  });

  function getFilters() {
    return {
      earn: $('showEarn').checked,
      spend: $('showSpend').checked
    };
  }

  function renderHistory(rows, filters) {
    const list = $('historyList');
    list.innerHTML = '';
    const filtered = rows.filter(row => {
      if (row.action.startsWith('earn_') && !filters.earn) return false;
      if (row.action.startsWith('spend_') && !filters.spend) return false;
      return true;
    });
    if (!filtered.length) {
      list.innerHTML = '<div class="muted">No history yet.</div>';
      $('summary').textContent = '';
      return;
    }
    let earnSum = 0, spendSum = 0;
    for (const row of filtered) {
      if (row.delta > 0) earnSum += row.delta;
      if (row.delta < 0) spendSum += Math.abs(row.delta);
      const div = document.createElement('div');
      div.className = 'hist-row';
      div.innerHTML = `<div>${new Date(row.at).toLocaleString()}</div><div>${row.action}</div><div>${row.delta}</div>`;
      list.appendChild(div);
    }
    $('summary').textContent = `Showing ${filtered.length} • Earned ${earnSum} • Spent ${spendSum}`;
  }

  function initFilters() {
    const saved = loadFilters();
    $('showEarn').checked = !!saved.earn;
    $('showSpend').checked = !!saved.spend;
    ['showEarn', 'showSpend'].forEach(id => {
      $(id)?.addEventListener('change', () => {
        saveFilters(getFilters());
        if (getUserId()) loadHistory();
      });
    });
  }
  initFilters();

  // ===== Earn templates =====
  let templates = [];
  async function loadEarnTemplates() {
    try {
      const res = await fetch('/api/earn-templates?active=true&sort=sort_order');
      const data = await res.json();
      if (!res.ok) throw new Error(data.error || 'failed');
      templates = data;
      renderEarnList();
    } catch (err) {
      $('earnList').innerHTML = `<div class="muted">${err.message || 'Failed to load tasks'}</div>`;
    }
  }
  function renderEarnList() {
    const box = $('earnList');
    box.innerHTML = '';
    for (const tpl of templates) {
      const card = document.createElement('label');
      card.className = 'earn-card';
      card.innerHTML = `
        <header>
          <span>${tpl.title}</span>
          <span>+${tpl.points}</span>
        </header>
        <div class="desc">${tpl.description || ''}</div>
        <div class="video-slot"></div>
        <div style="display:flex; align-items:center; gap:8px;">
          <input type="checkbox" data-id="${tpl.id}" data-points="${tpl.points}">
          <span class="muted">Include</span>
        </div>
      `;
      const videoSlot = card.querySelector('.video-slot');
      if (videoSlot && tpl.youtube_url) {
        const watchBtn = document.createElement('button');
        watchBtn.type = 'button';
        watchBtn.className = 'btn btn-sm';
        watchBtn.textContent = 'Watch clip';
        watchBtn.dataset.youtube = tpl.youtube_url;
        watchBtn.addEventListener('click', (event) => {
          event.preventDefault();
          event.stopPropagation();
          const url = watchBtn.dataset.youtube;
          if (url) openVideoModal(url);
        });
        videoSlot.appendChild(watchBtn);
      } else if (videoSlot) {
        videoSlot.remove();
      }
      box.appendChild(card);
    }
    box.querySelectorAll('input[type="checkbox"]').forEach(chk => chk.addEventListener('change', updateEarnSummary));
    updateEarnSummary();
  }
  function updateEarnSummary() {
    const selected = Array.from(document.querySelectorAll('#earnList input[type="checkbox"]:checked'));
    const total = selected.reduce((sum, el) => sum + Number(el.dataset.points || 0), 0);
    $('earnSummary').textContent = `Selected: ${total} points (${selected.length} task${selected.length === 1 ? '' : 's'})`;
  }
  $('btnEarnQr')?.addEventListener('click', async () => {
    const userId = getUserId();
    if (!userId) { alert('Enter user id'); return; }
    const selected = Array.from(document.querySelectorAll('#earnList input[type="checkbox"]:checked')).map(el => ({ id: Number(el.dataset.id), count: 1 }));
    if (!selected.length) { alert('Pick at least one task'); return; }
    try {
      const res = await fetch('/api/tokens/earn', {
        method: 'POST',
        headers: { 'Content-Type': 'application/json' },
        body: JSON.stringify({ userId, templates: selected })
      });
      const data = await res.json();
      if (!res.ok) throw new Error(data.error || 'failed');
      renderQr('earnQrBox', data.qrText);
    } catch (err) {
      alert(err.message || 'Failed to create QR');
    }
  });

  let qrLibraryPromise = null;

  function getQrConstructor() {
    if (typeof window === 'undefined') return null;
    const candidates = [
      window.QRCode,
      window?.QRCode?.QRCode,
      window?.QRCode?.default,
    ];
    return candidates.find((ctor) => typeof ctor === 'function') || null;
  }

  function ensureQrLibrary() {
    const existingCtor = getQrConstructor();
    if (existingCtor) {
      return Promise.resolve(existingCtor);
    }
    if (qrLibraryPromise) {
      return qrLibraryPromise;
    }
    qrLibraryPromise = new Promise((resolve, reject) => {
      let settled = false;

      const finish = (fn, value) => {
        if (settled) return;
        settled = true;
        fn(value);
      };

      const fail = (reason) => {
        const err = reason instanceof Error ? reason : new Error('Failed to load QR library');
        finish(reject, err);
      };

      const attemptResolve = () => {
        const ctor = getQrConstructor();
        if (ctor) {
          finish(resolve, ctor);
          return true;
        }
        return false;
      };

      const onReady = () => {
        if (attemptResolve()) return;
        setTimeout(() => {
          if (attemptResolve()) return;
          fail(new Error('QR library loaded without QRCode constructor'));
        }, 0);
      };

      const scripts = Array.from(document.getElementsByTagName('script'));
      const existing = scripts.find((script) => script.src && script.src.includes('qrcode'));
      if (existing) {
<<<<<<< HEAD
        existing.addEventListener('error', () => fail(new Error('Failed to load QR library')), { once: true });
        existing.addEventListener('load', onReady, { once: true });
        existing.addEventListener('readystatechange', () => {
          if (existing.readyState === 'complete' || existing.readyState === 'loaded') {
            onReady();
          }
        }, { once: true });
        if (existing.dataset.ckQrWatch !== '1') {
          existing.dataset.ckQrWatch = '1';
        }
        if (attemptResolve()) return;
        if (existing.readyState === 'complete' || existing.readyState === 'loaded') {
          onReady();
=======
        const markReady = () => {
          existing.dataset.ckQrReady = '1';
          resolveIfReady();
        };
        const alreadyLoaded = existing.dataset.ckQrReady === '1' || existing.readyState === 'complete' || existing.readyState === 'loaded';
        if (typeof window.QRCode === 'function') {
          markReady();
        } else if (alreadyLoaded) {
          markReady();
        } else {
          existing.addEventListener('load', markReady, { once: true });
          existing.addEventListener('error', () => reject(new Error('Failed to load QR library')), { once: true });
>>>>>>> 0b314763
        }
        return;
      }

      const script = document.createElement('script');
      script.src = '/qrcode.min.js?v=__BUILD__';
      script.async = true;
      script.dataset.ckQrLoader = '1';
      script.addEventListener('load', onReady, { once: true });
      script.addEventListener('error', () => fail(new Error('Failed to load QR library')), { once: true });
      document.head.appendChild(script);
    }).catch((err) => {
      qrLibraryPromise = null;
      throw err;
    });
    return qrLibraryPromise;
  }

  async function renderQr(elId, text) {
    const el = $(elId);
    if (!el) return;
    el.innerHTML = '';
    if (!text) return;
    try {
      await ensureQrLibrary();
      const Ctor = getQrConstructor();
      if (typeof Ctor === 'function') {
        const instance = new Ctor(el, { text, width: 220, height: 220 });
        if (instance && typeof instance.makeCode === 'function') {
          instance.makeCode(text);
        }
        return;
      }
      throw new Error('QR constructor unavailable');
    } catch (err) {
      console.error('renderQr failed', err);
      const fallback = document.createElement('div');
      fallback.className = 'muted';
      fallback.textContent = 'QR unavailable. Use the link below:';
      const link = document.createElement('a');
      link.href = text;
      link.textContent = 'Open QR link';
      link.target = '_blank';
      link.rel = 'noopener';
      el.appendChild(fallback);
      el.appendChild(link);
    }
  }

  loadEarnTemplates();

  // ===== Scan to receive =====
  function setupScanner(btnId, videoId, canvasId, statusId, onToken) {
    const btn = $(btnId);
    const video = $(videoId);
    const canvas = $(canvasId);
    const status = $(statusId);
    if (!btn || !video || !canvas) return;
    const ctx = canvas.getContext('2d');
    let stream = null;
    let raf = 0;
    let busy = false;

    function say(msg) { if (status) status.textContent = msg || ''; }

    async function start() {
      if (stream) { stop(); return; }
      if (!navigator.mediaDevices?.getUserMedia) {
        say('Camera not available'); return;
      }
      try {
        stream = await navigator.mediaDevices.getUserMedia({ video: { facingMode: { ideal: 'environment' } } });
        video.srcObject = stream;
        video.style.display = 'block';
        await video.play();
        say('Point camera at QR');
        tick();
      } catch (err) {
        say('Camera blocked or unavailable');
      }
    }
    function stop() {
      cancelAnimationFrame(raf);
      if (stream) stream.getTracks().forEach(t => t.stop());
      stream = null;
      video.pause();
      video.srcObject = null;
      video.style.display = 'none';
      say('Camera stopped');
    }
    function tick() {
      if (!stream) return;
      if (video.readyState === video.HAVE_ENOUGH_DATA) {
        canvas.width = video.videoWidth;
        canvas.height = video.videoHeight;
        ctx.drawImage(video, 0, 0, canvas.width, canvas.height);
        const img = ctx.getImageData(0, 0, canvas.width, canvas.height);
        const code = jsQR(img.data, img.width, img.height, { inversionAttempts: 'dontInvert' });
        if (code?.data && !busy) {
          busy = true;
          say('QR detected...');
          onToken(code.data).finally(() => { busy = false; say('Ready'); });
        }
      }
      raf = requestAnimationFrame(tick);
    }
    btn.addEventListener('click', () => { if (stream) stop(); else start(); });
  }

  function parseToken(raw) {
    try {
      let token = raw.trim();
      if (token.startsWith('http')) {
        const url = new URL(token);
        if (url.searchParams.get('t')) token = url.searchParams.get('t');
      }
      const part = token.split('.')[0];
      const padded = part.replace(/-/g, '+').replace(/_/g, '/');
      const mod = padded.length % 4;
      const base = mod ? padded + '='.repeat(4 - mod) : padded;
      const payload = JSON.parse(atob(base));
      return { token, payload };
    } catch (err) {
      console.error(err);
      return null;
    }
  }

  setupScanner('btnScanReceive', 'receiveVideo', 'receiveCanvas', 'receiveStatus', async (raw) => {
    const parsed = parseToken(raw);
    if (!parsed || parsed.payload.typ !== 'give') {
      $('receiveStatus').textContent = 'Not a give token';
      return;
    }
    try {
      const res = await fetch('/api/earn/scan', {
        method: 'POST',
        headers: { 'Content-Type': 'application/json' },
        body: JSON.stringify({ token: parsed.token })
      });
      const data = await res.json();
      if (!res.ok) throw new Error(data.error || 'redeem failed');
      $('receiveStatus').textContent = `Received ${data.amount} points!`;
      checkBalance();
      loadHistory();
    } catch (err) {
      $('receiveStatus').textContent = err.message || 'Failed to redeem';
    }
  });

  function toast(msg) {
    if (!msg) return;
    window.alert(msg);
  }

  function setQR(text = '', url = '') {
    const msg = $('shopMsg');
    if (msg) msg.textContent = text || '';
    const box = $('shopQrBox');
    if (!box) return;
    box.innerHTML = '';
    if (url) {
      const img = new Image();
      img.src = url;
      img.alt = 'Reward QR code';
      img.loading = 'lazy';
      img.style.maxWidth = '220px';
      img.style.maxHeight = '220px';
      img.style.background = '#fff';
      img.style.padding = '8px';
      img.style.borderRadius = '12px';
      box.appendChild(img);
    }
  }

  function openImageModal(src){
    const m = document.createElement('div');
    Object.assign(m.style,{position:'fixed',inset:0,background:'rgba(0,0,0,.7)',display:'grid',placeItems:'center',zIndex:9999});
    m.addEventListener('click',()=>m.remove());
    const big = new Image(); big.src = src; big.style.maxWidth='90vw'; big.style.maxHeight='90vh'; big.style.boxShadow='0 8px 24px rgba(0,0,0,.5)';
    m.appendChild(big); document.body.appendChild(m);
  }

  document.getElementById('btnLoadItems')?.addEventListener('click', loadRewards);
  $('btnRecentRedeems')?.addEventListener('click', toggleRecentRedeems);
  $('btnFullRedeems')?.addEventListener('click', toggleFullRedeems);
  updateRecentButton();
  updateFullButton();

  async function loadRewards(){
    const list = $('shopList');
    if (list) list.innerHTML = '<div class="muted">Loading...</div>';
    const empty = $('shopEmpty');
    if (empty) empty.style.display = 'none';
    try{
      const res = await fetch('/api/rewards?active=1');
      const data = await res.json();
      if (!res.ok) throw new Error(data?.error || 'Failed to load rewards');
      renderRewards(data || []);
    }catch(err){
      renderError(err.message || String(err));
    }
  }

  function renderRewards(items){
    const list = $('shopList');
    if (!list) return;
    list.innerHTML = '';
    const normalized = (Array.isArray(items) ? items : []).map(item => ({
      id: item.id,
      name: item.name || item.title || 'Reward',
      cost: Number.isFinite(Number(item.cost ?? item.price)) ? Number(item.cost ?? item.price) : 0,
      description: item.description || '',
      image_url: item.image_url || item.imageUrl || '',
      youtube_url: item.youtube_url || item.youtubeUrl || '',
      youtubeUrl: item.youtubeUrl || item.youtube_url || '',
    }));
    if (!normalized.length){
      $('shopEmpty').style.display = 'block';
      $('shopMsg').textContent = '';
      setQR('');
      return;
    }
    $('shopEmpty').style.display = 'none';
    $('shopMsg').textContent = getUserId() ? 'Tap Redeem to request a reward.' : 'Enter your user ID, then tap Redeem.';
    setQR('');
    normalized.forEach((item, index) => {
      const card = document.createElement('div');
      card.className = 'reward-card';

      if (item.image_url){
        const thumb = document.createElement('img');
        thumb.className = 'reward-thumb';
        thumb.src = item.image_url;
        thumb.alt = item.name;
        thumb.loading = 'lazy';
        thumb.width = 96; thumb.height = 96;
        thumb.style.objectFit = 'cover'; thumb.style.aspectRatio = '1/1';
        thumb.addEventListener('click', ()=> openImageModal(thumb.src));
        thumb.onerror = () => thumb.remove();
        card.appendChild(thumb);
      } else {
        const spacer = document.createElement('div');
        spacer.style.width = '96px';
        spacer.style.height = '96px';
        spacer.style.flex = '0 0 auto';
        card.appendChild(spacer);
      }

      const youtubeUrl = item.youtube_url || item.youtubeUrl;
      const youtubeThumbUrl = getYouTubeThumbnail(youtubeUrl);
      if (youtubeThumbUrl) {
        const ytThumb = document.createElement('img');
        ytThumb.className = 'youtube-thumb';
        ytThumb.src = youtubeThumbUrl;
        ytThumb.alt = 'YouTube preview';
        ytThumb.loading = 'lazy';
        ytThumb.width = 72;
        ytThumb.height = 54;
        ytThumb.title = 'Play video';
        ytThumb.dataset.youtube = youtubeUrl;
        ytThumb.addEventListener('click', () => {
          const url = ytThumb.dataset.youtube;
          if (url) openVideoModal(url);
        });
        ytThumb.addEventListener('error', () => ytThumb.remove());
        card.appendChild(ytThumb);
      }

      const info = document.createElement('div');
      info.style.flex = '1 1 auto';

      const title = document.createElement('div');
      title.textContent = `${index + 1}. ${item.name}`;
      info.appendChild(title);

      const cost = document.createElement('div');
      cost.className = 'muted';
      cost.textContent = `${item.cost} points`;
      info.appendChild(cost);

      if (item.description){
        const desc = document.createElement('div');
        desc.className = 'muted';
        desc.textContent = item.description;
        info.appendChild(desc);
      }

      card.appendChild(info);

      const actions = document.createElement('div');
      actions.style.display = 'flex';
      actions.style.flexDirection = 'column';
      actions.style.gap = '6px';
      actions.style.marginLeft = 'auto';
      actions.style.flex = '0 0 auto';

      if (youtubeUrl) {
        const watchBtn = document.createElement('button');
        watchBtn.type = 'button';
        watchBtn.className = 'btn btn-sm';
        watchBtn.textContent = 'Watch clip';
        watchBtn.dataset.youtube = youtubeUrl;
        watchBtn.addEventListener('click', () => {
          const url = watchBtn.dataset.youtube;
          if (url) openVideoModal(url);
        });
        actions.appendChild(watchBtn);
      }

      const btn = document.createElement('button');
      btn.textContent = 'Redeem';
      btn.style.flex = '0 0 auto';
      btn.addEventListener('click', () => createHold(item));
      actions.appendChild(btn);

      card.appendChild(actions);

      list.appendChild(card);
    });
  }

  function renderError(message){
    const list = $('shopList');
    if (list) list.innerHTML = `<div class="muted">${message}</div>`;
    const empty = $('shopEmpty');
    if (empty) empty.style.display = 'none';
    $('shopMsg').textContent = message;
    setQR('');
  }

  async function createHold(item) {
    const userId = getUserId();
    if (!userId) { alert('Enter user id'); return; }
    setQR('Creating hold...');
    try {
      const res = await fetch('/api/holds', {
        method: 'POST',
        headers: { 'Content-Type': 'application/json' },
        body: JSON.stringify({ userId, itemId: item.id })
      });
      const data = await res.json();
      if (!res.ok) throw new Error(data.error || 'hold failed');
      const label = item.name || item.title || 'this item';
      $('shopMsg').textContent = `Show this QR to an adult to pick up ${label}.`;
      renderQr('shopQrBox', data.qrText);
      checkBalance();
      loadHistory();
    } catch (err) {
      setQR('');
      toast(err.message || 'Create hold failed', 'error');
    }
  }

})();<|MERGE_RESOLUTION|>--- conflicted
+++ resolved
@@ -678,21 +678,6 @@
       const scripts = Array.from(document.getElementsByTagName('script'));
       const existing = scripts.find((script) => script.src && script.src.includes('qrcode'));
       if (existing) {
-<<<<<<< HEAD
-        existing.addEventListener('error', () => fail(new Error('Failed to load QR library')), { once: true });
-        existing.addEventListener('load', onReady, { once: true });
-        existing.addEventListener('readystatechange', () => {
-          if (existing.readyState === 'complete' || existing.readyState === 'loaded') {
-            onReady();
-          }
-        }, { once: true });
-        if (existing.dataset.ckQrWatch !== '1') {
-          existing.dataset.ckQrWatch = '1';
-        }
-        if (attemptResolve()) return;
-        if (existing.readyState === 'complete' || existing.readyState === 'loaded') {
-          onReady();
-=======
         const markReady = () => {
           existing.dataset.ckQrReady = '1';
           resolveIfReady();
@@ -705,7 +690,6 @@
         } else {
           existing.addEventListener('load', markReady, { once: true });
           existing.addEventListener('error', () => reject(new Error('Failed to load QR library')), { once: true });
->>>>>>> 0b314763
         }
         return;
       }
