--- conflicted
+++ resolved
@@ -678,21 +678,6 @@
       const scripts = Array.from(document.getElementsByTagName('script'));
       const existing = scripts.find((script) => script.src && script.src.includes('qrcode'));
       if (existing) {
-<<<<<<< HEAD
-        existing.addEventListener('error', () => fail(new Error('Failed to load QR library')), { once: true });
-        existing.addEventListener('load', onReady, { once: true });
-        existing.addEventListener('readystatechange', () => {
-          if (existing.readyState === 'complete' || existing.readyState === 'loaded') {
-            onReady();
-          }
-        }, { once: true });
-        if (existing.dataset.ckQrWatch !== '1') {
-          existing.dataset.ckQrWatch = '1';
-        }
-        if (attemptResolve()) return;
-        if (existing.readyState === 'complete' || existing.readyState === 'loaded') {
-          onReady();
-=======
         const markReady = () => {
           existing.dataset.ckQrReady = '1';
           resolveIfReady();
@@ -705,7 +690,6 @@
         } else {
           existing.addEventListener('load', markReady, { once: true });
           existing.addEventListener('error', () => reject(new Error('Failed to load QR library')), { once: true });
->>>>>>> 7af984cc
         }
         return;
       }
@@ -737,17 +721,6 @@
         if (instance && typeof instance.makeCode === 'function') {
           instance.makeCode(text);
         }
-<<<<<<< HEAD
-        const canvas = el.querySelector('canvas');
-        if (canvas) {
-          canvas.style.display = 'block';
-        }
-        const img = el.querySelector('img');
-        if (img) {
-          img.style.display = 'block';
-        }
-=======
->>>>>>> 7af984cc
         return;
       }
       throw new Error('QR constructor unavailable');
