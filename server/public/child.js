function getYouTubeId(url) {
  if (!url) return "";
  try {
    const u = new URL(url);
    if (u.hostname.includes("youtu.be")) return u.pathname.slice(1);
    if (u.searchParams.has("v")) return u.searchParams.get("v");
    const parts = u.pathname.split("/").filter(Boolean);
    const idx = parts.findIndex((p) => p === "embed" || p === "shorts");
    if (idx !== -1 && parts[idx + 1]) return parts[idx + 1];
    return "";
  } catch {
    const m = String(url).match(/(?:v=|\/embed\/|youtu\.be\/|\/shorts\/)([A-Za-z0-9_\-]{6,})/);
    return m ? m[1] : "";
  }
}

function getYouTubeThumbnail(url) {
  const id = getYouTubeId(url);
  return id ? `https://img.youtube.com/vi/${id}/hqdefault.jpg` : "";
}

function getYouTubeEmbed(url, { host = "www.youtube.com", autoplay = true } = {}) {
  const id = getYouTubeId(url);
  if (!id) return "";
  const params = new URLSearchParams({
    modestbranding: "1",
    rel: "0",
    playsinline: "1",
  });
  if (autoplay) params.set("autoplay", "1");
  return `https://${host}/embed/${id}?${params.toString()}`;
}

window.getYouTubeId = getYouTubeId;
window.getYouTubeThumbnail = getYouTubeThumbnail;
window.getYouTubeEmbed = getYouTubeEmbed;

(() => {
  const $ = (id) => document.getElementById(id);
  const LS_FILTER = 'ck_child_filters';
  const RECENT_REDEEM_LIMIT = 50;
  const RECENT_REDEEM_DISPLAY = 5;
  const FULL_REDEEM_LIMIT = 200;
  let lastRedeemEntry = null;
  let recentRedeemsVisible = false;
  let fullRedeemsVisible = false;

    function extractYouTubeId(u) {
      if (!u) return "";
      try {
        // Allow raw IDs
        if (/^[\w-]{11}$/.test(u)) return u;

        const x = new URL(u);
        // youtu.be/<id>
        if (x.hostname.includes("youtu.be")) {
          return (x.pathname.split("/")[1] || "").split("?")[0].split("&")[0];
        }
        // youtube.com/watch?v=<id>
        const v = x.searchParams.get("v");
        if (v) return v.split("&")[0];

        // youtube.com/shorts/<id>
        const mShorts = x.pathname.match(/\/shorts\/([\w-]{11})/);
        if (mShorts) return mShorts[1];

        // youtube.com/embed/<id>
        const mEmbed = x.pathname.match(/\/embed\/([\w-]{11})/);
        if (mEmbed) return mEmbed[1];

        // Last resort: first 11-char token
        const m = u.match(/([\w-]{11})/);
        if (m) return m[1];
      } catch {
        // ignore parsing errors and fall back to loose matching below
      }
      const fallback = String(u).match(/([\w-]{11})/);
      return fallback ? fallback[1] : "";
    }

  function waitForReady(oframe, timeout = 2000) {
    return new Promise((resolve, reject) => {
      let timer = null;
      let settled = false;
      let handshake = null;

      const finish = (fn, value) => {
        if (settled) return;
        settled = true;
        if (timer) {
          clearTimeout(timer);
          timer = null;
        }
        if (handshake) {
          clearInterval(handshake);
          handshake = null;
        }
        window.removeEventListener('message', onMessage);
        fn(value);
      };

      function onMessage(event) {
        if (event.source !== oframe.contentWindow) return;
        let payload = event.data;
        if (typeof payload === 'string') {
          try {
            payload = JSON.parse(payload);
          } catch (error) {
            // ignore
          }
        }
        if (payload && payload.event === 'onReady') {
          finish(resolve);
        }
      }

      function sendHandshake() {
        try {
          const target = oframe.contentWindow;
          if (!target) return;
          const payload = JSON.stringify({ event: 'listening', channel: 'widget', id: oframe.id || 'ck-video' });
          target.postMessage(payload, '*');
        } catch (error) {
          console.warn('iframe handshake failed', error);
        }
      }

      window.addEventListener('message', onMessage);
      sendHandshake();
      handshake = setInterval(sendHandshake, 400);
      oframe.addEventListener('load', sendHandshake, { once: true });
      timer = setTimeout(() => finish(reject, new Error('timeout')), timeout);
    });
  }

  function getYouTubeThumbnail(url) {
    const id = getYouTubeId(url);
    return id ? `https://img.youtube.com/vi/${id}/hqdefault.jpg` : '';
  }

  function getYouTubeEmbed(url, { host = 'www.youtube.com', autoplay = true } = {}) {
    const id = getYouTubeId(url);
    if (!id) return '';
    const params = new URLSearchParams({
      modestbranding: '1',
      rel: '0',
      playsinline: '1',
    });
    if (autoplay) params.set('autoplay', '1');
    return `https://${host}/embed/${id}?${params.toString()}`;
  }

  (function setupVideoModal() {
    const modal = document.getElementById("videoModal");
    if (!modal) return;

<<<<<<< HEAD
    window.openVideoModalById = function openVideoModalById(videoId) {
      if (!videoId) return console.warn("openVideoModalById: missing videoId");
      return window.openVideoModal(videoId);
    };

    window.openVideoModal = function openVideoModal(urlOrId) {
      const id = (window.getYouTubeId ? getYouTubeId(urlOrId) : "") || urlOrId;
      if (!id) return console.warn("openVideoModal: missing id/url", urlOrId);

      const modalEl = document.getElementById("videoModal");
      const iframe = modalEl?.querySelector("iframe");
      const link = document.getElementById("openOnYouTube");
      if (!modalEl || !iframe) return console.error("videoModal/iframe missing");

      const src = `https://www.youtube.com/embed/${id}?autoplay=1&rel=0&modestbranding=1`;
      iframe.removeAttribute("sandbox");
      iframe.src = src;

      if (link) link.href = `https://www.youtube.com/watch?v=${id}`;

      modalEl.classList.remove("hidden");
      modalEl.classList.add("open");
    };

    window.closeVideoModal = function closeVideoModal() {
      const modalEl = document.getElementById("videoModal");
      const iframe = modalEl?.querySelector("iframe");
      if (iframe) iframe.src = "";
      if (modalEl) {
        modalEl.classList.remove("open");
        modalEl.classList.add("hidden");
      }
=======
    window.openVideoModal = function openVideoModal(url) {
      const id = window.getYouTubeId ? getYouTubeId(url) : "";
      if (!id) {
        console.warn("openVideoModal: no video id for url:", url);
        return;
      }
      const iframe = modal?.querySelector("iframe");
      if (!iframe) {
        console.error("openVideoModal: modal/iframe not found");
        return;
      }
      iframe.src = `https://www.youtube-nocookie.com/embed/${id}?autoplay=1&rel=0&modestbranding=1`;
      modal.classList.remove("hidden");
      modal.classList.add("open");
    };

    window.closeVideoModal = function closeVideoModal() {
      const iframe = modal?.querySelector("iframe");
      if (iframe) iframe.src = "";
      modal.classList.remove("open");
      modal.classList.add("hidden");
>>>>>>> 940d0f7d
    };

    // Close on backdrop or [data-close]
    modal.addEventListener("click", (e) => {
      if (e.target.matches("[data-close]") || e.target === modal.querySelector(".modal-backdrop")) {
        e.preventDefault();
        closeVideoModal();
      }
    });

    // Close on Esc
    window.addEventListener("keydown", (e) => {
      if (!modal.classList.contains("hidden") && e.key === "Escape") closeVideoModal();
    });
  })();

  function getUserId() {
    return $('childUserId').value.trim();
  }

  function saveFilters(filters) {
    const payload = JSON.stringify(filters || {});
    storageSet(LS_FILTER, payload);
  }
  function loadFilters() {
    try {
      return JSON.parse(storageGet(LS_FILTER) || '{}');
    } catch { return {}; }
  }

  function formatDateTime(value) {
    const num = Number(value);
    if (!Number.isFinite(num)) return '';
    const date = new Date(num);
    if (Number.isNaN(date.getTime())) return '';
    return date.toLocaleString();
  }

  function updateRedeemNotice(entry, { fallbackText } = {}) {
    const box = $('redeemNotice');
    if (!box) return;
    box.innerHTML = '';
    if (!entry) {
      box.classList.add('muted');
      box.textContent = fallbackText || 'No redeemed rewards yet.';
      return;
    }
    box.classList.remove('muted');
    const title = document.createElement('div');
    title.className = 'notice-title';
    title.textContent = entry.note || 'Reward redeemed';

    const whenText = formatDateTime(entry.at);
    const whenLine = document.createElement('div');
    whenLine.className = 'notice-meta';
    whenLine.textContent = whenText ? `Redeemed on ${whenText}` : 'Redeemed reward';

    const detailParts = [];
    const spent = Math.abs(Number(entry.delta) || 0);
    if (spent) detailParts.push(`Spent ${spent} points`);
    const balanceAfter = Number(entry.balance_after);
    if (Number.isFinite(balanceAfter)) detailParts.push(`Remaining balance: ${balanceAfter} points`);

    box.appendChild(title);
    box.appendChild(whenLine);
    if (detailParts.length) {
      const detailLine = document.createElement('div');
      detailLine.className = 'notice-meta';
      detailLine.textContent = detailParts.join(' • ');
      box.appendChild(detailLine);
    }
  }

  function updateRecentButton() {
    const btn = $('btnRecentRedeems');
    if (!btn) return;
    btn.textContent = recentRedeemsVisible ? 'Hide Recent Redeemed' : 'Show Recent Redeemed';
  }

  function updateFullButton() {
    const btn = $('btnFullRedeems');
    if (!btn) return;
    btn.textContent = fullRedeemsVisible ? 'Hide Full Redeemed History' : 'Show Full Redeemed History';
  }

  function setRecentVisible(visible) {
    const box = $('recentRedeems');
    recentRedeemsVisible = visible;
    if (box) {
      box.classList.toggle('active', visible);
      if (!visible) {
        box.innerHTML = '';
      }
    }
    updateRecentButton();
  }

  function setFullVisible(visible) {
    const box = $('fullRedeems');
    fullRedeemsVisible = visible;
    if (box) {
      box.classList.toggle('active', visible);
      if (!visible) {
        box.innerHTML = '';
      } else {
        box.scrollTop = 0;
      }
    }
    updateFullButton();
  }

  function renderRedeemList(targetId, items, limit) {
    const box = $(targetId);
    if (!box) return;
    box.innerHTML = '';
    const list = Array.isArray(items) ? (typeof limit === 'number' ? items.slice(0, limit) : items.slice()) : [];
    if (!list.length) {
      const empty = document.createElement('div');
      empty.className = 'muted';
      empty.textContent = 'No redeemed rewards yet.';
      box.appendChild(empty);
      return;
    }
    const frag = document.createDocumentFragment();
    for (const entry of list) {
      const row = document.createElement('div');
      row.className = 'recent-row';
      const name = document.createElement('div');
      name.className = 'recent-name';
      name.textContent = entry.note || 'Reward redeemed';
      const meta = document.createElement('div');
      meta.className = 'recent-meta';
      const parts = [];
      const when = formatDateTime(entry.at);
      if (when) parts.push(when);
      const spent = Math.abs(Number(entry.delta) || 0);
      if (spent) parts.push(`Spent ${spent} points`);
      const balanceAfter = Number(entry.balance_after);
      if (Number.isFinite(balanceAfter)) parts.push(`Balance ${balanceAfter} points`);
      if (!parts.length) parts.push('Reward redeemed');
      meta.textContent = parts.join(' • ');
      row.appendChild(name);
      row.appendChild(meta);
      frag.appendChild(row);
    }
    box.appendChild(frag);
  }

  async function fetchRedeemHistory(userId, limit = RECENT_REDEEM_LIMIT) {
    const res = await fetch(`/api/history/user/${encodeURIComponent(userId)}?limit=${limit}`);
    const data = await res.json();
    if (!res.ok) {
      throw new Error(data?.error ? String(data.error) : 'Unable to load redeemed rewards.');
    }
    const rows = Array.isArray(data?.rows) ? data.rows : [];
    return rows.filter(row => row.action === 'spend_redeemed');
  }

  async function refreshRedeemNotice() {
    const userId = getUserId();
    if (!userId) {
      lastRedeemEntry = null;
      updateRedeemNotice(null, { fallbackText: 'Enter your user ID to see recent redeemed rewards.' });
      setRecentVisible(false);
      setFullVisible(false);
      return;
    }
    if (lastRedeemEntry) {
      updateRedeemNotice(lastRedeemEntry);
    } else {
      updateRedeemNotice(null, { fallbackText: 'Checking for redeemed rewards...' });
    }
    try {
      const redeems = await fetchRedeemHistory(userId, 20);
      lastRedeemEntry = redeems[0] || null;
      if (lastRedeemEntry) {
        updateRedeemNotice(lastRedeemEntry);
      } else {
        updateRedeemNotice(null, { fallbackText: 'No redeemed rewards yet.' });
      }
    } catch (err) {
      updateRedeemNotice(null, { fallbackText: err?.message || 'Unable to load redeemed rewards.' });
    }
  }

  async function loadRecentRedeems() {
    const userId = getUserId();
    if (!userId) {
      alert('Enter user id');
      return;
    }
    const box = $('recentRedeems');
    setRecentVisible(true);
    if (box) {
      box.innerHTML = '<div class="muted">Loading...</div>';
    }
    try {
      const redeems = await fetchRedeemHistory(userId);
      lastRedeemEntry = redeems[0] || null;
      if (lastRedeemEntry) {
        updateRedeemNotice(lastRedeemEntry);
      } else {
        updateRedeemNotice(null, { fallbackText: 'No redeemed rewards yet.' });
      }
      renderRedeemList('recentRedeems', redeems, RECENT_REDEEM_DISPLAY);
    } catch (err) {
      if (box) {
        box.innerHTML = '';
        const msg = document.createElement('div');
        msg.className = 'muted';
        msg.textContent = err?.message || 'Failed to load redeemed rewards.';
        box.appendChild(msg);
      }
    }
  }

  async function loadFullRedeems() {
    const userId = getUserId();
    if (!userId) {
      alert('Enter user id');
      return;
    }
    const box = $('fullRedeems');
    setFullVisible(true);
    if (box) {
      box.innerHTML = '<div class="muted">Loading...</div>';
    }
    try {
      const redeems = await fetchRedeemHistory(userId, FULL_REDEEM_LIMIT);
      renderRedeemList('fullRedeems', redeems);
    } catch (err) {
      if (box) {
        box.innerHTML = '';
        const msg = document.createElement('div');
        msg.className = 'muted';
        msg.textContent = err?.message || 'Failed to load redeemed rewards.';
        box.appendChild(msg);
      }
    }
  }

  async function toggleRecentRedeems() {
    if (recentRedeemsVisible) {
      setRecentVisible(false);
      return;
    }
    await loadRecentRedeems();
  }

  async function toggleFullRedeems() {
    if (fullRedeemsVisible) {
      setFullVisible(false);
      return;
    }
    await loadFullRedeems();
  }

  // ===== Balance & history =====
  async function checkBalance() {
    const userId = getUserId();
    if (!userId) { alert('Enter user id'); return; }
    try {
      const res = await fetch(`/summary/${encodeURIComponent(userId)}`);
      const data = await res.json();
      if (!res.ok) throw new Error(data.error || 'failed');
      $('balanceResult').textContent = `Balance: ${data.balance} points • Earned ${data.earned} • Spent ${data.spent}`;
      refreshRedeemNotice();
    } catch (err) {
      $('balanceResult').textContent = err.message || 'Failed to load balance';
    }
  }
  $('btnCheck')?.addEventListener('click', checkBalance);

  async function loadHistory() {
    const userId = getUserId();
    if (!userId) { alert('Enter user id'); return; }
    const filters = getFilters();
    const list = $('historyList');
    list.innerHTML = '<div class="muted">Loading...</div>';
    try {
      const res = await fetch(`/api/history/user/${encodeURIComponent(userId)}?limit=200`);
      const data = await res.json();
      if (!res.ok) throw new Error(data.error || 'failed');
      const rows = Array.isArray(data.rows) ? data.rows : [];
      renderHistory(rows, filters);
      fullRedeemsCache = rows.filter(row => row.action === 'spend_redeemed');
      fullRedeemsCacheUserId = userId;
      if (fullRedeemsVisible && Array.isArray(fullRedeemsCache)) {
        renderRedeemList('fullRedeems', fullRedeemsCache);
        updateFullButton();
      }
      const latestRedeem = rows.find(row => row.action === 'spend_redeemed') || null;
      lastRedeemEntry = latestRedeem;
      if (latestRedeem) {
        updateRedeemNotice(latestRedeem);
      } else {
        updateRedeemNotice(null, { fallbackText: 'No redeemed rewards yet.' });
      }
    } catch (err) {
      list.innerHTML = `<div class="muted">${err.message || 'Failed to load history'}</div>`;
    }
  }
  $('btnHistory')?.addEventListener('click', loadHistory);
  $('btnCsv')?.addEventListener('click', () => {
    const userId = getUserId();
    if (!userId) { alert('Enter user id'); return; }
    window.open(`/api/history.csv/${encodeURIComponent(userId)}`, '_blank');
  });

  function getFilters() {
    return {
      earn: $('showEarn').checked,
      spend: $('showSpend').checked
    };
  }

  function renderHistory(rows, filters) {
    const list = $('historyList');
    list.innerHTML = '';
    const filtered = rows.filter(row => {
      if (row.action.startsWith('earn_') && !filters.earn) return false;
      if (row.action.startsWith('spend_') && !filters.spend) return false;
      return true;
    });
    if (!filtered.length) {
      list.innerHTML = '<div class="muted">No history yet.</div>';
      $('summary').textContent = '';
      return;
    }
    let earnSum = 0, spendSum = 0;
    for (const row of filtered) {
      if (row.delta > 0) earnSum += row.delta;
      if (row.delta < 0) spendSum += Math.abs(row.delta);
      const div = document.createElement('div');
      div.className = 'hist-row';
      div.innerHTML = `<div>${new Date(row.at).toLocaleString()}</div><div>${row.action}</div><div>${row.delta}</div>`;
      list.appendChild(div);
    }
    $('summary').textContent = `Showing ${filtered.length} • Earned ${earnSum} • Spent ${spendSum}`;
  }

  function initFilters() {
    const saved = loadFilters();
    $('showEarn').checked = !!saved.earn;
    $('showSpend').checked = !!saved.spend;
    ['showEarn', 'showSpend'].forEach(id => {
      $(id)?.addEventListener('change', () => {
        saveFilters(getFilters());
        if (getUserId()) loadHistory();
      });
    });
  }
  initFilters();

  // ===== Earn templates =====
  let templates = [];
  async function loadEarnTemplates() {
    try {
      const res = await fetch('/api/earn-templates?active=true&sort=sort_order');
      const data = await res.json();
      if (!res.ok) throw new Error(data.error || 'failed');
      templates = data;
      renderEarnList();
    } catch (err) {
      $('earnList').innerHTML = `<div class="muted">${err.message || 'Failed to load tasks'}</div>`;
    }
  }
  function renderEarnList() {
    const box = $('earnList');
    box.innerHTML = '';
    for (const tpl of templates) {
      const card = document.createElement('label');
      card.className = 'earn-card';
      card.innerHTML = `
        <header>
          <span>${tpl.title}</span>
          <span>+${tpl.points}</span>
        </header>
        <div class="desc">${tpl.description || ''}</div>
        <div class="video-slot"></div>
        <div style="display:flex; align-items:center; gap:8px;">
          <input type="checkbox" data-id="${tpl.id}" data-points="${tpl.points}">
          <span class="muted">Include</span>
        </div>
      `;
      const videoSlot = card.querySelector('.video-slot');
      if (videoSlot && tpl.youtube_url) {
        const watchBtn = document.createElement('button');
        watchBtn.type = 'button';
        watchBtn.className = 'btn btn-sm';
        watchBtn.textContent = 'Watch clip';
        watchBtn.dataset.youtube = tpl.youtube_url;
        watchBtn.addEventListener('click', (event) => {
          event.preventDefault();
          event.stopPropagation();
          const url = watchBtn.dataset.youtube;
          if (url) openVideoModal(url);
        });
        videoSlot.appendChild(watchBtn);
      } else if (videoSlot) {
        videoSlot.remove();
      }
      box.appendChild(card);
    }
    box.querySelectorAll('input[type="checkbox"]').forEach(chk => chk.addEventListener('change', updateEarnSummary));
    updateEarnSummary();
  }
  function updateEarnSummary() {
    const selected = Array.from(document.querySelectorAll('#earnList input[type="checkbox"]:checked'));
    const total = selected.reduce((sum, el) => sum + Number(el.dataset.points || 0), 0);
    $('earnSummary').textContent = `Selected: ${total} points (${selected.length} task${selected.length === 1 ? '' : 's'})`;
  }
  $('btnEarnQr')?.addEventListener('click', async () => {
    const userId = getUserId();
    if (!userId) { alert('Enter user id'); return; }
    const selected = Array.from(document.querySelectorAll('#earnList input[type="checkbox"]:checked')).map(el => ({ id: Number(el.dataset.id), count: 1 }));
    if (!selected.length) { alert('Pick at least one task'); return; }
    try {
      const res = await fetch('/api/tokens/earn', {
        method: 'POST',
        headers: { 'Content-Type': 'application/json' },
        body: JSON.stringify({ userId, templates: selected })
      });
      const data = await res.json();
      if (!res.ok) throw new Error(data.error || 'failed');
      renderQr('earnQrBox', data.qrText);
    } catch (err) {
      alert(err.message || 'Failed to create QR');
    }
  });

  function renderQr(elId, text) {
    const el = $(elId);
    if (!el) return;
    el.innerHTML = '';
    if (!text) return;
    new QRCode(el, { text, width: 220, height: 220 });
  }

  loadEarnTemplates();

  // ===== Scan to receive =====
  function setupScanner(btnId, videoId, canvasId, statusId, onToken) {
    const btn = $(btnId);
    const video = $(videoId);
    const canvas = $(canvasId);
    const status = $(statusId);
    if (!btn || !video || !canvas) return;
    const ctx = canvas.getContext('2d');
    let stream = null;
    let raf = 0;
    let busy = false;

    function say(msg) { if (status) status.textContent = msg || ''; }

    async function start() {
      if (stream) { stop(); return; }
      if (!navigator.mediaDevices?.getUserMedia) {
        say('Camera not available'); return;
      }
      try {
        stream = await navigator.mediaDevices.getUserMedia({ video: { facingMode: { ideal: 'environment' } } });
        video.srcObject = stream;
        video.style.display = 'block';
        await video.play();
        say('Point camera at QR');
        tick();
      } catch (err) {
        say('Camera blocked or unavailable');
      }
    }
    function stop() {
      cancelAnimationFrame(raf);
      if (stream) stream.getTracks().forEach(t => t.stop());
      stream = null;
      video.pause();
      video.srcObject = null;
      video.style.display = 'none';
      say('Camera stopped');
    }
    function tick() {
      if (!stream) return;
      if (video.readyState === video.HAVE_ENOUGH_DATA) {
        canvas.width = video.videoWidth;
        canvas.height = video.videoHeight;
        ctx.drawImage(video, 0, 0, canvas.width, canvas.height);
        const img = ctx.getImageData(0, 0, canvas.width, canvas.height);
        const code = jsQR(img.data, img.width, img.height, { inversionAttempts: 'dontInvert' });
        if (code?.data && !busy) {
          busy = true;
          say('QR detected...');
          onToken(code.data).finally(() => { busy = false; say('Ready'); });
        }
      }
      raf = requestAnimationFrame(tick);
    }
    btn.addEventListener('click', () => { if (stream) stop(); else start(); });
  }

  function parseToken(raw) {
    try {
      let token = raw.trim();
      if (token.startsWith('http')) {
        const url = new URL(token);
        if (url.searchParams.get('t')) token = url.searchParams.get('t');
      }
      const part = token.split('.')[0];
      const padded = part.replace(/-/g, '+').replace(/_/g, '/');
      const mod = padded.length % 4;
      const base = mod ? padded + '='.repeat(4 - mod) : padded;
      const payload = JSON.parse(atob(base));
      return { token, payload };
    } catch (err) {
      console.error(err);
      return null;
    }
  }

  setupScanner('btnScanReceive', 'receiveVideo', 'receiveCanvas', 'receiveStatus', async (raw) => {
    const parsed = parseToken(raw);
    if (!parsed || parsed.payload.typ !== 'give') {
      $('receiveStatus').textContent = 'Not a give token';
      return;
    }
    try {
      const res = await fetch('/api/earn/scan', {
        method: 'POST',
        headers: { 'Content-Type': 'application/json' },
        body: JSON.stringify({ token: parsed.token })
      });
      const data = await res.json();
      if (!res.ok) throw new Error(data.error || 'redeem failed');
      $('receiveStatus').textContent = `Received ${data.amount} points!`;
      checkBalance();
      loadHistory();
    } catch (err) {
      $('receiveStatus').textContent = err.message || 'Failed to redeem';
    }
  });

  function toast(msg) {
    if (!msg) return;
    window.alert(msg);
  }

  function setQR(text = '', url = '') {
    const msg = $('shopMsg');
    if (msg) msg.textContent = text || '';
    const box = $('shopQrBox');
    if (!box) return;
    box.innerHTML = '';
    if (url) {
      const img = new Image();
      img.src = url;
      img.alt = 'Reward QR code';
      img.loading = 'lazy';
      img.style.maxWidth = '220px';
      img.style.maxHeight = '220px';
      img.style.background = '#fff';
      img.style.padding = '8px';
      img.style.borderRadius = '12px';
      box.appendChild(img);
    }
  }

  function openImageModal(src){
    const m = document.createElement('div');
    Object.assign(m.style,{position:'fixed',inset:0,background:'rgba(0,0,0,.7)',display:'grid',placeItems:'center',zIndex:9999});
    m.addEventListener('click',()=>m.remove());
    const big = new Image(); big.src = src; big.style.maxWidth='90vw'; big.style.maxHeight='90vh'; big.style.boxShadow='0 8px 24px rgba(0,0,0,.5)';
    m.appendChild(big); document.body.appendChild(m);
  }

  document.getElementById('btnLoadItems')?.addEventListener('click', loadRewards);
  $('btnRecentRedeems')?.addEventListener('click', toggleRecentRedeems);
  $('btnFullRedeems')?.addEventListener('click', toggleFullRedeems);
  updateRecentButton();
  updateFullButton();

  async function loadRewards(){
    const list = $('shopList');
    if (list) list.innerHTML = '<div class="muted">Loading...</div>';
    const empty = $('shopEmpty');
    if (empty) empty.style.display = 'none';
    try{
      const res = await fetch('/api/rewards?active=1');
      const data = await res.json();
      if (!res.ok) throw new Error(data?.error || 'Failed to load rewards');
      renderRewards(data || []);
    }catch(err){
      renderError(err.message || String(err));
    }
  }

  function renderRewards(items){
    const list = $('shopList');
    if (!list) return;
    list.innerHTML = '';
    const normalized = (Array.isArray(items) ? items : []).map(item => ({
      id: item.id,
      name: item.name || item.title || 'Reward',
      cost: Number.isFinite(Number(item.cost ?? item.price)) ? Number(item.cost ?? item.price) : 0,
      description: item.description || '',
      image_url: item.image_url || item.imageUrl || '',
      youtube_url: item.youtube_url || item.youtubeUrl || '',
      youtubeUrl: item.youtubeUrl || item.youtube_url || '',
    }));
    if (!normalized.length){
      $('shopEmpty').style.display = 'block';
      $('shopMsg').textContent = '';
      setQR('');
      return;
    }
    $('shopEmpty').style.display = 'none';
    $('shopMsg').textContent = getUserId() ? 'Tap Redeem to request a reward.' : 'Enter your user ID, then tap Redeem.';
    setQR('');
    normalized.forEach((item, index) => {
      const card = document.createElement('div');
      card.className = 'reward-card';

      if (item.image_url){
        const thumb = document.createElement('img');
        thumb.className = 'reward-thumb';
        thumb.src = item.image_url;
        thumb.alt = item.name;
        thumb.loading = 'lazy';
        thumb.width = 96; thumb.height = 96;
        thumb.style.objectFit = 'cover'; thumb.style.aspectRatio = '1/1';
        thumb.addEventListener('click', ()=> openImageModal(thumb.src));
        thumb.onerror = () => thumb.remove();
        card.appendChild(thumb);
      } else {
        const spacer = document.createElement('div');
        spacer.style.width = '96px';
        spacer.style.height = '96px';
        spacer.style.flex = '0 0 auto';
        card.appendChild(spacer);
      }

      const youtubeUrl = item.youtube_url || item.youtubeUrl;
      const youtubeThumbUrl = getYouTubeThumbnail(youtubeUrl);
      if (youtubeThumbUrl) {
        const ytThumb = document.createElement('img');
        ytThumb.className = 'youtube-thumb';
        ytThumb.src = youtubeThumbUrl;
        ytThumb.alt = 'YouTube preview';
        ytThumb.loading = 'lazy';
        ytThumb.width = 72;
        ytThumb.height = 54;
        ytThumb.title = 'Play video';
        ytThumb.dataset.youtube = youtubeUrl;
        ytThumb.addEventListener('click', () => {
          const url = ytThumb.dataset.youtube;
          if (url) openVideoModal(url);
        });
        ytThumb.addEventListener('error', () => ytThumb.remove());
        card.appendChild(ytThumb);
      }

      const info = document.createElement('div');
      info.style.flex = '1 1 auto';

      const title = document.createElement('div');
      title.textContent = `${index + 1}. ${item.name}`;
      info.appendChild(title);

      const cost = document.createElement('div');
      cost.className = 'muted';
      cost.textContent = `${item.cost} points`;
      info.appendChild(cost);

      if (item.description){
        const desc = document.createElement('div');
        desc.className = 'muted';
        desc.textContent = item.description;
        info.appendChild(desc);
      }

      card.appendChild(info);

      const actions = document.createElement('div');
      actions.style.display = 'flex';
      actions.style.flexDirection = 'column';
      actions.style.gap = '6px';
      actions.style.marginLeft = 'auto';
      actions.style.flex = '0 0 auto';

      if (youtubeUrl) {
        const watchBtn = document.createElement('button');
        watchBtn.type = 'button';
        watchBtn.className = 'btn btn-sm';
        watchBtn.textContent = 'Watch clip';
        watchBtn.dataset.youtube = youtubeUrl;
        watchBtn.addEventListener('click', () => {
          const url = watchBtn.dataset.youtube;
          if (url) openVideoModal(url);
        });
        actions.appendChild(watchBtn);
      }

      const btn = document.createElement('button');
      btn.textContent = 'Redeem';
      btn.style.flex = '0 0 auto';
      btn.addEventListener('click', () => createHold(item));
      actions.appendChild(btn);

      card.appendChild(actions);

      list.appendChild(card);
    });
  }

  function renderError(message){
    const list = $('shopList');
    if (list) list.innerHTML = `<div class="muted">${message}</div>`;
    const empty = $('shopEmpty');
    if (empty) empty.style.display = 'none';
    $('shopMsg').textContent = message;
    setQR('');
  }

  async function createHold(item) {
    const userId = getUserId();
    if (!userId) { alert('Enter user id'); return; }
    setQR('Creating hold...');
    try {
      const res = await fetch('/api/holds', {
        method: 'POST',
        headers: { 'Content-Type': 'application/json' },
        body: JSON.stringify({ userId, itemId: item.id })
      });
      const data = await res.json();
      if (!res.ok) throw new Error(data.error || 'hold failed');
      const label = item.name || item.title || 'this item';
      $('shopMsg').textContent = `Show this QR to an adult to pick up ${label}.`;
      renderQr('shopQrBox', data.qrText);
      checkBalance();
      loadHistory();
    } catch (err) {
      setQR('');
      toast(err.message || 'Create hold failed', 'error');
    }
  }

})();<|MERGE_RESOLUTION|>--- conflicted
+++ resolved
@@ -154,40 +154,6 @@
     const modal = document.getElementById("videoModal");
     if (!modal) return;
 
-<<<<<<< HEAD
-    window.openVideoModalById = function openVideoModalById(videoId) {
-      if (!videoId) return console.warn("openVideoModalById: missing videoId");
-      return window.openVideoModal(videoId);
-    };
-
-    window.openVideoModal = function openVideoModal(urlOrId) {
-      const id = (window.getYouTubeId ? getYouTubeId(urlOrId) : "") || urlOrId;
-      if (!id) return console.warn("openVideoModal: missing id/url", urlOrId);
-
-      const modalEl = document.getElementById("videoModal");
-      const iframe = modalEl?.querySelector("iframe");
-      const link = document.getElementById("openOnYouTube");
-      if (!modalEl || !iframe) return console.error("videoModal/iframe missing");
-
-      const src = `https://www.youtube.com/embed/${id}?autoplay=1&rel=0&modestbranding=1`;
-      iframe.removeAttribute("sandbox");
-      iframe.src = src;
-
-      if (link) link.href = `https://www.youtube.com/watch?v=${id}`;
-
-      modalEl.classList.remove("hidden");
-      modalEl.classList.add("open");
-    };
-
-    window.closeVideoModal = function closeVideoModal() {
-      const modalEl = document.getElementById("videoModal");
-      const iframe = modalEl?.querySelector("iframe");
-      if (iframe) iframe.src = "";
-      if (modalEl) {
-        modalEl.classList.remove("open");
-        modalEl.classList.add("hidden");
-      }
-=======
     window.openVideoModal = function openVideoModal(url) {
       const id = window.getYouTubeId ? getYouTubeId(url) : "";
       if (!id) {
@@ -209,7 +175,6 @@
       if (iframe) iframe.src = "";
       modal.classList.remove("open");
       modal.classList.add("hidden");
->>>>>>> 940d0f7d
     };
 
     // Close on backdrop or [data-close]
