(function () {
  if (window.__CK_ADMIN_READY__) return;
  window.__CK_ADMIN_READY__ = true;

  const ADMIN_KEY_DEFAULT = 'Mamapapa';
  const ADMIN_INVALID_MSG = 'Admin key invalid. Use "Mamapapa" → Save, then retry.';
  const $k = (id) => document.getElementById(id);
  const $ = $k;
  const keyInput = $k('adminKey'); // use current ID
  if (keyInput) {
    keyInput.placeholder = `enter admin key (${ADMIN_KEY_DEFAULT})`;
    const saved = localStorage.getItem('CK_ADMIN_KEY');
    if (!saved) keyInput.value = ADMIN_KEY_DEFAULT;
  }

  const toastHost = $('toastHost');

  function toast(msg, type = 'success', ms = 2400) {
    if (!toastHost) return alert(msg);
    const el = document.createElement('div');
    el.className = `toast ${type}`;
    el.textContent = msg;
    toastHost.appendChild(el);
    requestAnimationFrame(() => el.classList.add('show'));
    setTimeout(() => {
      el.classList.remove('show');
      setTimeout(() => el.remove(), 200);
    }, ms);
  }

  function openImageModal(src){
    if (!src) return;
    const m=document.createElement('div');
    Object.assign(m.style,{position:'fixed',inset:0,background:'rgba(0,0,0,.7)',display:'grid',placeItems:'center',zIndex:9999});
    m.addEventListener('click',()=>m.remove());
    const big=new Image();
    big.src=src;
    big.style.maxWidth='90vw';
    big.style.maxHeight='90vh';
    big.style.boxShadow='0 8px 24px rgba(0,0,0,.5)';
    m.appendChild(big);
    document.body.appendChild(m);
  }

  const ADMIN_KEY_STORAGE = 'CK_ADMIN_KEY';
  function loadAdminKey() {
    return localStorage.getItem(ADMIN_KEY_STORAGE) || '';
  }
  function saveAdminKey(value) {
    localStorage.setItem(ADMIN_KEY_STORAGE, value || '');
  }

  $('saveAdminKey')?.addEventListener('click', () => {
    const value = (keyInput?.value || '').trim();
    saveAdminKey(value);
    toast('Admin key saved');
  });

  document.addEventListener('DOMContentLoaded', () => {
    const saved = loadAdminKey();
    if (saved && keyInput) keyInput.value = saved;
  });

  function getAdminKey(){
    const el = document.getElementById('adminKey');
    return (localStorage.getItem('CK_ADMIN_KEY') || el?.value || '').trim();
  }
  async function adminFetch(url, opts = {}) {
    const headers = { ...(opts.headers||{}), 'x-admin-key': getAdminKey() };
    const res = await fetch(url, { ...opts, headers });
    const ct = res.headers.get('content-type') || '';
    const body = ct.includes('application/json') ? await res.json().catch(()=>({})) : await res.text().catch(()=> '');
    return { res, body };
  }

  function renderQr(elId, text) {
    const el = $(elId);
    if (!el) return;
    el.innerHTML = '';
    if (!text) return;
    new QRCode(el, { text, width: 200, height: 200 });
  }

  const memberIdInput = $('memberUserId');
  const memberStatusEl = $('memberStatus');
  const memberInfoDetails = $('memberInfoDetails');
  const memberTableBody = $('memberTable')?.querySelector('tbody');
  const memberListStatus = $('memberListStatus');
  const memberSearchInput = $('memberSearch');

  function getMemberIdInfo() {
    const raw = (memberIdInput?.value || '').trim();
    return { raw, normalized: raw.toLowerCase() };
  }

  function normalizeMemberInput() {
    if (!memberIdInput) return getMemberIdInfo();
    const info = getMemberIdInfo();
    if (info.raw && info.raw !== info.normalized) {
      memberIdInput.value = info.normalized;
      return { raw: info.normalized, normalized: info.normalized };
    }
    return info;
  }

  function requireMemberId({ silent = false } = {}) {
    const info = normalizeMemberInput();
    if (!info.normalized) {
      if (!silent) toast('Enter user id', 'error');
      memberIdInput?.focus();
      return null;
    }
    return info.normalized;
  }

  function setMemberStatus(message) {
    if (memberStatusEl) memberStatusEl.textContent = message || '';
  }

  function setMemberInfoMessage(message) {
    if (!memberInfoDetails) return;
    memberInfoDetails.innerHTML = '';
    const div = document.createElement('div');
    div.className = 'muted';
    div.textContent = message;
    memberInfoDetails.appendChild(div);
  }

  function renderMemberInfo(member) {
    if (!memberInfoDetails) return;
    memberInfoDetails.innerHTML = '';
    if (!member) {
      setMemberInfoMessage('No member found.');
      return;
    }
    const nameEl = document.createElement('div');
    nameEl.style.fontWeight = '600';
    nameEl.textContent = member.name || member.userId;
    memberInfoDetails.appendChild(nameEl);

    const idEl = document.createElement('div');
    idEl.className = 'muted mono';
    idEl.textContent = `ID: ${member.userId}`;
    memberInfoDetails.appendChild(idEl);

    const dobEl = document.createElement('div');
    dobEl.className = 'muted';
    dobEl.textContent = `DOB: ${member.dob || '—'}`;
    memberInfoDetails.appendChild(dobEl);

    const sexEl = document.createElement('div');
    sexEl.className = 'muted';
    sexEl.textContent = `Sex: ${member.sex || '—'}`;
    memberInfoDetails.appendChild(sexEl);
  }

  function memberIdChanged() {
    normalizeMemberInput();
    setMemberStatus('');
    setMemberInfoMessage('Enter a user ID and click Member Info to view details.');
    loadHolds();
  }

  memberIdInput?.addEventListener('change', memberIdChanged);
  memberIdInput?.addEventListener('blur', normalizeMemberInput);
  memberIdInput?.addEventListener('keyup', (event) => {
    if (event.key === 'Enter') memberIdChanged();
  });

  $('btnMemberInfo')?.addEventListener('click', async () => {
    const userId = requireMemberId();
    if (!userId) return;
    setMemberStatus('');
    setMemberInfoMessage('Loading member info...');
    try {
      const { res, body } = await adminFetch(`/api/members/${encodeURIComponent(userId)}`);
      if (res.status === 401) {
        toast(ADMIN_INVALID_MSG, 'error');
        setMemberInfoMessage('Admin key invalid.');
        return;
      }
      if (res.status === 404) {
        setMemberInfoMessage(`No profile found for "${userId}".`);
        return;
      }
      if (!res.ok) {
        const msg = (body && body.error) || (typeof body === 'string' ? body : 'Failed to load member');
        throw new Error(msg);
      }
      const member = body && typeof body === 'object' ? body : null;
      renderMemberInfo(member);
      if (member) setMemberStatus(`Loaded member ${member.userId}.`);
    } catch (err) {
      console.error(err);
      setMemberInfoMessage(err.message || 'Failed to load member.');
      toast(err.message || 'Failed to load member', 'error');
    }
  });

  $('btnMemberBalance')?.addEventListener('click', async () => {
    const userId = requireMemberId();
    if (!userId) return;
    setMemberStatus('Fetching balance...');
    try {
      const { res, body } = await adminFetch(`/balance/${encodeURIComponent(userId)}`);
      if (!res.ok) {
        const msg = (body && body.error) || (typeof body === 'string' ? body : 'Failed to fetch balance');
        throw new Error(msg);
      }
      const data = body && typeof body === 'object' ? body : {};
      const balance = Number.isFinite(Number(data.balance)) ? Number(data.balance) : data.balance;
      setMemberStatus(`Balance: ${balance ?? 0} points.`);
    } catch (err) {
      console.error(err);
      setMemberStatus(err.message || 'Failed to fetch balance.');
      toast(err.message || 'Failed to fetch balance', 'error');
    }
  });

  async function submitMemberRegistration() {
    const idEl = $('memberRegisterId');
    const nameEl = $('memberRegisterName');
    const dobEl = $('memberRegisterDob');
    const sexEl = $('memberRegisterSex');
    const userId = (idEl?.value || '').trim().toLowerCase();
    const name = (nameEl?.value || '').trim();
    const dob = (dobEl?.value || '').trim();
    const sex = (sexEl?.value || '').trim();
    if (!userId || !name) {
      toast('User ID and name required', 'error');
      return;
    }
    setMemberStatus('Registering member...');
    try {
      const { res, body } = await adminFetch('/api/members', {
        method: 'POST',
        headers: { 'Content-Type': 'application/json' },
        body: JSON.stringify({ userId, name, dob: dob || undefined, sex: sex || undefined })
      });
      if (res.status === 401) {
        toast(ADMIN_INVALID_MSG, 'error');
        setMemberStatus('Admin key invalid.');
        return;
      }
      if (res.status === 409) {
        throw new Error('User ID already exists');
      }
      if (!res.ok) {
        const msg = (body && body.error) || (typeof body === 'string' ? body : 'Failed to register');
        throw new Error(msg);
      }
      toast('Member registered');
      setMemberStatus(`Registered member ${userId}.`);
      if (idEl) idEl.value = '';
      if (nameEl) nameEl.value = '';
      if (dobEl) dobEl.value = '';
      if (sexEl) sexEl.value = '';
      if (memberIdInput) {
        memberIdInput.value = userId;
        memberIdChanged();
      }
      await loadMembersList();
    } catch (err) {
      console.error(err);
      setMemberStatus(err.message || 'Failed to register member.');
      toast(err.message || 'Failed to register member', 'error');
    }
  }

  $('btnMemberRegister')?.addEventListener('click', submitMemberRegistration);

  async function editMember(member) {
    if (!member) return;
    const namePrompt = prompt('Member name', member.name || '');
    if (namePrompt === null) return;
    const name = namePrompt.trim();
    if (!name) {
      toast('Name required', 'error');
      return;
    }
    const dobPrompt = prompt('Date of birth (YYYY-MM-DD)', member.dob || '');
    if (dobPrompt === null) return;
    const dob = dobPrompt.trim();
    const sexPrompt = prompt('Sex', member.sex || '');
    if (sexPrompt === null) return;
    const sex = sexPrompt.trim();
    try {
      const { res, body } = await adminFetch(`/api/members/${encodeURIComponent(member.userId)}`, {
        method: 'PATCH',
        headers: { 'Content-Type': 'application/json' },
        body: JSON.stringify({ name, dob: dob || undefined, sex: sex || undefined })
      });
      if (res.status === 401) {
        toast(ADMIN_INVALID_MSG, 'error');
        return;
      }
      if (!res.ok) {
        const msg = (body && body.error) || (typeof body === 'string' ? body : 'Failed to update member');
        throw new Error(msg);
      }
      toast('Member updated');
      await loadMembersList();
      const updated = body && typeof body === 'object' ? body.member || body : null;
      if (updated && memberIdInput?.value === updated.userId) {
        renderMemberInfo(updated);
      }
    } catch (err) {
      console.error(err);
      toast(err.message || 'Failed to update member', 'error');
    }
  }

  async function deleteMember(member) {
    if (!member) return;
    if (!confirm(`Delete member "${member.userId}"? This cannot be undone.`)) return;
    try {
      const { res, body } = await adminFetch(`/api/members/${encodeURIComponent(member.userId)}`, {
        method: 'DELETE'
      });
      if (res.status === 401) {
        toast(ADMIN_INVALID_MSG, 'error');
        return;
      }
      if (res.status === 404) {
        toast('Member already removed', 'error');
        return;
      }
      if (!res.ok) {
        const msg = (body && body.error) || (typeof body === 'string' ? body : 'Failed to delete member');
        throw new Error(msg);
      }
      toast('Member deleted');
      if (memberIdInput?.value === member.userId) {
        memberIdInput.value = '';
        memberIdChanged();
      }
      await loadMembersList();
    } catch (err) {
      console.error(err);
      toast(err.message || 'Failed to delete member', 'error');
    }
  }

  async function loadMembersList() {
    if (!memberTableBody) return;
    const search = (memberSearchInput?.value || '').trim().toLowerCase();
    memberTableBody.innerHTML = '<tr><td colspan="5" class="muted">Loading...</td></tr>';
    if (memberListStatus) memberListStatus.textContent = '';
    try {
      const qs = search ? `?search=${encodeURIComponent(search)}` : '';
      const { res, body } = await adminFetch(`/api/members${qs}`);
      if (res.status === 401) {
        toast(ADMIN_INVALID_MSG, 'error');
        memberTableBody.innerHTML = '<tr><td colspan="5" class="muted">Admin key invalid.</td></tr>';
        if (memberListStatus) memberListStatus.textContent = 'Admin key invalid.';
        return;
      }
      if (!res.ok) {
        const msg = (body && body.error) || (typeof body === 'string' ? body : 'Failed to load members');
        throw new Error(msg);
      }
      const rows = Array.isArray(body) ? body : [];
      memberTableBody.innerHTML = '';
      if (!rows.length) {
        memberTableBody.innerHTML = '<tr><td colspan="5" class="muted">No members found.</td></tr>';
        if (memberListStatus) memberListStatus.textContent = 'No members found.';
        return;
      }
      for (const row of rows) {
        const tr = document.createElement('tr');
        const idCell = document.createElement('td');
        idCell.textContent = row.userId;
        tr.appendChild(idCell);
        const nameCell = document.createElement('td');
        nameCell.textContent = row.name || '';
        tr.appendChild(nameCell);
        const dobCell = document.createElement('td');
        dobCell.textContent = row.dob || '';
        tr.appendChild(dobCell);
        const sexCell = document.createElement('td');
        sexCell.textContent = row.sex || '';
        tr.appendChild(sexCell);
        const actions = document.createElement('td');
        actions.style.display = 'flex';
        actions.style.flexWrap = 'wrap';
        actions.style.gap = '6px';
        actions.style.alignItems = 'center';

        const selectBtn = document.createElement('button');
        selectBtn.textContent = 'Select';
        selectBtn.addEventListener('click', () => {
          if (memberIdInput) {
            memberIdInput.value = row.userId;
            memberIdChanged();
          }
        });
        actions.appendChild(selectBtn);

        const editBtn = document.createElement('button');
        editBtn.textContent = 'Edit';
        editBtn.addEventListener('click', () => editMember(row));
        actions.appendChild(editBtn);

        const deleteBtn = document.createElement('button');
        deleteBtn.textContent = 'Delete';
        deleteBtn.addEventListener('click', () => deleteMember(row));
        actions.appendChild(deleteBtn);

        tr.appendChild(actions);
        memberTableBody.appendChild(tr);
      }
      if (memberListStatus) {
        const count = rows.length;
        memberListStatus.textContent = `Showing ${count} member${count === 1 ? '' : 's'}.`;
      }
    } catch (err) {
      console.error(err);
      memberTableBody.innerHTML = `<tr><td colspan="5" class="muted">${err.message || 'Failed to load members.'}</td></tr>`;
      if (memberListStatus) memberListStatus.textContent = err.message || 'Failed to load members.';
    }
  }

  $('btnMemberReload')?.addEventListener('click', loadMembersList);

  let memberSearchTimer = null;
  memberSearchInput?.addEventListener('input', () => {
    clearTimeout(memberSearchTimer);
    memberSearchTimer = setTimeout(loadMembersList, 250);
  });

  function parseTokenFromScan(data) {
    try {
      if (!data) return null;
      let token = data.trim();
      let url = '';
      if (token.startsWith('http')) {
        const urlObj = new URL(token);
        if (urlObj.searchParams.get('t')) token = urlObj.searchParams.get('t');
        url = urlObj.toString();
      }
      const part = token.split('.')[0];
      const padded = part.replace(/-/g, '+').replace(/_/g, '/');
      const mod = padded.length % 4;
      const base = mod ? padded + '='.repeat(4 - mod) : padded;
      const payload = JSON.parse(atob(base));
      if (!url && typeof window !== 'undefined' && window.location) {
        url = `${window.location.origin}/scan?t=${encodeURIComponent(token)}`;
      }
      return { token, payload, url };
    } catch (e) {
      console.error('parse token failed', e);
      return null;
    }
  }

  async function generateIssueQr() {
    const userId = requireMemberId();
    if (!userId) return;
    const amount = Number($('issueAmount').value);
    const note = $('issueNote').value.trim();
    if (!Number.isFinite(amount) || amount <= 0) {
      toast('Enter a positive amount', 'error');
      return;
    }
    $('issueStatus').textContent = 'Generating QR...';
    try {
      const { res, body } = await adminFetch('/api/tokens/give', {
        method: 'POST',
        headers: { 'Content-Type': 'application/json' },
        body: JSON.stringify({ userId, amount, note: note || undefined })
      });
      const data = body && typeof body === 'object' ? body : {};
      if (res.status === 401){
        toast(ADMIN_INVALID_MSG, 'error');
        $('issueStatus').textContent = 'Admin key invalid.';
        return;
      }
      if (!res.ok) {
        const msg = (body && body.error) || (typeof body === 'string' ? body : 'request failed');
        throw new Error(msg);
      }
      renderQr('qrIssue', data.qrText);
      $('issueLink').value = data.qrText || '';
      $('issueStatus').textContent = `QR expires in 2 minutes. Amount ${data.amount ?? '?'} points.`;
      toast('QR ready');
    } catch (err) {
      console.error(err);
      $('issueStatus').textContent = 'Failed to generate QR.';
      toast(err.message || 'Failed', 'error');
    }
  }
  $('btnIssueGenerate')?.addEventListener('click', generateIssueQr);

  $('btnIssueCopy')?.addEventListener('click', () => {
    const text = $('issueLink').value;
    if (!text) return toast('Nothing to copy', 'error');
    navigator.clipboard?.writeText(text).then(() => toast('Link copied')).catch(() => toast('Copy failed', 'error'));
  });

  // ===== Holds =====
  const holdsTable = $('holdsTable')?.querySelector('tbody');
  const holdUserInput = $('holdUserId');
  async function loadHolds() {
    if (!holdsTable) return;
    const status = $('holdFilter')?.value || 'pending';
<<<<<<< HEAD
    const info = normalizeMemberInput();
    const normalizedUser = info.normalized;
    const displayUser = normalizedUser || info.raw;
=======
    const rawUserId = holdUserInput?.value?.trim() || '';
    const normalizedUser = rawUserId.toLowerCase();
    holdsTable.innerHTML = '';
    if (!normalizedUser) {
      const msg = 'Enter a user ID to view holds.';
      $('holdsStatus').textContent = msg;
      const row = document.createElement('tr');
      const cell = document.createElement('td');
      cell.colSpan = 6;
      cell.className = 'muted';
      cell.textContent = msg;
      row.appendChild(cell);
      holdsTable.appendChild(row);
      return;
    }
    $('holdsStatus').textContent = 'Loading...';
>>>>>>> 184083d8
    holdsTable.innerHTML = '';
    if (!normalizedUser) {
      const msg = 'Enter a user ID above to view holds.';
      $('holdsStatus').textContent = msg;
      const row = document.createElement('tr');
      const cell = document.createElement('td');
      cell.colSpan = 6;
      cell.className = 'muted';
      cell.textContent = msg;
      row.appendChild(cell);
      holdsTable.appendChild(row);
      return;
    }
    $('holdsStatus').textContent = 'Loading...';
    try {
      const { res, body } = await adminFetch(`/api/holds?status=${encodeURIComponent(status)}`);
      if (res.status === 401) {
        toast(ADMIN_INVALID_MSG, 'error');
        $('holdsStatus').textContent = 'Admin key invalid.';
        holdsTable.innerHTML = '<tr><td colspan="6" class="muted">Admin key invalid.</td></tr>';
        return;
      }
      if (!res.ok) {
        const msg = (body && body.error) || (typeof body === 'string' ? body : 'failed');
        throw new Error(msg);
      }
      const rows = Array.isArray(body) ? body : [];
      const filtered = rows.filter(row => String(row.userId || '').trim().toLowerCase() === normalizedUser);
      if (!filtered.length) {
        const row = document.createElement('tr');
        const cell = document.createElement('td');
        cell.colSpan = 6;
        cell.className = 'muted';
<<<<<<< HEAD
        cell.textContent = `No holds for "${displayUser}".`;
        row.appendChild(cell);
        holdsTable.appendChild(row);
        $('holdsStatus').textContent = `No holds for "${displayUser}".`;
=======
        cell.textContent = `No holds for "${rawUserId}".`;
        row.appendChild(cell);
        holdsTable.appendChild(row);
        $('holdsStatus').textContent = `No holds for "${rawUserId}".`;
>>>>>>> 184083d8
        return;
      }
      const frag = document.createDocumentFragment();
      for (const row of filtered) {
        const tr = document.createElement('tr');
        tr.dataset.holdId = row.id;
        tr.innerHTML = `
          <td>${formatTime(row.createdAt)}</td>
          <td>${row.userId}</td>
          <td>${row.itemName || ''}</td>
          <td>${row.quotedCost ?? ''}</td>
          <td>${row.status}</td>
          <td class="actions"></td>
        `;
        const actions = tr.querySelector('.actions');
        if (row.status === 'pending') {
          const cancelBtn = document.createElement('button');
          cancelBtn.textContent = 'Cancel';
          cancelBtn.addEventListener('click', () => cancelHold(row.id));
          actions.appendChild(cancelBtn);
        } else {
          actions.textContent = '-';
        }
        frag.appendChild(tr);
      }
      holdsTable.appendChild(frag);
      const count = filtered.length;
      const suffix = count === 1 ? '' : 's';
<<<<<<< HEAD
      $('holdsStatus').textContent = `Showing ${count} hold${suffix} for "${displayUser}".`;
=======
      $('holdsStatus').textContent = `Showing ${count} hold${suffix} for "${rawUserId}".`;
>>>>>>> 184083d8
    } catch (err) {
      console.error(err);
      $('holdsStatus').textContent = err.message || 'Failed to load holds';
    }
  }
  $('btnReloadHolds')?.addEventListener('click', loadHolds);
  $('holdFilter')?.addEventListener('change', loadHolds);
<<<<<<< HEAD
  document.addEventListener('DOMContentLoaded', () => {
    loadMembersList();
    loadHolds();
  });
=======
  holdUserInput?.addEventListener('change', loadHolds);
  holdUserInput?.addEventListener('keyup', (event) => {
    if (event.key === 'Enter') loadHolds();
  });
  document.addEventListener('DOMContentLoaded', loadHolds);
>>>>>>> 184083d8

  async function cancelHold(id) {
    if (!confirm('Cancel this hold?')) return;
    try {
      const { res, body } = await adminFetch(`/api/holds/${id}/cancel`, { method: 'POST' });
      if (res.status === 401){ toast(ADMIN_INVALID_MSG, 'error'); return; }
      if (!res.ok) {
        const msg = (body && body.error) || (typeof body === 'string' ? body : 'failed');
        throw new Error(msg);
      }
      toast('Hold canceled');
      loadHolds();
    } catch (err) {
      toast(err.message || 'Cancel failed', 'error');
    }
  }

  function formatTime(ms) {
    if (!ms) return '';
    try {
      return new Date(ms).toLocaleString();
    } catch {
      return ms;
    }
  }

  // ===== Scanner helpers =====
  function setupScanner({ buttonId, videoId, canvasId, statusId, onToken }) {
    const btn = $(buttonId);
    const video = $(videoId);
    const canvas = $(canvasId);
    const status = $(statusId);
    if (!btn || !video || !canvas) return;

    const ctx = canvas.getContext('2d');
    let stream = null;
    let raf = 0;
    let busy = false;

    function say(msg) { if (status) status.textContent = msg || ''; }

    async function start() {
      if (stream) { stop(); return; }
      if (!navigator.mediaDevices?.getUserMedia) {
        say('Camera not available');
        return;
      }
      try {
        stream = await navigator.mediaDevices.getUserMedia({ video: { facingMode: { ideal: 'environment' } } });
        video.srcObject = stream;
        video.style.display = 'block';
        await video.play();
        say('Point camera at QR');
        tick();
      } catch (err) {
        console.error(err);
        say('Camera blocked or unavailable');
      }
    }

    function stop() {
      cancelAnimationFrame(raf);
      if (stream) stream.getTracks().forEach(t => t.stop());
      stream = null;
      video.pause();
      video.srcObject = null;
      video.style.display = 'none';
      say('Camera stopped');
    }

    function tick() {
      if (!stream) return;
      if (video.readyState === video.HAVE_ENOUGH_DATA) {
        canvas.width = video.videoWidth;
        canvas.height = video.videoHeight;
        ctx.drawImage(video, 0, 0, canvas.width, canvas.height);
        const img = ctx.getImageData(0, 0, canvas.width, canvas.height);
        const code = jsQR(img.data, img.width, img.height, { inversionAttempts: 'dontInvert' });
        if (code?.data && !busy) {
          busy = true;
          say('QR detected...');
          onToken(code.data).finally(() => {
            busy = false;
            say('Ready for next scan');
          });
        }
      }
      raf = requestAnimationFrame(tick);
    }

    btn.addEventListener('click', () => {
      if (stream) stop(); else start();
    });
  }

// Hold scanner — APPROVE spend token
setupScanner({
  buttonId: 'btnHoldCamera',
  videoId: 'holdVideo',
  canvasId: 'holdCanvas',
  statusId: 'holdScanStatus',
  onToken: async (raw) => {
    const parsed = parseTokenFromScan(raw);
    if (!parsed || parsed.payload.typ !== 'spend') {
      toast('Not a spend token', 'error');
      return;
    }

    const holdId = parsed.payload.data?.holdId;
    if (!holdId) {
      toast('Hold id missing', 'error');
      return;
    }

    const targetUrl = parsed.url || `${window.location.origin}/scan?t=${encodeURIComponent(parsed.token)}`;
    say('Opening approval page...');
    const opened = window.open(targetUrl, '_blank', 'noopener');
    if (!opened) {
      window.location.href = targetUrl;
    }
  },  // ← keep this comma
});   // ← and this closer

// Earn scanner — GENERATE earn/give token
setupScanner({
  buttonId: 'btnEarnCamera',
  videoId: 'earnVideo',
  canvasId: 'earnCanvas',
  statusId: 'earnScanStatus',
  onToken: async (raw) => {
    const parsed = parseTokenFromScan(raw);
    if (!parsed || !['earn', 'give'].includes(parsed.payload.typ)) {
      toast('Unsupported token', 'error');
      return;
    }
    try {
      const { res, body } = await adminFetch('/api/earn/scan', {
        method: 'POST',
        headers: { 'Content-Type': 'application/json' },
        body: JSON.stringify({ token: parsed.token })
      });
      if (res.status === 401){ toast(ADMIN_INVALID_MSG, 'error'); return; }
      if (!res.ok) {
        const msg = (body && body.error) || (typeof body === 'string' ? body : 'Scan failed');
        throw new Error(msg);
      }
      const data = body && typeof body === 'object' ? body : {};
      toast(`Credited ${data.amount} to ${data.userId}`);
    } catch (err) {
      toast(err.message || 'Scan failed', 'error');
    }
  },
}); // must close the call

  // ===== Rewards =====
  function applyUrlToggle(show) {
    document.body.classList.toggle('hide-urls', !show);
  }
  const SHOW_URLS_KEY = 'ck_show_urls';
  (function initToggle() {
    const toggle = $('adminShowUrls');
    if (!toggle) return;
    const saved = localStorage.getItem(SHOW_URLS_KEY);
    const show = saved === '1';
    toggle.checked = show;
    applyUrlToggle(show);
    toggle.addEventListener('change', () => {
      localStorage.setItem(SHOW_URLS_KEY, toggle.checked ? '1' : '0');
      applyUrlToggle(toggle.checked);
      loadRewards();
    });
  })();

  function editReward(item) {
    const nameInput = prompt('Reward name', item.name || '');
    if (nameInput === null) return;
    const name = nameInput.trim();
    if (!name) {
      toast('Reward name required', 'error');
      return;
    }

    const costPrompt = prompt('Cost (points)', Number.isFinite(item.cost) ? String(item.cost) : '');
    if (costPrompt === null) return;
    const cost = Number(costPrompt.trim());
    if (!Number.isFinite(cost) || cost < 0) {
      toast('Cost must be a non-negative number', 'error');
      return;
    }

    const imagePrompt = prompt('Image URL (optional)', item.imageUrl || '');
    if (imagePrompt === null) return;
    const imageUrl = imagePrompt.trim();

    const descPrompt = prompt('Description (optional)', item.description || '');
    if (descPrompt === null) return;
    const description = descPrompt.trim();

    const payload = { name, cost, description };
    payload.imageUrl = imageUrl || null;
    updateReward(item.id, payload);
  }

  async function loadRewards() {
    const list = $('rewardsList');
    if (!list) return;
    const statusEl = $('rewardsStatus');
    const filterValue = $('filterRewards')?.value?.toLowerCase?.() || '';
    list.innerHTML = '<div class="muted">Loading...</div>';
    if (statusEl) statusEl.textContent = '';
    try {
      const { res, body } = await adminFetch('/api/rewards');
      if (res.status === 401){
        toast(ADMIN_INVALID_MSG, 'error');
        list.innerHTML = '<div class="muted">Admin key invalid.</div>';
        return;
      }
      if (!res.ok){
        const msg = (body && body.error) || (typeof body === 'string' ? body : 'Failed to load rewards');
        throw new Error(msg);
      }
      const items = Array.isArray(body) ? body : [];
      list.innerHTML = '';
      const normalized = items.map(item => ({
        id: item.id,
        name: (item.name || item.title || '').trim(),
        cost: Number.isFinite(Number(item.cost)) ? Number(item.cost) : Number(item.price || 0),
        description: item.description || '',
        imageUrl: item.imageUrl || item.image_url || '',
        image_url: item.image_url || item.imageUrl || '',
        active: Number(item.active ?? 1) ? 1 : 0
      }));
      const filtered = normalized.filter(it => !filterValue || it.name.toLowerCase().includes(filterValue));
      const showUrls = document.getElementById('adminShowUrls')?.checked;
      for (const item of filtered) {
        const card = document.createElement('div');
        card.className = 'reward-card';
        card.style.display = 'flex';
        card.style.alignItems = 'center';
        card.style.gap = '12px';
        card.style.background = '#fff';
        card.style.border = '1px solid var(--line)';
        card.style.borderRadius = '10px';
        card.style.padding = '12px';

        const thumb = document.createElement('img');
        thumb.className = 'reward-thumb';
        thumb.src = item.imageUrl || '';
        thumb.alt = '';
        thumb.loading = 'lazy';
        thumb.width = 96;
        thumb.height = 96;
        thumb.style.objectFit = 'cover';
        thumb.style.aspectRatio = '1/1';
        thumb.addEventListener('click', () => { if (thumb.src) openImageModal(thumb.src); });
        if (thumb.src){
          card.appendChild(thumb);
        } else {
          const spacer = document.createElement('div');
          spacer.style.width = '96px';
          spacer.style.height = '96px';
          spacer.style.flex = '0 0 auto';
          card.appendChild(spacer);
        }

        const info = document.createElement('div');
        info.style.flex = '1 1 auto';
        const title = document.createElement('div');
        title.style.fontWeight = '600';
        title.textContent = item.name || 'Reward';
        info.appendChild(title);

        const cost = document.createElement('div');
        cost.className = 'muted';
        cost.textContent = `${item.cost || 0} points`;
        info.appendChild(cost);

        if (item.description) {
          const desc = document.createElement('div');
          desc.className = 'muted';
          desc.textContent = item.description;
          info.appendChild(desc);
        }

        if (!item.active) {
          const badge = document.createElement('div');
          badge.className = 'muted';
          badge.textContent = 'Inactive';
          info.appendChild(badge);
          card.style.opacity = '0.6';
        }

        card.appendChild(info);

        if (showUrls && item.image_url){
          const div = document.createElement('div');
          div.className = 'muted mono';
          div.textContent = item.image_url;
          card.appendChild(div);
        }

        const actions = document.createElement('div');
        actions.style.display = 'flex';
        actions.style.flexDirection = 'column';
        actions.style.gap = '6px';
        actions.style.flex = '0 0 auto';
        actions.style.marginLeft = 'auto';

        const editBtn = document.createElement('button');
        editBtn.textContent = 'Edit';
        editBtn.addEventListener('click', () => editReward(item));
        actions.appendChild(editBtn);

        const toggleBtn = document.createElement('button');
        toggleBtn.textContent = item.active ? 'Deactivate' : 'Activate';
        toggleBtn.addEventListener('click', () => updateReward(item.id, { active: item.active ? 0 : 1 }));
        actions.appendChild(toggleBtn);

        card.appendChild(actions);

        list.appendChild(card);
      }
      if (!filtered.length) list.innerHTML = '<div class="muted">No rewards match.</div>';
    } catch (err) {
      const msg = err.message || 'Failed to load rewards';
      if (statusEl) statusEl.textContent = msg;
      if (list) list.innerHTML = `<div class="muted">${msg}</div>`;
    }
  }
  $('btnLoadRewards')?.addEventListener('click', loadRewards);
  $('filterRewards')?.addEventListener('input', loadRewards);

  async function updateReward(id, body) {
    try {
      const { res, body: respBody } = await adminFetch(`/api/rewards/${id}`, {
        method: 'PATCH',
        headers: { 'Content-Type': 'application/json' },
        body: JSON.stringify(body)
      });
      if (res.status === 401){ toast(ADMIN_INVALID_MSG, 'error'); return; }
      if (!res.ok) {
        const msg = (respBody && respBody.error) || (typeof respBody === 'string' ? respBody : 'update failed');
        throw new Error(msg);
      }
      toast('Reward updated');
      loadRewards();
    } catch (err) {
      toast(err.message || 'Update failed', 'error');
    }
  }

  document.getElementById('btnCreateReward')?.addEventListener('click', async (e)=>{
    e.preventDefault();
    const nameEl = document.getElementById('rewardName');
    const costEl = document.getElementById('rewardCost');
    const imageEl = document.getElementById('rewardImage');
    const descEl = document.getElementById('rewardDesc');

    const name = nameEl?.value?.trim() || '';
    const cost = Number(costEl?.value || NaN);
    const imageUrl = imageEl?.value?.trim() || null;
    const description = descEl?.value?.trim() || '';
    if (!name || Number.isNaN(cost)) { toast('Name and numeric cost required', 'error'); return; }

    const { res, body } = await adminFetch('/api/rewards', {
      method:'POST',
      headers:{'Content-Type':'application/json'},
      body: JSON.stringify({ name, cost, imageUrl, description }),
    });

    if (res.status === 401){ toast(ADMIN_INVALID_MSG, 'error'); return; }
    if (!res.ok){ toast((typeof body === 'string' ? body : body?.error) || 'Create failed', 'error'); return; }

    toast('Reward created');
    if (nameEl) nameEl.value = '';
    if (costEl) costEl.value = '1';
    if (imageEl) imageEl.value = '';
    if (descEl) descEl.value = '';
    loadRewards?.(); // refresh the list if available
  });

  // image upload
  const drop = $('drop');
  const fileInput = $('file');
  const uploadStatus = $('uploadStatus');
  if (drop && fileInput) {
    drop.addEventListener('click', () => fileInput.click());
    drop.addEventListener('dragover', (e) => { e.preventDefault(); drop.classList.add('drag'); });
    drop.addEventListener('dragleave', () => drop.classList.remove('drag'));
    drop.addEventListener('drop', (e) => {
      e.preventDefault(); drop.classList.remove('drag');
      if (e.dataTransfer.files[0]) handleFile(e.dataTransfer.files[0]);
    });
    fileInput.addEventListener('change', () => {
      if (fileInput.files[0]) handleFile(fileInput.files[0]);
    });
  }

  async function handleFile(file) {
    try {
      uploadStatus.textContent = 'Uploading...';
      const base64 = await fileToDataUrl(file);
      const { res, body } = await adminFetch('/admin/upload-image64', {
        method: 'POST',
        headers: { 'Content-Type': 'application/json' },
        body: JSON.stringify({ image64: base64 })
      });
      if (res.status === 401){ toast(ADMIN_INVALID_MSG, 'error'); uploadStatus.textContent = 'Admin key invalid.'; return; }
      if (!res.ok) {
        const msg = (body && body.error) || (typeof body === 'string' ? body : 'upload failed');
        throw new Error(msg);
      }
      const data = body && typeof body === 'object' ? body : {};
      $('rewardImage').value = data.url || '';
      uploadStatus.textContent = data.url ? `Uploaded: ${data.url}` : 'Uploaded';
    } catch (err) {
      uploadStatus.textContent = 'Upload failed';
      toast(err.message || 'Upload failed', 'error');
    }
  }

  function fileToDataUrl(file) {
    return new Promise((resolve, reject) => {
      const reader = new FileReader();
      reader.onload = () => resolve(reader.result);
      reader.onerror = () => reject(reader.error || new Error('read failed'));
      reader.readAsDataURL(file);
    });
  }

  // ===== Earn templates =====
  const earnTableBody = $('earnTable')?.querySelector('tbody');
  let earnTemplates = [];

  async function loadTemplates() {
    try {
      const { res, body } = await adminFetch('/api/earn-templates?sort=sort_order');
      if (res.status === 401){ toast(ADMIN_INVALID_MSG, 'error'); return; }
      if (!res.ok){
        const msg = (body && body.error) || (typeof body === 'string' ? body : 'failed');
        throw new Error(msg);
      }
      const data = Array.isArray(body) ? body : [];
      earnTemplates = data;
      renderTemplates();
      populateQuickTemplates();
    } catch (err) {
      toast(err.message || 'Load templates failed', 'error');
    }
  }
  $('btnReloadTemplates')?.addEventListener('click', loadTemplates);
  document.addEventListener('DOMContentLoaded', loadTemplates);

  function renderTemplates() {
    if (!earnTableBody) return;
    const query = $('templateSearch').value.trim().toLowerCase();
    earnTableBody.innerHTML = '';
    const rows = earnTemplates.filter(t => !query || t.title.toLowerCase().includes(query) || (t.description || '').toLowerCase().includes(query));
    for (const tpl of rows) {
      const tr = document.createElement('tr');
      if (!tpl.active) tr.classList.add('inactive');
      tr.innerHTML = `
        <td>${tpl.id}</td>
        <td>${tpl.title}</td>
        <td>${tpl.points}</td>
        <td>${tpl.description || ''}</td>
        <td>${tpl.youtube_url ? `<a href="${tpl.youtube_url}" target="_blank">Video</a>` : ''}</td>
        <td>${tpl.active ? 'Yes' : 'No'}</td>
        <td>${tpl.sort_order}</td>
        <td>${formatTime(tpl.updated_at * 1000)}</td>
        <td class="actions"></td>
      `;
      const actions = tr.querySelector('.actions');
      const editBtn = document.createElement('button');
      editBtn.textContent = 'Edit';
      editBtn.addEventListener('click', () => editTemplate(tpl));
      const toggleBtn = document.createElement('button');
      toggleBtn.textContent = tpl.active ? 'Deactivate' : 'Activate';
      toggleBtn.addEventListener('click', () => updateTemplate(tpl.id, { active: tpl.active ? 0 : 1 }));
      const delBtn = document.createElement('button');
      delBtn.textContent = 'Delete';
      delBtn.addEventListener('click', () => deleteTemplate(tpl.id));
      actions.append(editBtn, toggleBtn, delBtn);
      earnTableBody.appendChild(tr);
    }
  }
  $('templateSearch')?.addEventListener('input', renderTemplates);

  async function addTemplate() {
    const title = prompt('Template title');
    if (!title) return;
    const points = Number(prompt('Points value')); if (!Number.isFinite(points) || points <= 0) return toast('Invalid points', 'error');
    const description = prompt('Description (optional)') || '';
    const youtube_url = prompt('YouTube URL (optional)') || null;
    const sort_order = Number(prompt('Sort order (optional)', '0')) || 0;
    try {
      const { res, body } = await adminFetch('/api/earn-templates', {
        method: 'POST',
        headers: { 'Content-Type': 'application/json' },
        body: JSON.stringify({ title, points, description, youtube_url, sort_order })
      });
      if (res.status === 401){ toast(ADMIN_INVALID_MSG, 'error'); return; }
      if (!res.ok) {
        const msg = (body && body.error) || (typeof body === 'string' ? body : 'create failed');
        throw new Error(msg);
      }
      toast('Template added');
      loadTemplates();
    } catch (err) {
      toast(err.message || 'Create failed', 'error');
    }
  }
  $('btnAddTemplate')?.addEventListener('click', addTemplate);

  async function editTemplate(tpl) {
    const title = prompt('Title', tpl.title);
    if (!title) return;
    const points = Number(prompt('Points', tpl.points));
    if (!Number.isFinite(points) || points <= 0) return toast('Invalid points', 'error');
    const description = prompt('Description', tpl.description || '') || '';
    const youtube_url = prompt('YouTube URL', tpl.youtube_url || '') || null;
    const sort_order = Number(prompt('Sort order', tpl.sort_order));
    try {
      const { res, body } = await adminFetch(`/api/earn-templates/${tpl.id}`, {
        method: 'PATCH',
        headers: { 'Content-Type': 'application/json' },
        body: JSON.stringify({ title, points, description, youtube_url, sort_order })
      });
      if (res.status === 401){ toast(ADMIN_INVALID_MSG, 'error'); return; }
      if (!res.ok) {
        const msg = (body && body.error) || (typeof body === 'string' ? body : 'update failed');
        throw new Error(msg);
      }
      toast('Template updated');
      loadTemplates();
    } catch (err) {
      toast(err.message || 'Update failed', 'error');
    }
  }

  async function updateTemplate(id, body) {
    try {
      const { res, body: respBody } = await adminFetch(`/api/earn-templates/${id}`, {
        method: 'PATCH',
        headers: { 'Content-Type': 'application/json' },
        body: JSON.stringify(body)
      });
      if (!res.ok) {
        const msg = (respBody && respBody.error) || (typeof respBody === 'string' ? respBody : 'update failed');
        throw new Error(msg);
      }
      toast('Template saved');
      loadTemplates();
    } catch (err) {
      toast(err.message || 'Update failed', 'error');
    }
  }

  async function deleteTemplate(id) {
    if (!confirm('Delete this template?')) return;
    try {
      const { res, body } = await adminFetch(`/api/earn-templates/${id}`, { method: 'DELETE' });
      if (res.status === 401){ toast(ADMIN_INVALID_MSG, 'error'); return; }
      if (!res.ok) {
        const msg = (body && body.error) || (typeof body === 'string' ? body : 'delete failed');
        throw new Error(msg);
      }
      toast('Template deleted');
      loadTemplates();
    } catch (err) {
      toast(err.message || 'Delete failed', 'error');
    }
  }

  function populateQuickTemplates() {
    const select = $('quickTemplate');
    if (!select) return;
    select.innerHTML = '<option value="">Select template</option>';
    for (const tpl of earnTemplates.filter(t => t.active)) {
      const opt = document.createElement('option');
      opt.value = tpl.id;
      opt.textContent = `${tpl.title} (+${tpl.points})`;
      select.appendChild(opt);
    }
  }

  $('btnQuickAward')?.addEventListener('click', async () => {
    const templateId = $('quickTemplate').value;
    const userId = $('quickUser').value.trim();
    if (!templateId || !userId) return toast('Select template and user', 'error');
    try {
      const { res, body } = await adminFetch('/api/earn/quick', {
        method: 'POST',
        headers: { 'Content-Type': 'application/json' },
        body: JSON.stringify({ templateId, userId })
      });
      if (res.status === 401){ toast(ADMIN_INVALID_MSG, 'error'); return; }
      if (!res.ok) {
        const msg = (body && body.error) || (typeof body === 'string' ? body : 'quick failed');
        throw new Error(msg);
      }
      const data = body && typeof body === 'object' ? body : {};
      const amount = data.amount ?? '??';
      const user = data.userId || userId;
      toast(`Awarded ${amount} to ${user}`);
      $('quickUser').value = '';
    } catch (err) {
      toast(err.message || 'Quick award failed', 'error');
    }
  });

  // ===== History modal =====
  const historyModal = $('historyModal');
  const historyTable = $('historyTable')?.querySelector('tbody');
  function openHistory(preset = {}) {
    if (!historyModal) return;
    historyModal.style.display = 'flex';
    if (preset.type) $('historyType').value = preset.type;
    if (preset.userId) $('historyUser').value = preset.userId;
    if (preset.source) $('historySource').value = preset.source;
    loadHistory();
  }
  function closeHistory() {
    if (historyModal) historyModal.style.display = 'none';
  }
  $('btnHistoryClose')?.addEventListener('click', closeHistory);
  $('btnHistoryRefresh')?.addEventListener('click', loadHistory);
  $('btnHistoryCsv')?.addEventListener('click', () => {
    const params = buildHistoryParams();
    const qs = new URLSearchParams({ ...params, format: 'csv' }).toString();
    window.open(`/api/history?${qs}`, '_blank');
  });

  function buildHistoryParams() {
    const type = $('historyType').value;
    const source = $('historySource').value;
    const userId = $('historyUser').value.trim();
    const fromDate = $('historyFrom').value;
    const toDate = $('historyTo').value;
    const params = { limit: '50' };
    if (type !== 'all') params.type = type;
    if (source !== 'all') params.source = source;
    if (userId) params.userId = userId;
    if (fromDate) params.from = fromDate;
    if (toDate) params.to = toDate;
    return params;
  }

  async function loadHistory() {
    if (!historyTable) return;
    historyTable.innerHTML = '<tr><td colspan="11" class="muted">Loading...</td></tr>';
    try {
      const params = buildHistoryParams();
      const qs = new URLSearchParams(params).toString();
      const { res, body } = await adminFetch(`/api/history?${qs}`);
      if (res.status === 401){
        toast(ADMIN_INVALID_MSG, 'error');
        historyTable.innerHTML = '<tr><td colspan="11" class="muted">Admin key invalid.</td></tr>';
        return;
      }
      if (!res.ok) {
        const msg = (body && body.error) || (typeof body === 'string' ? body : 'history failed');
        throw new Error(msg);
      }
      const data = body && typeof body === 'object' ? body : {};
      historyTable.innerHTML = '';
      for (const row of data.rows || []) {
        const tr = document.createElement('tr');
        tr.innerHTML = `
          <td>${formatTime(row.at)}</td>
          <td>${row.userId}</td>
          <td>${row.action}</td>
          <td>${row.delta}</td>
          <td>${row.balance_after}</td>
          <td>${row.note || ''}</td>
          <td>${row.templates ? JSON.stringify(row.templates) : ''}</td>
          <td>${row.itemId || ''}</td>
          <td>${row.holdId || ''}</td>
          <td>${row.finalCost ?? ''}</td>
          <td>${row.actor || ''}</td>
        `;
        historyTable.appendChild(tr);
      }
      if (!historyTable.children.length) {
        historyTable.innerHTML = '<tr><td colspan="11" class="muted">No history</td></tr>';
      }
    } catch (err) {
      historyTable.innerHTML = `<tr><td colspan="11" class="muted">${err.message || 'Failed'}</td></tr>`;
    }
  }

  document.querySelectorAll('.view-history').forEach(btn => {
    btn.addEventListener('click', () => {
      const preset = {};
      const type = btn.dataset.historyType;
      if (type && type !== 'all') {
        preset.type = type;
      }
      const scope = btn.dataset.historyScope;
      if (scope === 'member') {
        const userId = requireMemberId();
        if (!userId) return;
        preset.userId = userId;
      } else if (btn.dataset.historyUser) {
        preset.userId = btn.dataset.historyUser;
      }
      openHistory(preset);
    });
  });

})();

console.info('admin.js loaded ok');<|MERGE_RESOLUTION|>--- conflicted
+++ resolved
@@ -503,11 +503,6 @@
   async function loadHolds() {
     if (!holdsTable) return;
     const status = $('holdFilter')?.value || 'pending';
-<<<<<<< HEAD
-    const info = normalizeMemberInput();
-    const normalizedUser = info.normalized;
-    const displayUser = normalizedUser || info.raw;
-=======
     const rawUserId = holdUserInput?.value?.trim() || '';
     const normalizedUser = rawUserId.toLowerCase();
     holdsTable.innerHTML = '';
@@ -524,7 +519,6 @@
       return;
     }
     $('holdsStatus').textContent = 'Loading...';
->>>>>>> 184083d8
     holdsTable.innerHTML = '';
     if (!normalizedUser) {
       const msg = 'Enter a user ID above to view holds.';
@@ -558,17 +552,10 @@
         const cell = document.createElement('td');
         cell.colSpan = 6;
         cell.className = 'muted';
-<<<<<<< HEAD
-        cell.textContent = `No holds for "${displayUser}".`;
-        row.appendChild(cell);
-        holdsTable.appendChild(row);
-        $('holdsStatus').textContent = `No holds for "${displayUser}".`;
-=======
         cell.textContent = `No holds for "${rawUserId}".`;
         row.appendChild(cell);
         holdsTable.appendChild(row);
         $('holdsStatus').textContent = `No holds for "${rawUserId}".`;
->>>>>>> 184083d8
         return;
       }
       const frag = document.createDocumentFragment();
@@ -597,11 +584,7 @@
       holdsTable.appendChild(frag);
       const count = filtered.length;
       const suffix = count === 1 ? '' : 's';
-<<<<<<< HEAD
-      $('holdsStatus').textContent = `Showing ${count} hold${suffix} for "${displayUser}".`;
-=======
       $('holdsStatus').textContent = `Showing ${count} hold${suffix} for "${rawUserId}".`;
->>>>>>> 184083d8
     } catch (err) {
       console.error(err);
       $('holdsStatus').textContent = err.message || 'Failed to load holds';
@@ -609,18 +592,11 @@
   }
   $('btnReloadHolds')?.addEventListener('click', loadHolds);
   $('holdFilter')?.addEventListener('change', loadHolds);
-<<<<<<< HEAD
-  document.addEventListener('DOMContentLoaded', () => {
-    loadMembersList();
-    loadHolds();
-  });
-=======
   holdUserInput?.addEventListener('change', loadHolds);
   holdUserInput?.addEventListener('keyup', (event) => {
     if (event.key === 'Enter') loadHolds();
   });
   document.addEventListener('DOMContentLoaded', loadHolds);
->>>>>>> 184083d8
 
   async function cancelHold(id) {
     if (!confirm('Cancel this hold?')) return;
