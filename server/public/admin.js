--- conflicted
+++ resolved
@@ -1987,10 +1987,6 @@
       return;
     }
     rewardsInactiveBtn.hidden = false;
-<<<<<<< HEAD
-    rewardsInactiveBtn.removeAttribute('hidden');
-=======
->>>>>>> 3bb7b1f9
     rewardsInactiveBtn.disabled = false;
     rewardsInactiveBtn.setAttribute('aria-pressed', showingDisabled ? 'true' : 'false');
     rewardsInactiveBtn.classList.toggle('is-selected', showingDisabled);
@@ -2008,11 +2004,7 @@
     try {
       const params = new URLSearchParams();
       if (rewardsStatusFilter === 'active') {
-<<<<<<< HEAD
-        params.set('status', 'active');
-=======
         params.set('active', '1');
->>>>>>> 3bb7b1f9
       } else if (rewardsStatusFilter === 'disabled') {
         params.set('status', 'disabled');
       }
