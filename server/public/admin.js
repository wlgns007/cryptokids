--- conflicted
+++ resolved
@@ -79,51 +79,6 @@
     return id ? `https://img.youtube.com/vi/${id}/hqdefault.jpg` : '';
   }
 
-<<<<<<< HEAD
-  // --- Video modal (admin) — robust close + fallback ---
-  (function () {
-    const modal  = document.getElementById("videoModal");
-    const frame  = document.getElementById("videoFrame");
-    if (!modal || !frame) return;
-
-    let timer = null;
-
-    function embedUrl(id, host) {
-      return `https://${host}/embed/${id}?autoplay=1&modestbranding=1&rel=0&playsinline=1`;
-    }
-
-    window.openVideoModal = function (url) {
-      const id = extractYouTubeId(url);
-      if (!id) return window.open(url, "_blank", "noopener");
-
-      modal.hidden = false;
-      frame.src = embedUrl(id, "www.youtube-nocookie.com");
-
-      let loaded = false;
-      const onload = () => { loaded = true; frame.removeEventListener("load", onload); };
-      frame.addEventListener("load", onload, { once: true });
-
-      // simple 1.5s fallback to regular youtube if nocookie is blocked
-      timer = setTimeout(() => { if (!loaded) frame.src = embedUrl(id, "www.youtube.com"); }, 1500);
-    };
-
-    window.closeVideoModal = function () {
-      if (timer) { clearTimeout(timer); timer = null; }
-      frame.src = "";            // stop playback
-      modal.hidden = true;
-    };
-
-    // CLOSE: backdrop or any [data-close] (capture = true to beat other handlers)
-    document.addEventListener("click", (e) => {
-      if (modal.hidden) return;
-      if (e.target.closest("[data-close]") || e.target.matches("#videoModal .modal-backdrop")) {
-        e.preventDefault();
-        closeVideoModal();
-      }
-    }, true);
-
-    // CLOSE: Escape
-=======
   (function setupVideoModal() {
     const modal = document.getElementById("videoModal");
     const frame = document.getElementById("videoFrame");
@@ -172,7 +127,6 @@
     });
 
     // Close on Esc
->>>>>>> 93608917
     window.addEventListener("keydown", (e) => {
       if (!modal.hidden && e.key === "Escape") closeVideoModal();
     });
