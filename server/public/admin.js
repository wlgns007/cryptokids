--- conflicted
+++ resolved
@@ -132,36 +132,6 @@
     const content = $(contentId);
     if (!button || !content) return;
     const arrow = button.querySelector('[data-arrow]');
-<<<<<<< HEAD
-    const container = button.closest('.collapsible');
-    content.classList.add('collapsible-content');
-
-    const setExpanded = (state) => {
-      const isExpanded = !!state;
-      const value = isExpanded ? 'true' : 'false';
-      button.setAttribute('aria-expanded', value);
-      button.dataset.expanded = value;
-      if (container) container.dataset.expanded = value;
-      if (arrow) arrow.textContent = isExpanded ? '▲' : '▼';
-      if (isExpanded) {
-        content.hidden = false;
-        content.removeAttribute('hidden');
-        content.style.removeProperty('display');
-      } else {
-        content.hidden = true;
-        content.style.removeProperty('display');
-      }
-    };
-
-    setExpanded(!!expanded);
-    button.addEventListener('click', (event) => {
-      event.preventDefault();
-      const next = button.getAttribute('aria-expanded') !== 'true';
-      setExpanded(next);
-    });
-  }
-
-=======
     const setExpanded = (state) => {
       content.hidden = !state;
       button.setAttribute('aria-expanded', state ? 'true' : 'false');
@@ -171,17 +141,12 @@
     button.addEventListener('click', () => setExpanded(content.hidden));
   }
 
->>>>>>> 54cd37a0
   setupCollapsibleToggle('toggleMemberRegister', 'memberRegisterFields');
   setupCollapsibleToggle('toggleMemberList', 'memberListSection');
   setupCollapsibleToggle('toggleIssueSection', 'issueSectionFields');
   setupCollapsibleToggle('toggleHoldSection', 'holdSectionFields');
   setupCollapsibleToggle('toggleRewardsSection', 'rewardsSectionFields');
   setupCollapsibleToggle('toggleRegisterReward', 'registerRewardFields');
-<<<<<<< HEAD
-  setupCollapsibleToggle('toggleEarnMenu', 'earnMenuFields');
-=======
->>>>>>> 54cd37a0
 
   function renderMemberInfo(member) {
     if (!memberInfoDetails) return;
