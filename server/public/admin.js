function getYouTubeId(url) {
  if (!url) return "";
  try {
    const u = new URL(url);
    if (u.hostname.includes("youtu.be")) return u.pathname.slice(1);
    if (u.searchParams.has("v")) return u.searchParams.get("v");
    const parts = u.pathname.split("/").filter(Boolean);
    const idx = parts.findIndex((p) => p === "embed" || p === "shorts");
    if (idx !== -1 && parts[idx + 1]) return parts[idx + 1];
    return "";
  } catch {
    const m = String(url).match(/(?:v=|\/embed\/|youtu\.be\/|\/shorts\/)([A-Za-z0-9_\-]{6,})/);
    return m ? m[1] : "";
  }
}

function getYouTubeThumbnail(url) {
  const id = getYouTubeId(url);
  return id ? `https://img.youtube.com/vi/${id}/hqdefault.jpg` : "";
}

function getYouTubeEmbed(url, { host = "www.youtube.com", autoplay = true } = {}) {
  const id = getYouTubeId(url);
  if (!id) return "";
  const params = new URLSearchParams({
    modestbranding: "1",
    rel: "0",
    playsinline: "1",
  });
  if (autoplay) params.set("autoplay", "1");
  return `https://${host}/embed/${id}?${params.toString()}`;
}

window.getYouTubeId = getYouTubeId;
window.getYouTubeThumbnail = getYouTubeThumbnail;
window.getYouTubeEmbed = getYouTubeEmbed;

(function () {
  if (window.__CK_ADMIN_READY__) return;
  window.__CK_ADMIN_READY__ = true;

<<<<<<< HEAD
=======
  const ADMIN_KEY_DEFAULT = 'Mamapapa';
>>>>>>> aba5438d
  const ADMIN_INVALID_MSG = 'Admin key invalid.';
  const ADMIN_KEY_REQUIRED_MSG = 'Please enter the adminkey first';
  const $k = (id) => document.getElementById(id);
  const $ = $k;
  const keyInput = $k('adminKey'); // use current ID
  const memoryStore = {};

  window.CKPWA?.initAppShell({
    swVersion: '1.0.0',
    installButtonSelector: '#installCta'
  });

  function storageGet(key) {
    try {
      const value = window.localStorage.getItem(key);
      if (value != null) memoryStore[key] = value;
      return value;
    } catch (error) {
      console.warn('localStorage getItem failed', error);
      return Object.prototype.hasOwnProperty.call(memoryStore, key) ? memoryStore[key] : null;
    }
  }

  function storageSet(key, value) {
    let ok = true;
    try {
      window.localStorage.setItem(key, value);
    } catch (error) {
      console.warn('localStorage setItem failed', error);
      ok = false;
    }
    memoryStore[key] = value;
    return ok;
  }

  function storageRemove(key) {
    let ok = true;
    try {
      window.localStorage.removeItem(key);
    } catch (error) {
      console.warn('localStorage removeItem failed', error);
      ok = false;
    }
    delete memoryStore[key];
    return ok;
  }

  function ensureMemberPanelStyles() {
    if (document.getElementById('memberPanelsStyles')) return;
    const style = document.createElement('style');
    style.id = 'memberPanelsStyles';
    style.textContent = `
.member-balance-container {
  display: grid;
  gap: 12px;
}

details.member-fold {
  border: 1px solid var(--line, #e5e7eb);
  border-radius: 10px;
  background: #fff;
  overflow: hidden;
}

details.member-fold[open] {
  box-shadow: 0 4px 14px rgba(15, 23, 42, 0.08);
}

details.member-fold summary {
  list-style: none;
  display: flex;
  align-items: center;
  justify-content: space-between;
  gap: 12px;
  cursor: pointer;
  font-weight: 600;
  padding: 12px 14px;
  position: relative;
  padding-right: 36px;
}

details.member-fold summary::-webkit-details-marker {
  display: none;
}

details.member-fold summary::after {
  content: '▾';
  position: absolute;
  right: 14px;
  color: var(--muted, #6b7280);
  font-size: 12px;
  transition: transform 0.2s ease;
}

details.member-fold[open] summary::after {
  transform: rotate(-180deg);
}

details.member-fold .summary-value {
  font-size: 13px;
  color: var(--muted, #6b7280);
  font-weight: 500;
}

.member-fold-body {
  padding: 0 14px 14px;
  display: flex;
  flex-direction: column;
  gap: 10px;
}

.ledger-summary {
  display: flex;
  flex-wrap: wrap;
  gap: 8px;
  margin-top: 8px;
}

.ledger-summary .chip {
  display: inline-flex;
  flex-direction: column;
  padding: 6px 10px;
  background: rgba(37, 99, 235, 0.1);
  color: var(--accent, #2563eb);
  border-radius: 999px;
  font-size: 12px;
  font-weight: 600;
  min-width: 120px;
}

.ledger-summary .chip span {
  color: var(--muted, #6b7280);
  font-weight: 500;
}

.member-ledger {
  display: grid;
  gap: 8px;
}
`;
    if (document.head) {
      document.head.appendChild(style);
    } else if (document.body) {
      document.body.appendChild(style);
    }
  }

  function ensureMemberPanels() {
    ensureMemberPanelStyles();
    if (!memberInfoPanel) return;
    let container = document.getElementById('memberBalanceContainer');
    if (!container) {
      container = document.createElement('div');
      container.id = 'memberBalanceContainer';
      container.className = 'stack member-balance-container';
      if (memberInfoDetails && memberInfoDetails.nextSibling) {
        memberInfoPanel.insertBefore(container, memberInfoDetails.nextSibling);
      } else {
        memberInfoPanel.appendChild(container);
      }
    } else if (container.parentElement !== memberInfoPanel) {
      memberInfoPanel.appendChild(container);
    }

    if (!container.querySelector('#memberBalanceDetails')) {
      container.innerHTML = `
<details id="memberBalanceDetails" class="member-fold">
  <summary>
    <span>Balance</span>
    <span class="summary-value" id="memberBalanceSummaryValue">—</span>
  </summary>
  <div class="member-fold-body" id="memberBalanceBody">
    <div class="muted">Balance info will appear here.</div>
  </div>
</details>
<details id="memberEarnDetails" class="member-fold">
  <summary>
    <span>Earn</span>
    <span class="summary-value" id="memberEarnSummaryValue">—</span>
  </summary>
  <div class="member-fold-body" id="memberEarnBody">
    <div id="memberEarnSummary" class="ledger-summary">
      <div class="muted">Earn activity will appear here.</div>
    </div>
  </div>
</details>
<details id="memberRedeemDetails" class="member-fold">
  <summary>
    <span>Redeem</span>
    <span class="summary-value" id="memberRedeemSummaryValue">—</span>
  </summary>
  <div class="member-fold-body">
    <div id="memberRedeemSummary" class="ledger-summary">
      <div class="muted">Redeem activity will appear here.</div>
    </div>
    <div id="memberLedger" class="member-ledger muted">Redeemed rewards will appear here.</div>
  </div>
</details>
<details id="memberRefundDetails" class="member-fold">
  <summary>
    <span>Refund</span>
    <span class="summary-value" id="memberRefundSummaryValue">—</span>
  </summary>
  <div class="member-fold-body" id="memberRefundBody">
    <div id="memberRefundSummary" class="ledger-summary">
      <div class="muted">Refund activity will appear here.</div>
    </div>
  </div>
</details>
`;
    }
  }

  if (keyInput) {
    keyInput.placeholder = 'enter admin key';
    const saved = storageGet('CK_ADMIN_KEY');
    if (saved) keyInput.value = saved;
  }

  const toastHost = $('toastHost');

  function toast(msg, type = 'success', ms = 2400) {
    if (!toastHost) return alert(msg);
    const el = document.createElement('div');
    el.className = `toast ${type}`;
    el.textContent = msg;
    toastHost.appendChild(el);
    requestAnimationFrame(() => el.classList.add('show'));
    setTimeout(() => {
      el.classList.remove('show');
      setTimeout(() => el.remove(), 200);
    }, ms);
  }

  function openImageModal(src){
    if (!src) return;
    const m=document.createElement('div');
    Object.assign(m.style,{position:'fixed',inset:0,background:'rgba(0,0,0,.7)',display:'grid',placeItems:'center',zIndex:9999});
    m.addEventListener('click',()=>m.remove());
    const big=new Image();
    big.src=src;
    big.style.maxWidth='90vw';
    big.style.maxHeight='90vh';
    big.style.boxShadow='0 8px 24px rgba(0,0,0,.5)';
    m.appendChild(big);
    document.body.appendChild(m);
  }

  function getYouTubeId(u) {
    if (!u) return '';
    try {
      // Allow raw IDs
      if (/^[\w-]{11}$/.test(u)) return u;

      const x = new URL(u);
      // youtu.be/<id>
      if (x.hostname.includes('youtu.be')) {
        return (x.pathname.split('/')[1] || '').split('?')[0].split('&')[0];
      }
      // youtube.com/watch?v=<id>
      const v = x.searchParams.get('v');
      if (v) return v.split('&')[0];

      // youtube.com/shorts/<id>
      const mShorts = x.pathname.match(/\/shorts\/([\w-]{11})/);
      if (mShorts) return mShorts[1];

      // youtube.com/embed/<id>
      const mEmbed = x.pathname.match(/\/embed\/([\w-]{11})/);
      if (mEmbed) return mEmbed[1];

      // Last resort: first 11-char token
      const m = u.match(/([\w-]{11})/);
      return m ? m[1] : '';
    } catch {
      const m = String(u).match(/([\w-]{11})/);
      return m ? m[1] : '';
    }
  }

  (function setupVideoModal() {
    const modal = document.getElementById("videoModal");
    if (!modal) return;

    window.openVideoModal = function openVideoModal(url) {
      const id = window.getYouTubeId ? getYouTubeId(url) : "";
      if (!id) {
        console.warn("openVideoModal: no video id for url:", url);
        return;
      }
      const iframe = modal?.querySelector("iframe");
      const link = modal?.querySelector("#openOnYouTube");
      if (!iframe) {
        console.error("openVideoModal: modal/iframe not found");
        return;
      }
      const embedUrl =
        window.getYouTubeEmbed?.(`https://www.youtube.com/watch?v=${id}`, {
          autoplay: true,
        }) ||
        `https://www.youtube.com/embed/${id}?autoplay=1&rel=0&modestbranding=1&playsinline=1`;
      iframe.src = embedUrl;
      if (link) {
        link.href = `https://www.youtube.com/watch?v=${id}`;
      }
      modal.classList.remove("hidden");
      modal.classList.add("open");
    };

    window.closeVideoModal = function closeVideoModal() {
      const iframe = modal?.querySelector("iframe");
      const link = modal?.querySelector("#openOnYouTube");
      if (iframe) iframe.src = "";
      if (link) link.removeAttribute("href");
      modal.classList.remove("open");
      modal.classList.add("hidden");
    };

    // Close on backdrop or [data-close]
    modal.addEventListener("click", (e) => {
      if (e.target.matches("[data-close]") || e.target === modal.querySelector(".modal-backdrop")) {
        e.preventDefault();
        closeVideoModal();
      }
    });

    // Close on Esc
    window.addEventListener("keydown", (e) => {
      if (!modal.classList.contains("hidden") && e.key === "Escape") closeVideoModal();
    });
  })();

  const ADMIN_KEY_STORAGE = 'CK_ADMIN_KEY';
  function loadAdminKey() {
    return storageGet(ADMIN_KEY_STORAGE) || '';
  }
  function saveAdminKey(value) {
    if (!value) {
      return storageRemove(ADMIN_KEY_STORAGE);
    }
    return storageSet(ADMIN_KEY_STORAGE, value);
  }

  $('saveAdminKey')?.addEventListener('click', () => {
    const value = (keyInput?.value || '').trim();
    const persisted = saveAdminKey(value);
    toast(persisted ? 'Admin key saved' : 'Admin key saved for this session only (storage blocked).');
    if (value) {
      loadFeatureFlagsFromServer();
    }
  });

  document.addEventListener('DOMContentLoaded', () => {
    const saved = loadAdminKey();
    if (saved && keyInput) keyInput.value = saved;
  });

  async function loadFeatureFlagsFromServer() {
    try {
      const { res, body } = await adminFetch('/api/features');
      if (!res.ok) return;
      const data = body && typeof body === 'object' ? body : {};
      if (data && typeof data === 'object') {
        applyFeatureFlags(data);
      }
    } catch (err) {
      console.warn('feature flag fetch failed', err);
    }
  }

  function getAdminKey(){
    const el = document.getElementById('adminKey');
    return (storageGet('CK_ADMIN_KEY') || el?.value || '').trim();
  }
  function ensureAdminKey() {
    return getAdminKey();
  }
  async function adminFetch(url, opts = {}) {
    const { idempotencyKey, headers: extraHeaders, ...fetchOpts } = opts;
    const key = ensureAdminKey();
    if (!key) {
      return {
        res: {
          ok: false,
          status: 428,
          statusText: 'Admin key required',
          headers: { get: () => null }
        },
        body: { error: ADMIN_KEY_REQUIRED_MSG, code: 'ADMIN_KEY_REQUIRED' }
      };
    }
    const headers = {
      'x-admin-key': key,
      'x-actor-role': 'admin',
      ...(extraHeaders || {})
    };
    if (idempotencyKey) headers['idempotency-key'] = idempotencyKey;
    const res = await fetch(url, { ...fetchOpts, headers });
    const ct = res.headers.get('content-type') || '';
    const body = ct.includes('application/json') ? await res.json().catch(()=>({})) : await res.text().catch(()=> '');
    return { res, body };
  }

  const ERROR_MESSAGES = {
    INVALID_AMOUNT: 'Enter a positive amount to continue.',
    INVALID_DELTA: 'Adjustment amount must be non-zero.',
    INVALID_USER: 'Choose a member before performing this action.',
    INVALID_PARENT_TX: 'Select a redeemed reward to refund.',
    INVALID_REASON: 'Pick a refund reason.',
    REFUND_NOT_ALLOWED: 'This reward has already been fully refunded.',
    OVER_REFUND: 'Amount exceeds the refundable balance.',
    FEATURE_DISABLED: 'This feature is currently turned off.',
    ROLE_REQUIRED: 'You do not have permission to do that.',
    INSUFFICIENT_FUNDS: 'Not enough balance to complete this action.',
    TOKEN_USED: 'This QR code has already been used.',
    hold_not_pending: 'This reward request is no longer pending.',
    invalid_payload: 'The request was missing required information.',
    scan_failed: 'Unable to redeem that QR code. Try again.',
    ADMIN_KEY_REQUIRED: ADMIN_KEY_REQUIRED_MSG,
    'PLEASE ENTER THE ADMINKEY FIRST': ADMIN_KEY_REQUIRED_MSG
  };

  function presentError(code, fallback) {
    if (!code && fallback) return fallback;
    const normalized = String(code || '').trim();
    if (!normalized) return fallback || 'Something went wrong.';
    const direct = ERROR_MESSAGES[normalized];
    if (direct) return direct;
    const upper = ERROR_MESSAGES[normalized.toUpperCase()];
    if (upper) return upper;
    return fallback || normalized.replace(/_/g, ' ');
  }

  function debounce(fn, wait = 300) {
    let timer = null;
    return function debounced(...args) {
      if (timer) clearTimeout(timer);
      timer = setTimeout(() => fn.apply(this, args), wait);
    };
  }

  function renderQr(elId, text) {
    const el = $(elId);
    if (!el) return;
    el.innerHTML = '';
    if (!text) return;
    new QRCode(el, { text, width: 200, height: 200 });
  }

  function generateIdempotencyKey() {
    if (window.crypto?.randomUUID) {
      return window.crypto.randomUUID();
    }
    const rand = Math.random().toString(16).slice(2);
    return `refund-${Date.now()}-${rand}`;
  }

  const MONTH_NAMES = [
    'January', 'February', 'March', 'April', 'May', 'June',
    'July', 'August', 'September', 'October', 'November', 'December'
  ];

  function buildDateParts(year, month, day) {
    const y = Number(year);
    const m = Number(month);
    const d = Number(day);
    if (!Number.isFinite(y) || !Number.isFinite(m) || !Number.isFinite(d)) return null;
    const date = new Date(Date.UTC(y, m - 1, d));
    if (date.getUTCFullYear() !== y || date.getUTCMonth() + 1 !== m || date.getUTCDate() !== d) return null;
    return { year: y, month: m, day: d, date };
  }

  function parseDobParts(value) {
    if (value === undefined || value === null) return null;
    const trimmed = String(value).trim();
    if (!trimmed) return null;

    const digits = trimmed.replace(/[^0-9]/g, '');
    if (digits.length === 8) {
      const parts = buildDateParts(digits.slice(0, 4), digits.slice(4, 6), digits.slice(6, 8));
      if (parts) return parts;
    }

    const isoMatch = trimmed.match(/^(\d{4})[-/](\d{1,2})[-/](\d{1,2})$/);
    if (isoMatch) {
      const parts = buildDateParts(isoMatch[1], isoMatch[2], isoMatch[3]);
      if (parts) return parts;
    }

    const sanitized = trimmed
      .replace(/(\d+)(st|nd|rd|th)/gi, '$1')
      .replace(/[.,]/g, '')
      .replace(/-/g, ' ');
    const parsed = Date.parse(sanitized);
    if (!Number.isNaN(parsed)) {
      const date = new Date(parsed);
      return buildDateParts(date.getUTCFullYear(), date.getUTCMonth() + 1, date.getUTCDate());
    }

    return null;
  }

  function normalizeDobInput(value) {
    const trimmed = (value ?? '').toString().trim();
    if (!trimmed) return '';
    const parts = parseDobParts(trimmed);
    if (!parts) return trimmed;
    const month = String(parts.month).padStart(2, '0');
    const day = String(parts.day).padStart(2, '0');
    return `${parts.year.toString().padStart(4, '0')}-${month}-${day}`;
  }

  function formatDobFriendly(value) {
    const trimmed = (value ?? '').toString().trim();
    if (!trimmed) return '';
    const parts = parseDobParts(trimmed);
    if (!parts) return trimmed;
    const monthName = MONTH_NAMES[parts.month - 1] || parts.month;
    const day = parts.day;
    const suffix = (() => {
      const mod100 = day % 100;
      if (mod100 >= 11 && mod100 <= 13) return 'th';
      switch (day % 10) {
        case 1: return 'st';
        case 2: return 'nd';
        case 3: return 'rd';
        default: return 'th';
      }
    })();
    return `${parts.year}-${monthName} ${day}${suffix}`;
  }

  function normalizeSexValue(value) {
    const normalized = (value ?? '').toString().trim().toLowerCase();
    if (!normalized) return '';
    if (['boy', 'male', 'm'].includes(normalized)) return 'Boy';
    if (['girl', 'female', 'f'].includes(normalized)) return 'Girl';
    return '';
  }


  const memberIdInput = $('memberUserId');
  const memberStatusEl = $('memberStatus');
  const memberInfoDetails = $('memberInfoDetails');
  const memberBalanceContainer = $('memberBalanceContainer');
  const memberBalanceDetails = $('memberBalanceDetails');
  const memberBalanceSummaryValue = $('memberBalanceSummaryValue');
  const memberBalanceBody = $('memberBalanceBody');
  const memberEarnDetails = $('memberEarnDetails');
  const memberEarnSummaryValue = $('memberEarnSummaryValue');
  const memberEarnSummary = $('memberEarnSummary');
  const memberRedeemDetails = $('memberRedeemDetails');
  const memberRedeemSummaryValue = $('memberRedeemSummaryValue');
  const memberRedeemSummary = $('memberRedeemSummary');
  const memberRefundDetails = $('memberRefundDetails');
  const memberRefundSummaryValue = $('memberRefundSummaryValue');
  const memberRefundSummary = $('memberRefundSummary');
  const memberLedgerHost = $('memberLedger');
  const memberTableBody = $('memberTable')?.querySelector('tbody');
  const memberListStatus = $('memberListStatus');
  const memberSearchInput = $('memberSearch');
  const memberListSection = $('memberListSection');
  const memberEditModal = $('memberEditModal');
  const memberEditForm = $('memberEditForm');
  const memberEditIdInput = $('memberEditId');
  const memberEditNameInput = $('memberEditName');
  const memberEditDobInput = $('memberEditDob');
  const memberEditSexSelect = $('memberEditSex');
  const memberEditSaveBtn = $('btnMemberEditSave');

  const refundModal = $('refundModal');
  const refundForm = $('refundForm');
  const refundAmountInput = $('refundAmount');
  const refundReasonSelect = $('refundReason');
  const refundNotesInput = $('refundNotes');
  const refundRemainingText = $('refundRemaining');
  const refundConfirmBtn = $('btnRefundConfirm');
  const activityTableBody = $('activityTable')?.querySelector('tbody');
  const activityStatus = $('activityStatus');
  const activityVerb = $('activityVerb');
  const activityActor = $('activityActor');
  const activityFrom = $('activityFrom');
  const activityTo = $('activityTo');
  const btnActivityRefresh = $('btnActivityRefresh');
  const activityRowIndex = new Map();

  const MEMBER_EDIT_SAVE_DEFAULT_TEXT = memberEditSaveBtn?.textContent || 'Save Changes';
  let activeMemberEdit = null;
  let activeRefundContext = null;
  let latestHints = null;
  let latestHintsErrorMessage = null;
  let featureFlags = { refunds: true };

  function applyFeatureFlags(flags = {}) {
    featureFlags = { ...featureFlags, ...flags };
    const refundsEnabled = !!featureFlags.refunds;
    document.documentElement.setAttribute('data-feature-refunds', refundsEnabled ? 'on' : 'off');
    const nodes = document.querySelectorAll('[data-feature="refunds"]');
    nodes.forEach((el) => {
      if (el instanceof HTMLButtonElement) {
        el.disabled = !refundsEnabled;
        el.title = refundsEnabled ? '' : 'Refunds are disabled by policy.';
      } else if (!refundsEnabled) {
        el.setAttribute('aria-disabled', 'true');
      } else {
        el.removeAttribute('aria-disabled');
      }
    });
    if (!refundsEnabled && typeof closeRefundModal === 'function') {
      closeRefundModal();
    }
  }

  function renderBalanceFromHints(hints) {
    if (!memberBalanceSummaryValue || !memberBalanceBody) return;
    if (!hints) {
      memberBalanceSummaryValue.textContent = '—';
      const message = latestHintsErrorMessage || 'Balance info will appear here.';
      setPlaceholder(memberBalanceBody, message);
      return;
    }
    const balanceValue = Number(hints.balance ?? 0);
    const formattedBalance = formatTokenValue(balanceValue);
    memberBalanceSummaryValue.textContent = `${formattedBalance} tokens`;
    memberBalanceBody.innerHTML = '';
    const line = document.createElement('div');
    line.textContent = `Current balance: ${formattedBalance} tokens.`;
    memberBalanceBody.appendChild(line);
    const details = document.createElement('small');
    details.className = 'muted';
    const redeemInfo = hints.can_redeem
      ? `Can redeem up to ${formatTokenValue(hints.max_redeem ?? balanceValue)} tokens.`
      : 'Not enough balance to redeem right now.';
    details.textContent = redeemInfo;
    memberBalanceBody.appendChild(details);
  }

  function applyStateHints(hints, { errorMessage = null } = {}) {
    latestHints = hints ? { ...hints } : null;
    latestHintsErrorMessage = hints ? null : errorMessage || null;
    if (!hints) {
      renderBalanceFromHints(null);
      return;
    }
    applyFeatureFlags(hints.features || {});
    renderBalanceFromHints(hints);
    const refundsEnabled = !!(hints.features?.refunds);
    const refundAllowed = refundsEnabled && !!hints.can_refund;
    document.querySelectorAll('[data-feature="refunds"]').forEach((node) => {
      if (!(node instanceof HTMLButtonElement)) return;
      node.disabled = !refundAllowed;
      node.title = refundAllowed ? '' : refundsEnabled ? 'Nothing refundable right now.' : 'Refunds are disabled by policy.';
    });
  }

  function getMemberIdInfo() {
    const raw = (memberIdInput?.value || '').trim();
    return { raw, normalized: raw.toLowerCase() };
  }

  function normalizeMemberInput() {
    if (!memberIdInput) return getMemberIdInfo();
    const info = getMemberIdInfo();
    if (info.raw && info.raw !== info.normalized) {
      memberIdInput.value = info.normalized;
      return { raw: info.normalized, normalized: info.normalized };
    }
    return info;
  }

  function setPlaceholder(container, text) {
    if (!container) return;
    container.innerHTML = '';
    if (!text) return;
    const div = document.createElement('div');
    div.className = 'muted';
    div.textContent = text;
    container.appendChild(div);
  }

  function resetSummaryValue(el) {
    if (el) el.textContent = '—';
  }

  function collapseDetails(detailsEl) {
    detailsEl?.removeAttribute('open');
  }

  function clearMemberLedger(message = 'Redeemed rewards will appear here.') {
    setPlaceholder(memberLedgerHost, message);
    setPlaceholder(memberEarnSummary, 'Earn activity will appear here.');
    setPlaceholder(memberRedeemSummary, 'Redeem activity will appear here.');
    setPlaceholder(memberRefundSummary, 'Refund activity will appear here.');
    if (memberBalanceBody) setPlaceholder(memberBalanceBody, 'Balance info will appear here.');
    resetSummaryValue(memberBalanceSummaryValue);
    resetSummaryValue(memberEarnSummaryValue);
    resetSummaryValue(memberRedeemSummaryValue);
    resetSummaryValue(memberRefundSummaryValue);
    collapseDetails(memberBalanceDetails);
    collapseDetails(memberEarnDetails);
    collapseDetails(memberRedeemDetails);
    collapseDetails(memberRefundDetails);
    if (memberBalanceContainer) memberBalanceContainer.hidden = true;
    activeRefundContext = null;
  }

  function formatTokenValue(value) {
    const num = Number(value);
    if (!Number.isFinite(num)) {
      return `${value ?? 0}`;
    }
    return num.toLocaleString(undefined, { maximumFractionDigits: 2, minimumFractionDigits: 0 });
  }

  function renderSummarySection({ summary, valueEl, container, emptyMessage }) {
    if (valueEl) {
      if (!summary) {
        valueEl.textContent = 'No activity';
      } else {
        const d7 = formatTokenValue(summary.d7 ?? 0);
        const d30 = formatTokenValue(summary.d30 ?? 0);
        valueEl.textContent = `7d ${d7} · 30d ${d30}`;
      }
    }
    if (!container) return;
    container.innerHTML = '';
    if (!summary) {
      setPlaceholder(container, emptyMessage);
      return;
    }
    const rows = [
      { label: 'Past 7 days', value: summary.d7 ?? 0 },
      { label: 'Past 30 days', value: summary.d30 ?? 0 }
    ];
    for (const row of rows) {
      const chip = document.createElement('div');
      chip.className = 'chip';
      chip.textContent = row.label;
      const span = document.createElement('span');
      span.textContent = `${formatTokenValue(row.value)} tokens`;
      chip.appendChild(span);
      container.appendChild(chip);
    }
  }

  function renderLedgerSummary(summary) {
    renderSummarySection({
      summary: summary?.earn,
      valueEl: memberEarnSummaryValue,
      container: memberEarnSummary,
      emptyMessage: 'No earn activity recorded.'
    });
    renderSummarySection({
      summary: summary?.redeem,
      valueEl: memberRedeemSummaryValue,
      container: memberRedeemSummary,
      emptyMessage: 'No redeemed activity recorded.'
    });
    renderSummarySection({
      summary: summary?.refund,
      valueEl: memberRefundSummaryValue,
      container: memberRefundSummary,
      emptyMessage: 'No refunds recorded.'
    });
  }

  function renderRedeemLedger(redeems = []) {
    if (!memberLedgerHost) return;
    activeRefundContext = null;
    memberLedgerHost.innerHTML = '';
    if (!Array.isArray(redeems) || !redeems.length) {
      const empty = document.createElement('div');
      empty.className = 'muted';
      empty.textContent = 'No redeemed rewards yet.';
      memberLedgerHost.appendChild(empty);
      return;
    }
    for (const entry of redeems) {
      const card = document.createElement('div');
      card.className = 'ledger-entry';

      const header = document.createElement('div');
      header.className = 'ledger-entry-header';
      const title = document.createElement('div');
      title.className = 'ledger-entry-title';
      const amount = Math.abs(Number(entry.redeem_amount || entry.delta || 0));
      const label = entry.note || entry.action || 'Redeem';
      title.textContent = `${label} · ${amount} tokens`;
      header.appendChild(title);

      const badge = document.createElement('span');
      badge.className = 'badge';
      if (entry.refund_status === 'refunded') {
        badge.classList.add('success');
        badge.textContent = 'Refunded';
      } else if (entry.refund_status === 'partial') {
        badge.classList.add('warning');
        badge.textContent = `Partial refund`;
      } else {
        badge.textContent = 'Redeemed';
      }
      header.appendChild(badge);

      const actions = document.createElement('div');
      actions.className = 'ledger-actions';
      if (entry.remaining_refundable > 0) {
        const btn = document.createElement('button');
        btn.type = 'button';
        btn.className = 'primary';
        btn.dataset.feature = 'refunds';
        btn.textContent = entry.remaining_refundable === amount
          ? 'Refund'
          : `Refund (remaining ${entry.remaining_refundable})`;
        btn.addEventListener('click', () => openRefundModal(entry));
        actions.appendChild(btn);
      } else {
        const note = document.createElement('span');
        note.className = 'refund-remaining';
        note.textContent = 'No refundable amount remaining';
        actions.appendChild(note);
      }
      header.appendChild(actions);

      card.appendChild(header);

      const meta = document.createElement('div');
      meta.className = 'meta';
      const when = document.createElement('span');
      when.textContent = `Redeemed ${formatTime(entry.at)}`;
      meta.appendChild(when);
      if (entry.actor) {
        const actor = document.createElement('span');
        actor.textContent = `By ${entry.actor}`;
        meta.appendChild(actor);
      }
      const totals = document.createElement('span');
      totals.textContent = `Refunded ${entry.refunded_amount || 0} · Remaining ${entry.remaining_refundable || 0}`;
      meta.appendChild(totals);
      card.appendChild(meta);

      if (Array.isArray(entry.refunds) && entry.refunds.length) {
        const list = document.createElement('div');
        list.className = 'ledger-refund-list';
        for (const refund of entry.refunds) {
          const line = document.createElement('div');
          line.className = 'ledger-refund';
          const headline = document.createElement('strong');
          headline.textContent = `+${Number(refund.delta || 0)} tokens on ${formatTime(refund.at)}`;
          line.appendChild(headline);
          const details = document.createElement('span');
          const parts = [];
          if (refund.refund_reason) parts.push(refund.refund_reason.replace(/_/g, ' '));
          if (refund.actor) parts.push(refund.actor);
          if (refund.id) parts.push(`#${refund.id}`);
          details.textContent = parts.join(' · ');
          line.appendChild(details);
          if (refund.refund_notes) {
            const notes = document.createElement('span');
            notes.textContent = refund.refund_notes;
            line.appendChild(notes);
          }
          list.appendChild(line);
        }
        card.appendChild(list);
      }

      memberLedgerHost.appendChild(card);
    }
  }

  function openRefundModal(entry) {
    if (!refundModal || !refundAmountInput || !refundReasonSelect || !refundConfirmBtn) return;
    activeRefundContext = entry;
    const remaining = Math.max(0, Number(entry.remaining_refundable || 0));
    refundAmountInput.value = remaining || Math.abs(Number(entry.redeem_amount || entry.delta || 0)) || 1;
    refundAmountInput.max = remaining || '';
    refundAmountInput.focus();
    refundReasonSelect.value = refundReasonSelect.options[0]?.value || 'duplicate';
    if (refundNotesInput) refundNotesInput.value = '';
    if (refundRemainingText) {
      const label = entry.note || entry.action || 'reward';
      refundRemainingText.textContent = `Up to ${remaining} tokens can be refunded for “${label}”.`;
    }
    refundConfirmBtn.disabled = false;
    refundConfirmBtn.textContent = 'Confirm refund';
    refundModal.classList.remove('hidden');
  }

  function closeRefundModal() {
    if (!refundModal) return;
    refundModal.classList.add('hidden');
    activeRefundContext = null;
  }

  async function refreshMemberLedger(userId, { showPanels = true } = {}) {
    if (!userId) {
      clearMemberLedger();
      return null;
    }
    if (showPanels && memberBalanceContainer) memberBalanceContainer.hidden = false;
    if (memberLedgerHost) setPlaceholder(memberLedgerHost, 'Loading redeemed items…');
    if (memberEarnSummaryValue) memberEarnSummaryValue.textContent = 'Loading…';
    if (memberRedeemSummaryValue) memberRedeemSummaryValue.textContent = 'Loading…';
    if (memberRefundSummaryValue) memberRefundSummaryValue.textContent = 'Loading…';
    if (memberEarnSummary) setPlaceholder(memberEarnSummary, 'Loading earn activity…');
    if (memberRedeemSummary) setPlaceholder(memberRedeemSummary, 'Loading redeem activity…');
    if (memberRefundSummary) setPlaceholder(memberRefundSummary, 'Loading refund activity…');
    try {
      const { res, body } = await adminFetch(`/ck/ledger/${encodeURIComponent(userId)}`);
      if (res.status === 401) {
        clearMemberLedger('Admin key invalid.');
        toast(ADMIN_INVALID_MSG, 'error');
        return null;
      }
      if (!res.ok) {
        const msg = (body && body.error) || (typeof body === 'string' ? body : 'Failed to load ledger');
        throw new Error(msg);
      }
      const data = body && typeof body === 'object' ? body : {};
      renderLedgerSummary(data.summary || {});
      renderRedeemLedger(Array.isArray(data.redeems) ? data.redeems : []);
      if (data.hints) {
        applyStateHints(data.hints);
      } else {
        applyStateHints(null);
      }
      if (showPanels && memberBalanceContainer) memberBalanceContainer.hidden = false;
      return data;
    } catch (err) {
      console.error(err);
      const friendly = presentError(err?.message, 'Failed to load ledger history.');
      if (memberLedgerHost) setPlaceholder(memberLedgerHost, friendly);
      renderLedgerSummary(null);
      applyStateHints(null, { errorMessage: presentError(err?.message, 'Balance temporarily unavailable. Please try again.') });
      return null;
    }
  }

  function requireMemberId({ silent = false } = {}) {
    const info = normalizeMemberInput();
    if (!info.normalized) {
      if (!silent) toast('Enter user id', 'error');
      memberIdInput?.focus();
      return null;
    }
    return info.normalized;
  }

  function setMemberStatus(message) {
    if (memberStatusEl) memberStatusEl.textContent = message || '';
  }

  function setMemberInfoMessage(message) {
    if (!memberInfoDetails) return;
    memberInfoDetails.innerHTML = '';
    const div = document.createElement('div');
    div.className = 'muted';
    div.textContent = message;
    memberInfoDetails.appendChild(div);
  }

  // Collapsible panels: pairs <button.card-toggle aria-controls="..."> + <div id="...">
  function initCollapsibles() {
    const toggles = document.querySelectorAll('.card .card-toggle[aria-controls]');
    toggles.forEach(btn => {
      const targetId = btn.getAttribute('aria-controls');
      const target = document.getElementById(targetId);
      if (!target) return;

      const arrow = btn.querySelector('[data-arrow]');

      const setState = (expanded) => {
        btn.setAttribute('aria-expanded', String(expanded));
        target.hidden = !expanded;
        if (arrow) arrow.textContent = expanded ? '▲' : '▼';
      };

      // start collapsed unless markup says otherwise
      setState(btn.getAttribute('aria-expanded') === 'true');

      btn.addEventListener('click', () => {
        const next = btn.getAttribute('aria-expanded') !== 'true';
        setState(next);
      });
    });
  }

  // ensure DOM is ready, then call once
  document.addEventListener('DOMContentLoaded', initCollapsibles);

  function renderMemberInfo(member) {
    if (!memberInfoDetails) return;
    memberInfoDetails.innerHTML = '';
    if (!member) {
      setMemberInfoMessage('No member found.');
      return;
    }
    const nameEl = document.createElement('div');
    nameEl.style.fontWeight = '600';
    nameEl.textContent = member.name || member.userId;
    memberInfoDetails.appendChild(nameEl);

    const idEl = document.createElement('div');
    idEl.className = 'muted mono';
    idEl.textContent = `ID: ${member.userId}`;
    memberInfoDetails.appendChild(idEl);

    const dobEl = document.createElement('div');
    dobEl.className = 'muted';
    const dobDisplay = formatDobFriendly(member.dob || '') || '—';
    dobEl.textContent = `DOB: ${dobDisplay}`;
    memberInfoDetails.appendChild(dobEl);

    const sexEl = document.createElement('div');
    sexEl.className = 'muted';
    const sexDisplay = normalizeSexValue(member.sex) || member.sex || '—';
    sexEl.textContent = `Sex: ${sexDisplay}`;
    memberInfoDetails.appendChild(sexEl);
  }

  function memberIdChanged({ loadActivityNow = true } = {}) {
    normalizeMemberInput();
    setMemberStatus('');
    setMemberInfoMessage('Enter a user ID and click Member Info to view details.');
    clearMemberLedger('Redeemed rewards will appear here.');
    loadHolds();
    loadActivity();
  }

  memberIdInput?.addEventListener('change', (event) => memberIdChanged({ loadActivityNow: event?.isTrusted !== false }));
  memberIdInput?.addEventListener('input', () => {
    if (!memberIdInput.value.trim()) resetActivityView();
  });
  memberIdInput?.addEventListener('blur', normalizeMemberInput);
  memberIdInput?.addEventListener('keyup', (event) => {
    if (event.key === 'Enter') memberIdChanged({ loadActivityNow: event.isTrusted !== false });
  });

  $('btnMemberInfo')?.addEventListener('click', async () => {
    const userId = requireMemberId();
    if (!userId) return;
    loadActivity();
    setMemberStatus('');
    setMemberInfoMessage('Loading member info...');
    clearMemberLedger();
    try {
      const { res, body } = await adminFetch(`/api/members/${encodeURIComponent(userId)}`);
      if (res.status === 401) {
        toast(ADMIN_INVALID_MSG, 'error');
        setMemberInfoMessage('Admin key invalid.');
        return;
      }
      if (res.status === 404) {
        setMemberInfoMessage(`No profile found for "${userId}".`);
        return;
      }
      if (!res.ok) {
        const msg = (body && body.error) || (typeof body === 'string' ? body : 'Failed to load member');
        throw new Error(msg);
      }
      const member = body && typeof body === 'object' ? body : null;
      renderMemberInfo(member);
      if (member) {
        setMemberStatus(`Loaded member ${member.userId}.`);
        clearMemberLedger();
      } else {
        clearMemberLedger('Redeemed rewards will appear here.');
      }
    } catch (err) {
      console.error(err);
      setMemberInfoMessage(err.message || 'Failed to load member.');
      toast(err.message || 'Failed to load member', 'error');
      clearMemberLedger(err.message || 'Redeem history unavailable.');
    }
  });

  $('btnMemberBalance')?.addEventListener('click', async () => {
    const userId = requireMemberId();
    if (!userId) return;
    loadActivity();
    setMemberStatus('Fetching balance...');
    if (memberBalanceContainer) memberBalanceContainer.hidden = false;
    collapseDetails(memberBalanceDetails);
    collapseDetails(memberEarnDetails);
    collapseDetails(memberRedeemDetails);
    collapseDetails(memberRefundDetails);
    if (memberBalanceSummaryValue) memberBalanceSummaryValue.textContent = 'Loading…';
    if (memberBalanceBody) setPlaceholder(memberBalanceBody, 'Loading balance…');
    const data = await refreshMemberLedger(userId, { showPanels: true });
    if (data?.hints) {
      const formattedBalance = formatTokenValue(Number(data.hints.balance ?? 0));
      setMemberStatus(`Balance: ${formattedBalance} tokens.`);
    } else {
      setMemberStatus('Balance unavailable.');
    }
  });

  async function submitMemberRegistration() {
    const idEl = $('memberRegisterId');
    const nameEl = $('memberRegisterName');
    const dobEl = $('memberRegisterDob');
    const sexEl = $('memberRegisterSex');
    const userId = (idEl?.value || '').trim().toLowerCase();
    const name = (nameEl?.value || '').trim();
    const dob = (dobEl?.value || '').trim();
    const sex = (sexEl?.value || '').trim();
    if (!userId || !name) {
      toast('User ID and name required', 'error');
      return;
    }
    setMemberStatus('Registering member...');
    try {
      const { res, body } = await adminFetch('/api/members', {
        method: 'POST',
        headers: { 'Content-Type': 'application/json' },
        body: JSON.stringify({ userId, name, dob: dob || undefined, sex: sex || undefined })
      });
      if (res.status === 401) {
        toast(ADMIN_INVALID_MSG, 'error');
        setMemberStatus('Admin key invalid.');
        return;
      }
      if (res.status === 409) {
        throw new Error('User ID already exists');
      }
      if (!res.ok) {
        const msg = (body && body.error) || (typeof body === 'string' ? body : 'Failed to register');
        throw new Error(msg);
      }
      toast('Member registered');
      setMemberStatus(`Registered member ${userId}.`);
      if (idEl) idEl.value = '';
      if (nameEl) nameEl.value = '';
      if (dobEl) dobEl.value = '';
      if (sexEl) sexEl.value = '';
      if (memberIdInput) {
        memberIdInput.value = userId;
        memberIdChanged();
      }
      await loadMembersList();
    } catch (err) {
      console.error(err);
      setMemberStatus(err.message || 'Failed to register member.');
      toast(err.message || 'Failed to register member', 'error');
    }
  }

  $('btnMemberRegister')?.addEventListener('click', submitMemberRegistration);

  function autoFormatDobField(input) {
    if (!input) return;
    const formatted = formatDobFriendly(input.value);
    input.value = formatted;
  }

  function openMemberEditModal(member) {
    if (!memberEditModal || !memberEditForm) return;
    activeMemberEdit = { ...member };
    if (memberEditIdInput) memberEditIdInput.value = member.userId || '';
    if (memberEditNameInput) memberEditNameInput.value = member.name || '';
    if (memberEditDobInput) {
      memberEditDobInput.value = member.dob ? formatDobFriendly(member.dob) : '';
      autoFormatDobField(memberEditDobInput);
    }
    if (memberEditSexSelect) {
      const normalizedSex = normalizeSexValue(member.sex) || '';
      memberEditSexSelect.value = normalizedSex;
    }
    memberEditModal.classList.remove('hidden');
    if (memberEditNameInput) memberEditNameInput.focus();
  }

  function closeMemberEditModal() {
    if (!memberEditModal) return;
    memberEditModal.classList.add('hidden');
    memberEditForm?.reset?.();
    if (memberEditSaveBtn) {
      memberEditSaveBtn.disabled = false;
      memberEditSaveBtn.textContent = MEMBER_EDIT_SAVE_DEFAULT_TEXT;
    }
    activeMemberEdit = null;
  }

  memberEditDobInput?.addEventListener('blur', () => autoFormatDobField(memberEditDobInput));
  memberEditDobInput?.addEventListener('change', () => autoFormatDobField(memberEditDobInput));

  memberEditForm?.addEventListener('submit', async (event) => {
    event?.preventDefault();
    if (!activeMemberEdit) {
      closeMemberEditModal();
      return;
    }
    const userId = activeMemberEdit.userId;
    const name = memberEditNameInput?.value?.trim() || '';
    if (!name) {
      toast('Name required', 'error');
      memberEditNameInput?.focus?.();
      return;
    }
    const dob = normalizeDobInput(memberEditDobInput?.value || '');
    const sexRaw = memberEditSexSelect?.value || '';
    const sex = normalizeSexValue(sexRaw) || '';
    if (memberEditSaveBtn) {
      memberEditSaveBtn.disabled = true;
      memberEditSaveBtn.textContent = 'Saving...';
    }
    try {
      const payload = { name, dob: dob || undefined, sex: sex || undefined };
      const { res, body } = await adminFetch(`/api/members/${encodeURIComponent(userId)}`, {
        method: 'PATCH',
        headers: { 'Content-Type': 'application/json' },
        body: JSON.stringify(payload)
      });
      if (res.status === 401) {
        toast(ADMIN_INVALID_MSG, 'error');
        return;
      }
      if (!res.ok) {
        const msg = (body && body.error) || (typeof body === 'string' ? body : 'Failed to update member');
        throw new Error(msg);
      }
      toast('Member updated');
      const updated = body && typeof body === 'object' ? body.member || body : null;
      closeMemberEditModal();
      await loadMembersList();
      if (updated && memberIdInput?.value === updated.userId) {
        renderMemberInfo(updated);
      }
    } catch (err) {
      console.error(err);
      toast(err.message || 'Failed to update member', 'error');
    } finally {
      if (memberEditSaveBtn && memberEditModal && !memberEditModal.classList.contains('hidden')) {
        memberEditSaveBtn.disabled = false;
        memberEditSaveBtn.textContent = MEMBER_EDIT_SAVE_DEFAULT_TEXT;
      }
    }
  });

  function editMember(member) {
    if (!member) return;
    openMemberEditModal(member);
  }

  async function deleteMember(member) {
    if (!member) return;
    if (!confirm(`Delete member "${member.userId}"? This cannot be undone.`)) return;
    try {
      const { res, body } = await adminFetch(`/api/members/${encodeURIComponent(member.userId)}`, {
        method: 'DELETE'
      });
      if (res.status === 401) {
        toast(ADMIN_INVALID_MSG, 'error');
        return;
      }
      if (res.status === 404) {
        toast('Member already removed', 'error');
        return;
      }
      if (!res.ok) {
        const msg = (body && body.error) || (typeof body === 'string' ? body : 'Failed to delete member');
        throw new Error(msg);
      }
      toast('Member deleted');
      if (memberIdInput?.value === member.userId) {
        memberIdInput.value = '';
        memberIdChanged();
      }
      await loadMembersList();
    } catch (err) {
      console.error(err);
      toast(err.message || 'Failed to delete member', 'error');
    }
  }

  async function loadMembersList() {
    if (!memberTableBody) return;
    const search = (memberSearchInput?.value || '').trim().toLowerCase();
    if (!search) {
      memberTableBody.innerHTML = '';
      if (memberListStatus) memberListStatus.textContent = 'Type in the search box to list members.';
      if (memberListSection) memberListSection.hidden = false;
      return;
    }
    if (memberListSection) memberListSection.hidden = false;
    memberTableBody.innerHTML = '<tr><td colspan="5" class="muted">Loading...</td></tr>';
    if (memberListStatus) memberListStatus.textContent = '';
    try {
      const qs = search ? `?search=${encodeURIComponent(search)}` : '';
      const { res, body } = await adminFetch(`/api/members${qs}`);
      if (res.status === 401) {
        toast(ADMIN_INVALID_MSG, 'error');
        memberTableBody.innerHTML = '<tr><td colspan="5" class="muted">Admin key invalid.</td></tr>';
        if (memberListStatus) memberListStatus.textContent = 'Admin key invalid.';
        return;
      }
      if (!res.ok) {
        const msg = (body && body.error) || (typeof body === 'string' ? body : 'Failed to load members');
        throw new Error(msg);
      }
      const rows = Array.isArray(body) ? body : [];
      memberTableBody.innerHTML = '';
      if (!rows.length) {
        memberTableBody.innerHTML = '<tr><td colspan="5" class="muted">No members found.</td></tr>';
        if (memberListStatus) memberListStatus.textContent = 'No members found.';
        return;
      }
      for (const row of rows) {
        const tr = document.createElement('tr');
        const idCell = document.createElement('td');
        idCell.textContent = row.userId;
        tr.appendChild(idCell);
        const nameCell = document.createElement('td');
        nameCell.textContent = row.name || '';
        tr.appendChild(nameCell);
        const dobCell = document.createElement('td');
        dobCell.textContent = formatDobFriendly(row.dob || '') || '';
        tr.appendChild(dobCell);
        const sexCell = document.createElement('td');
        sexCell.textContent = normalizeSexValue(row.sex) || row.sex || '';
        tr.appendChild(sexCell);
        const actions = document.createElement('td');
        actions.style.display = 'flex';
        actions.style.flexWrap = 'wrap';
        actions.style.gap = '6px';
        actions.style.alignItems = 'center';

        const editBtn = document.createElement('button');
        editBtn.textContent = 'Edit';
        editBtn.addEventListener('click', () => editMember(row));
        actions.appendChild(editBtn);

        const deleteBtn = document.createElement('button');
        deleteBtn.textContent = 'Delete';
        deleteBtn.addEventListener('click', () => deleteMember(row));
        actions.appendChild(deleteBtn);

        tr.appendChild(actions);
        memberTableBody.appendChild(tr);
      }
      if (memberListStatus) {
        const count = rows.length;
        memberListStatus.textContent = `Showing ${count} member${count === 1 ? '' : 's'}.`;
      }
    } catch (err) {
      console.error(err);
      memberTableBody.innerHTML = `<tr><td colspan="5" class="muted">${err.message || 'Failed to load members.'}</td></tr>`;
      if (memberListStatus) memberListStatus.textContent = err.message || 'Failed to load members.';
    }
  }

  $('btnMemberReload')?.addEventListener('click', loadMembersList);

  let memberSearchTimer = null;
  memberSearchInput?.addEventListener('input', () => {
    clearTimeout(memberSearchTimer);
    memberSearchTimer = setTimeout(loadMembersList, 250);
  });

  function parseTokenFromScan(data) {
    try {
      if (!data) return null;
      let token = data.trim();
      let url = '';
      if (token.startsWith('http')) {
        const urlObj = new URL(token);
        if (urlObj.searchParams.get('t')) token = urlObj.searchParams.get('t');
        url = urlObj.toString();
      }
      const part = token.split('.')[0];
      const padded = part.replace(/-/g, '+').replace(/_/g, '/');
      const mod = padded.length % 4;
      const base = mod ? padded + '='.repeat(4 - mod) : padded;
      const payload = JSON.parse(atob(base));
      if (!url && typeof window !== 'undefined' && window.location) {
        url = `${window.location.origin}/scan?t=${encodeURIComponent(token)}`;
      }
      return { token, payload, url };
    } catch (e) {
      console.error('parse token failed', e);
      return null;
    }
  }

  async function generateIssueQr() {
    const userId = requireMemberId();
    if (!userId) return;
    const amount = Number($('issueAmount').value);
    const note = $('issueNote').value.trim();
    if (!Number.isFinite(amount) || amount <= 0) {
      toast('Enter a positive amount', 'error');
      return;
    }
    $('issueStatus').textContent = 'Generating QR...';
    try {
      const { res, body } = await adminFetch('/api/tokens/give', {
        method: 'POST',
        headers: { 'Content-Type': 'application/json' },
        body: JSON.stringify({ userId, amount, note: note || undefined })
      });
      const data = body && typeof body === 'object' ? body : {};
      if (res.status === 401){
        toast(ADMIN_INVALID_MSG, 'error');
        $('issueStatus').textContent = 'Admin key invalid.';
        return;
      }
      if (!res.ok) {
        const msg = (body && body.error) || (typeof body === 'string' ? body : 'request failed');
        throw new Error(msg);
      }
      renderQr('qrIssue', data.qrText);
      $('issueLink').value = data.qrText || '';
      $('issueStatus').textContent = `QR expires in 2 minutes. Amount ${data.amount ?? '?'} points.`;
      toast('QR ready');
    } catch (err) {
      console.error(err);
      $('issueStatus').textContent = 'Failed to generate QR.';
      toast(err.message || 'Failed', 'error');
    }
  }
  $('btnIssueGenerate')?.addEventListener('click', generateIssueQr);

  $('btnIssueCopy')?.addEventListener('click', () => {
    const text = $('issueLink').value;
    if (!text) return toast('Nothing to copy', 'error');
    navigator.clipboard?.writeText(text).then(() => toast('Link copied')).catch(() => toast('Copy failed', 'error'));
  });

  // ===== Holds =====
  const holdsTable = $('holdsTable')?.querySelector('tbody');
  async function loadHolds() {
    if (!holdsTable) return;
    const status = $('holdFilter')?.value || 'pending';
    const memberInfo = normalizeMemberInput() || {};
    const rawUserId = (memberInfo.raw || '').trim();
    const normalizedUser = (memberInfo.normalized || '').trim();
    holdsTable.innerHTML = '';
    if (!normalizedUser) {
      const msg = 'Enter a user ID in Member Management to view holds.';
      $('holdsStatus').textContent = msg;
      const row = document.createElement('tr');
      const cell = document.createElement('td');
      cell.colSpan = 6;
      cell.className = 'muted';
      cell.textContent = msg;
      row.appendChild(cell);
      holdsTable.appendChild(row);
      return;
    }
    $('holdsStatus').textContent = 'Loading...';
    try {
      const params = new URLSearchParams({ status });
      if (normalizedUser) params.set('userId', normalizedUser);
      const { res, body } = await adminFetch(`/api/holds?${params.toString()}`);
      if (res.status === 401) {
        toast(ADMIN_INVALID_MSG, 'error');
        $('holdsStatus').textContent = 'Admin key invalid.';
        holdsTable.innerHTML = '<tr><td colspan="6" class="muted">Admin key invalid.</td></tr>';
        return;
      }
      if (!res.ok) {
        const msg = (body && body.error) || (typeof body === 'string' ? body : 'failed');
        throw new Error(msg);
      }
      const rows = Array.isArray(body) ? body : [];
      if (!rows.length) {
        const row = document.createElement('tr');
        const cell = document.createElement('td');
        cell.colSpan = 6;
        cell.className = 'muted';
        cell.textContent = `No holds for "${rawUserId}".`;
        row.appendChild(cell);
        holdsTable.appendChild(row);
        $('holdsStatus').textContent = `No holds for "${rawUserId}".`;
        return;
      }
      const frag = document.createDocumentFragment();
      for (const row of rows) {
        const tr = document.createElement('tr');
        tr.dataset.holdId = row.id;
        tr.innerHTML = `
          <td>${formatTime(row.createdAt)}</td>
          <td>${row.userId}</td>
          <td>${row.itemName || ''}</td>
          <td>${row.quotedCost ?? ''}</td>
          <td>${row.status}</td>
          <td class="actions"></td>
        `;
        const actions = tr.querySelector('.actions');
        if (row.status === 'pending') {
          const cancelBtn = document.createElement('button');
          cancelBtn.textContent = 'Cancel';
          cancelBtn.addEventListener('click', () => cancelHold(row.id));
          actions.appendChild(cancelBtn);
        } else {
          actions.textContent = '-';
        }
        frag.appendChild(tr);
      }
      holdsTable.appendChild(frag);
      const count = rows.length;
      const suffix = count === 1 ? '' : 's';
      $('holdsStatus').textContent = `Showing ${count} hold${suffix} for "${rawUserId}".`;
    } catch (err) {
      console.error(err);
      $('holdsStatus').textContent = err.message || 'Failed to load holds';
    }
  }
  $('btnReloadHolds')?.addEventListener('click', loadHolds);
  $('holdFilter')?.addEventListener('change', loadHolds);
  document.addEventListener('DOMContentLoaded', loadHolds);

  memberEditModal?.addEventListener('click', (event) => {
    const target = event.target;
    if (target?.dataset?.close !== undefined || target === memberEditModal || target?.classList?.contains('modal-backdrop')) {
      event.preventDefault();
      closeMemberEditModal();
    }
  });

  refundModal?.addEventListener('click', (event) => {
    const target = event.target;
    if (target?.dataset?.close !== undefined || target === refundModal || target?.classList?.contains('modal-backdrop')) {
      event.preventDefault();
      closeRefundModal();
    }
  });

  window.addEventListener('keydown', (event) => {
    if (event.key === 'Escape' && memberEditModal && !memberEditModal.classList.contains('hidden')) {
      closeMemberEditModal();
    }
    if (event.key === 'Escape' && refundModal && !refundModal.classList.contains('hidden')) {
      closeRefundModal();
    }
  });

  refundForm?.addEventListener('submit', async (event) => {
    event.preventDefault();
    if (!activeRefundContext) {
      toast('Select a redeem entry to refund.', 'error');
      return;
    }
    const userId = activeRefundContext.userId || activeRefundContext.user_id || '';
    const remaining = Math.max(0, Number(activeRefundContext.remaining_refundable || 0));
    const amount = Number(refundAmountInput?.value || 0);
    if (!Number.isFinite(amount) || amount <= 0) {
      toast('Enter a positive refund amount.', 'error');
      return;
    }
    if (remaining && amount > remaining + 0.0001) {
      toast(`Amount exceeds remaining refundable tokens (${remaining}).`, 'error');
      return;
    }
    const payload = {
      user_id: userId,
      redeem_tx_id: activeRefundContext.id,
      amount,
      reason: refundReasonSelect?.value || 'duplicate',
      notes: (refundNotesInput?.value || '').trim() || undefined,
      idempotency_key: generateIdempotencyKey()
    };
    refundConfirmBtn.disabled = true;
    refundConfirmBtn.textContent = 'Processing…';
    try {
      const { res, body } = await adminFetch('/ck/refund', {
        method: 'POST',
        headers: { 'Content-Type': 'application/json' },
        body: JSON.stringify(payload)
      });
      if (res.status === 401) {
        toast(ADMIN_INVALID_MSG, 'error');
        refundConfirmBtn.disabled = false;
        refundConfirmBtn.textContent = 'Confirm refund';
        return;
      }
      if (res.status === 429) {
        const retry = Number(body?.retry_after_ms || 0);
        const seconds = retry ? Math.ceil(retry / 1000) : null;
        const msg = seconds ? `Too many refunds. Try again in ${seconds} seconds.` : 'Too many refunds right now. Try again soon.';
        throw new Error(msg);
      }
      if (res.status === 409 && body && typeof body === 'object') {
        toast(presentError(body.error || 'REFUND_EXISTS', 'This refund was already recorded.'), 'warning');
        closeRefundModal();
        await refreshMemberLedger(userId);
        applyStateHints(body.hints || null);
        return;
      }
      if (!res.ok) {
        const msg = presentError(body?.error, 'Refund failed');
        throw new Error(msg);
      }
      toast(`${amount} tokens returned.`, 'success');
      closeRefundModal();
      await refreshMemberLedger(userId);
      applyStateHints(body?.hints || null);
      loadHolds();
    } catch (err) {
      console.error(err);
      toast(presentError(err.message, 'Refund failed'), 'error');
      refundConfirmBtn.disabled = false;
      refundConfirmBtn.textContent = 'Confirm refund';
    }
  });

  async function cancelHold(id) {
    if (!confirm('Cancel this hold?')) return;
    try {
      const { res, body } = await adminFetch(`/api/holds/${id}/cancel`, { method: 'POST' });
      if (res.status === 401){ toast(ADMIN_INVALID_MSG, 'error'); return; }
      if (!res.ok) {
        const msg = presentError(body?.error, 'Cancel failed');
        throw new Error(msg);
      }
      toast('Hold released');
      applyStateHints(body?.hints || null);
      loadHolds();
    } catch (err) {
      toast(presentError(err.message, 'Cancel failed'), 'error');
    }
  }

  function renderActivity(rows = [], { emptyMessage = 'No activity yet.' } = {}) {
    if (!activityTableBody) return;
    activityRowIndex.clear();
    activityTableBody.innerHTML = '';
    if (!rows.length) {
      const tr = document.createElement('tr');
      const td = document.createElement('td');
      td.colSpan = 9;
      td.className = 'muted';
      td.textContent = emptyMessage;
      tr.appendChild(td);
      activityTableBody.appendChild(tr);
      return;
    }
    const frag = document.createDocumentFragment();
    for (const row of rows) {
      const tr = document.createElement('tr');
      const txId = row.id ? String(row.id) : '';
      if (txId) {
        tr.dataset.txId = txId;
        activityRowIndex.set(txId, tr);
      }
      if (row.parent_tx_id) {
        tr.dataset.parentId = String(row.parent_tx_id);
      }
      const deltaNum = Number(row.delta || 0);
      const deltaText = `${deltaNum > 0 ? '+' : ''}${formatTokenValue(deltaNum)}`;
      const balanceText = formatTokenValue(row.balance_after ?? row.balanceAfter ?? 0);
      const cells = [
        formatTime(row.at),
        row.userId || '',
        row.verb || '',
        row.action || '',
        deltaText,
        balanceText,
        row.actor || '',
        row.parent_tx_id || '',
        txId
      ];
      cells.forEach((value, idx) => {
        const td = document.createElement('td');
        if ((idx === 7 || idx === 8) && value) {
          const btn = document.createElement('button');
          btn.type = 'button';
          btn.className = 'link-button';
          btn.dataset.linkTarget = String(value);
          btn.textContent = value;
          td.appendChild(btn);
        } else {
          td.textContent = value ?? '';
        }
        tr.appendChild(td);
      });
      frag.appendChild(tr);
    }
    activityTableBody.appendChild(frag);
    activityTableBody.querySelectorAll('.link-button').forEach(btn => {
      btn.addEventListener('click', () => {
        const targetId = btn.getAttribute('data-link-target');
        if (!targetId) return;
        const target = activityRowIndex.get(targetId);
        if (target) {
          target.classList.add('activity-highlight');
          target.scrollIntoView({ behavior: 'smooth', block: 'center' });
          setTimeout(() => target.classList.remove('activity-highlight'), 1500);
        } else {
          toast('Transaction not in the current view.', 'info');
        }
      });
    });
  }

  const triggerActivityLoad = debounce(() => loadActivity(), 300);

  function resetActivityView(message = 'Enter a user ID to view activity.') {
    renderActivity([], { emptyMessage: message });
    if (activityStatus) activityStatus.textContent = message;
  }

  async function loadActivity() {
    if (!activityTableBody) return;
    const memberInfo = getMemberIdInfo();
    const user = (memberInfo?.normalized || '').trim();
    if (!user) {
      if (activityStatus) activityStatus.textContent = 'Enter a user ID to view activity.';
      renderActivity([], { emptyMessage: 'Enter a user ID to view activity.' });
      return;
    }
    const params = new URLSearchParams();
    const verb = (activityVerb?.value || 'all').toLowerCase();
    if (verb && verb !== 'all') params.set('verb', verb);
    params.set('userId', user);
    const actor = (activityActor?.value || '').trim();
    if (actor) params.set('actor', actor);
    if (activityFrom?.value) params.set('from', activityFrom.value);
    if (activityTo?.value) params.set('to', activityTo.value);
    params.set('limit', '100');
    params.set('offset', '0');
    const qs = params.toString() ? `?${params.toString()}` : '';
    if (activityStatus) activityStatus.textContent = 'Loading activity…';
    activityTableBody.innerHTML = '';
    try {
      const { res, body } = await adminFetch(`/api/history${qs}`);
      if (res.status === 401) {
        toast(ADMIN_INVALID_MSG, 'error');
        if (activityStatus) activityStatus.textContent = 'Admin key invalid.';
        renderActivity([], { emptyMessage: 'Admin key invalid.' });
        return;
      }
      if (!res.ok) {
        const msg = presentError(body?.error, 'Activity load failed');
        throw new Error(msg);
      }
      const rows = Array.isArray(body?.rows) ? body.rows : [];
      renderActivity(rows);
      if (activityStatus) {
        activityStatus.textContent = rows.length
          ? `Showing ${rows.length} item${rows.length === 1 ? '' : 's'}.`
          : 'No activity matches your filters.';
      }
    } catch (err) {
      console.error(err);
      if (activityStatus) activityStatus.textContent = presentError(err.message, 'Activity unavailable.');
      renderActivity([], { emptyMessage: 'Activity unavailable.' });
    }
  }

  function formatTime(ms) {
    if (!ms) return '';
    try {
      return new Date(ms).toLocaleString();
    } catch {
      return ms;
    }
  }

  // ===== Scanner helpers =====
  function setupScanner({ buttonId, videoId, canvasId, statusId, onToken }) {
    const btn = $(buttonId);
    const video = $(videoId);
    const canvas = $(canvasId);
    const status = $(statusId);
    if (!btn || !video || !canvas) return;

    const ctx = canvas.getContext('2d');
    let stream = null;
    let raf = 0;
    let busy = false;

    function say(msg) { if (status) status.textContent = msg || ''; }

    async function start() {
      if (stream) { stop(); return; }
      if (!navigator.mediaDevices?.getUserMedia) {
        say('Camera not available');
        return;
      }
      try {
        stream = await navigator.mediaDevices.getUserMedia({ video: { facingMode: { ideal: 'environment' } } });
        video.srcObject = stream;
        video.style.display = 'block';
        await video.play();
        say('Point camera at QR');
        tick();
      } catch (err) {
        console.error(err);
        say('Camera blocked or unavailable');
      }
    }

    function stop() {
      cancelAnimationFrame(raf);
      if (stream) stream.getTracks().forEach(t => t.stop());
      stream = null;
      video.pause();
      video.srcObject = null;
      video.style.display = 'none';
      say('Camera stopped');
    }

    function tick() {
      if (!stream) return;
      if (video.readyState === video.HAVE_ENOUGH_DATA) {
        canvas.width = video.videoWidth;
        canvas.height = video.videoHeight;
        ctx.drawImage(video, 0, 0, canvas.width, canvas.height);
        const img = ctx.getImageData(0, 0, canvas.width, canvas.height);
        const code = jsQR(img.data, img.width, img.height, { inversionAttempts: 'dontInvert' });
        if (code?.data && !busy) {
          busy = true;
          say('QR detected...');
          onToken(code.data).finally(() => {
            busy = false;
            say('Ready for next scan');
          });
        }
      }
      raf = requestAnimationFrame(tick);
    }

    btn.addEventListener('click', () => {
      if (stream) stop(); else start();
    });
  }

// Hold scanner — APPROVE spend token
setupScanner({
  buttonId: 'btnHoldCamera',
  videoId: 'holdVideo',
  canvasId: 'holdCanvas',
  statusId: 'holdScanStatus',
  onToken: async (raw) => {
    const parsed = parseTokenFromScan(raw);
    if (!parsed || parsed.payload.typ !== 'spend') {
      toast('Not a spend token', 'error');
      return;
    }

    const holdId = parsed.payload.data?.holdId;
    if (!holdId) {
      toast('Hold id missing', 'error');
      return;
    }

    const targetUrl = parsed.url || `${window.location.origin}/scan?t=${encodeURIComponent(parsed.token)}`;
    say('Opening approval page...');
    const opened = window.open(targetUrl, '_blank', 'noopener');
    if (!opened) {
      window.location.href = targetUrl;
    }
  },  // ← keep this comma
});   // ← and this closer

// Earn scanner — GENERATE earn/give token
setupScanner({
  buttonId: 'btnEarnCamera',
  videoId: 'earnVideo',
  canvasId: 'earnCanvas',
  statusId: 'earnScanStatus',
  onToken: async (raw) => {
    const parsed = parseTokenFromScan(raw);
    if (!parsed || !['earn', 'give'].includes(parsed.payload.typ)) {
      toast('Unsupported token', 'error');
      return;
    }
    try {
      const { res, body } = await adminFetch('/api/earn/scan', {
        method: 'POST',
        headers: { 'Content-Type': 'application/json' },
        body: JSON.stringify({ token: parsed.token })
      });
      if (res.status === 401){ toast(ADMIN_INVALID_MSG, 'error'); return; }
      if (!res.ok) {
        const msg = (body && body.error) || (typeof body === 'string' ? body : 'Scan failed');
        throw new Error(msg);
      }
      const data = body && typeof body === 'object' ? body : {};
      toast(`Credited ${data.amount} to ${data.userId}`);
    } catch (err) {
      toast(err.message || 'Scan failed', 'error');
    }
  },
}); // must close the call

  // ===== Rewards =====
  function applyUrlToggle(show) {
    document.body.classList.toggle('hide-urls', !show);
  }

  function appendMediaUrl(container, label, url) {
    if (!container || !url) return;
    const row = document.createElement('div');
    row.className = 'muted mono media-url';
    row.style.flex = '1 1 100%';
    row.style.minWidth = '0';
    row.style.display = 'flex';
    row.style.alignItems = 'baseline';
    row.style.gap = '4px';
    const strong = document.createElement('strong');
    strong.textContent = `${label}:`;
    row.appendChild(strong);
    const value = document.createElement('span');
    value.textContent = url;
    value.style.flex = '1';
    value.style.minWidth = '0';
    value.style.wordBreak = 'break-all';
    row.appendChild(value);
    container.appendChild(row);
  }
  const SHOW_URLS_KEY = 'ck_show_urls';
  (function initToggle() {
    const toggle = $('adminShowUrls');
    if (!toggle) return;
    const saved = storageGet(SHOW_URLS_KEY);
    const show = saved === '1';
    toggle.checked = show;
    applyUrlToggle(show);
    toggle.addEventListener('change', () => {
      storageSet(SHOW_URLS_KEY, toggle.checked ? '1' : '0');
      applyUrlToggle(toggle.checked);
      loadRewards();
    });
  })();

  function editReward(item) {
    const nameInput = prompt('Reward name', item.name || '');
    if (nameInput === null) return;
    const name = nameInput.trim();
    if (!name) {
      toast('Reward name required', 'error');
      return;
    }

    const costPrompt = prompt('Cost (points)', Number.isFinite(item.cost) ? String(item.cost) : '');
    if (costPrompt === null) return;
    const cost = Number(costPrompt.trim());
    if (!Number.isFinite(cost) || cost < 0) {
      toast('Cost must be a non-negative number', 'error');
      return;
    }

    const imagePrompt = prompt('Image URL (optional)', item.imageUrl || '');
    if (imagePrompt === null) return;
    const imageUrl = imagePrompt.trim();

    const youtubePrompt = prompt('YouTube URL (optional)', item.youtubeUrl || '');
    if (youtubePrompt === null) return;
    const youtubeUrl = youtubePrompt.trim();

    const descPrompt = prompt('Description (optional)', item.description || '');
    if (descPrompt === null) return;
    const description = descPrompt.trim();

    const payload = { name, cost, description };
    payload.imageUrl = imageUrl || null;
    payload.youtubeUrl = youtubeUrl || null;
    updateReward(item.id, payload);
  }

  const rewardsInactiveBtn = $('btnShowInactiveRewards');
  let rewardsStatusFilter = 'active';
  let rewardsToggleInitialized = false;

  function updateRewardsToggleButton() {
    if (!rewardsInactiveBtn) return;
    const showingDisabled = rewardsStatusFilter === 'disabled';
    if (!rewardsToggleInitialized) {
      rewardsInactiveBtn.hidden = true;
      return;
    }
    rewardsInactiveBtn.hidden = false;
    rewardsInactiveBtn.disabled = false;
    rewardsInactiveBtn.setAttribute('aria-pressed', showingDisabled ? 'true' : 'false');
    rewardsInactiveBtn.classList.toggle('is-selected', showingDisabled);
    rewardsInactiveBtn.textContent = showingDisabled ? 'Show Active Rewards' : 'Show Deactivated Rewards';
  }

  async function loadRewards() {
    const list = $('rewardsList');
    if (!list) return;
    const statusEl = $('rewardsStatus');
    const filterValue = $('filterRewards')?.value?.toLowerCase?.() || '';
    list.innerHTML = '<div class="muted">Loading...</div>';
    if (statusEl) statusEl.textContent = '';
    updateRewardsToggleButton();
    try {
      const params = new URLSearchParams();
      if (rewardsStatusFilter === 'active') {
        params.set('active', '1');
      } else if (rewardsStatusFilter === 'disabled') {
        params.set('status', 'disabled');
      }
      const qs = params.toString() ? `?${params.toString()}` : '';
      const { res, body } = await adminFetch(`/api/rewards${qs}`);
      if (res.status === 401){
        toast(ADMIN_INVALID_MSG, 'error');
        list.innerHTML = '<div class="muted">Admin key invalid.</div>';
        rewardsToggleInitialized = false;
        updateRewardsToggleButton();
        return;
      }
      if (!res.ok){
        const msg = (body && body.error) || (typeof body === 'string' ? body : 'Failed to load rewards');
        throw new Error(msg);
      }
      const items = Array.isArray(body) ? body : [];
      list.innerHTML = '';
      const normalized = items.map(item => ({
        id: item.id,
        name: (item.name || item.title || '').trim(),
        cost: Number.isFinite(Number(item.cost)) ? Number(item.cost) : Number(item.price || 0),
        description: item.description || '',
        imageUrl: item.imageUrl || item.image_url || '',
        image_url: item.image_url || item.imageUrl || '',
        youtubeUrl: item.youtubeUrl || item.youtube_url || '',
        youtube_url: item.youtube_url || item.youtubeUrl || '',
        status: (item.status || (item.active ? 'active' : 'disabled') || 'active').toString().toLowerCase(),
        active: Number(item.active ?? (item.status === 'disabled' ? 0 : 1)) ? 1 : 0
      }));
      rewardsToggleInitialized = true;
      updateRewardsToggleButton();
      const filtered = normalized.filter(it => {
        const matchesFilter = !filterValue || it.name.toLowerCase().includes(filterValue);
        if (!matchesFilter) return false;
        if (rewardsStatusFilter === 'active') return it.status !== 'disabled';
        if (rewardsStatusFilter === 'disabled') return it.status === 'disabled';
        return true;
      });
      const showUrls = document.getElementById('adminShowUrls')?.checked;
      for (const item of filtered) {
        const card = document.createElement('div');
        card.className = 'reward-card';
        card.style.display = 'flex';
        card.style.alignItems = 'center';
        card.style.gap = '12px';
        card.style.background = '#fff';
        card.style.border = '1px solid var(--line)';
        card.style.borderRadius = '10px';
        card.style.padding = '12px';

        const thumb = document.createElement('img');
        thumb.className = 'reward-thumb';
        thumb.src = item.imageUrl || '';
        thumb.alt = '';
        thumb.loading = 'lazy';
        thumb.width = 96;
        thumb.height = 96;
        thumb.style.objectFit = 'cover';
        thumb.style.aspectRatio = '1/1';
        thumb.addEventListener('click', () => { if (thumb.src) openImageModal(thumb.src); });
        if (thumb.src){
          card.appendChild(thumb);
        } else {
          const spacer = document.createElement('div');
          spacer.style.width = '96px';
          spacer.style.height = '96px';
          spacer.style.flex = '0 0 auto';
          card.appendChild(spacer);
        }

        const youtubeThumbUrl = getYouTubeThumbnail(item.youtubeUrl);
        if (youtubeThumbUrl) {
          const ytThumb = document.createElement('img');
          ytThumb.src = youtubeThumbUrl;
          ytThumb.alt = 'YouTube preview';
          ytThumb.loading = 'lazy';
          ytThumb.width = 72;
          ytThumb.height = 54;
          ytThumb.style.objectFit = 'cover';
          ytThumb.style.aspectRatio = '4 / 3';
          ytThumb.style.borderRadius = '8px';
          ytThumb.style.flex = '0 0 auto';
          ytThumb.style.cursor = 'pointer';
          ytThumb.style.boxShadow = '0 2px 6px rgba(0,0,0,0.15)';
          ytThumb.title = 'Open YouTube video';
          ytThumb.dataset.youtube = item.youtubeUrl;
          ytThumb.addEventListener('click', () => {
            const url = ytThumb.dataset.youtube;
            if (url) {
              openVideoModal(url);
            }
          });
          ytThumb.addEventListener('error', () => ytThumb.remove());
          card.appendChild(ytThumb);
        }

        const info = document.createElement('div');
        info.style.flex = '1 1 auto';
        const title = document.createElement('div');
        title.style.fontWeight = '600';
        title.textContent = item.name || 'Reward';
        info.appendChild(title);

        const cost = document.createElement('div');
        cost.className = 'muted';
        cost.textContent = `${item.cost || 0} points`;
        info.appendChild(cost);

        if (item.description) {
          const desc = document.createElement('div');
          desc.className = 'muted';
          desc.textContent = item.description;
          info.appendChild(desc);
        }

        if (!item.active) {
          const badge = document.createElement('div');
          badge.className = 'muted';
          badge.textContent = 'Inactive';
          info.appendChild(badge);
          card.style.opacity = '0.6';
        }

        card.appendChild(info);

        if (showUrls){
          if (item.imageUrl) appendMediaUrl(card, 'Image', item.imageUrl);
          if (item.youtubeUrl) appendMediaUrl(card, 'YouTube', item.youtubeUrl);
        }

        const actions = document.createElement('div');
        actions.style.display = 'flex';
        actions.style.flexDirection = 'column';
        actions.style.gap = '6px';
        actions.style.flex = '0 0 auto';
        actions.style.marginLeft = 'auto';

        if (item.youtubeUrl) {
          const watchBtn = document.createElement('button');
          watchBtn.type = 'button';
          watchBtn.className = 'btn btn-sm';
          watchBtn.textContent = 'Watch clip';
          watchBtn.dataset.youtube = item.youtubeUrl;
          watchBtn.addEventListener('click', () => {
            const url = watchBtn.dataset.youtube;
            if (url) openVideoModal(url);
          });
          actions.appendChild(watchBtn);
        }

        const editBtn = document.createElement('button');
        editBtn.textContent = 'Edit';
        editBtn.addEventListener('click', () => editReward(item));
        actions.appendChild(editBtn);

        const isDisabled = item.status === 'disabled' || !item.active;
        if (rewardsStatusFilter === 'disabled') {
          const reactivateBtn = document.createElement('button');
          reactivateBtn.textContent = 'Reactivate';
          reactivateBtn.addEventListener('click', () => updateReward(item.id, { active: 1 }));
          actions.appendChild(reactivateBtn);

          const deleteBtn = document.createElement('button');
          deleteBtn.textContent = 'Delete permanently';
          deleteBtn.addEventListener('click', () => deleteReward(item.id));
          actions.appendChild(deleteBtn);
        } else {
          const toggleBtn = document.createElement('button');
          toggleBtn.textContent = isDisabled ? 'Activate' : 'Deactivate';
          toggleBtn.addEventListener('click', () => updateReward(item.id, { active: isDisabled ? 1 : 0 }));
          actions.appendChild(toggleBtn);
        }

        card.appendChild(actions);

        list.appendChild(card);
      }
      if (!filtered.length) {
        const emptyLabel = rewardsStatusFilter === 'disabled' ? 'No deactivated rewards.' : 'No rewards match.';
        list.innerHTML = `<div class="muted">${emptyLabel}</div>`;
      }
      if (statusEl) {
        const label = rewardsStatusFilter === 'disabled' ? 'deactivated' : 'active';
        statusEl.textContent = `Showing ${filtered.length} ${label} reward${filtered.length === 1 ? '' : 's'}.`;
      }
    } catch (err) {
      const msg = err.message || 'Failed to load rewards';
      if (statusEl) statusEl.textContent = msg;
      if (list) list.innerHTML = `<div class="muted">${msg}</div>`;
      rewardsToggleInitialized = false;
      updateRewardsToggleButton();
    }
  }
  $('btnLoadRewards')?.addEventListener('click', () => {
    rewardsStatusFilter = 'active';
    updateRewardsToggleButton();
    loadRewards();
  });
  $('filterRewards')?.addEventListener('input', loadRewards);

  rewardsInactiveBtn?.addEventListener('click', () => {
    rewardsStatusFilter = rewardsStatusFilter === 'disabled' ? 'active' : 'disabled';
    updateRewardsToggleButton();
    loadRewards();
  });

  async function updateReward(id, body) {
    try {
      const { res, body: respBody } = await adminFetch(`/api/rewards/${id}`, {
        method: 'PATCH',
        headers: { 'Content-Type': 'application/json' },
        body: JSON.stringify(body)
      });
      if (res.status === 401){ toast(ADMIN_INVALID_MSG, 'error'); return; }
      if (!res.ok) {
        const msg = (respBody && respBody.error) || (typeof respBody === 'string' ? respBody : 'update failed');
        throw new Error(msg);
      }
      toast('Reward updated');
      loadRewards();
    } catch (err) {
      toast(err.message || 'Update failed', 'error');
    }
  }

  async function deleteReward(id) {
    if (!confirm('Delete this reward permanently?')) return;
    try {
      const { res, body } = await adminFetch(`/api/rewards/${id}`, { method: 'DELETE' });
      if (res.status === 401) {
        toast(ADMIN_INVALID_MSG, 'error');
        return;
      }
      if (res.status === 409) {
        toast('Reward is referenced by existing records.', 'error');
        return;
      }
      if (!res.ok) {
        const msg = (body && body.error) || (typeof body === 'string' ? body : 'Delete failed');
        throw new Error(msg);
      }
      toast('Reward deleted');
      loadRewards();
    } catch (err) {
      console.error(err);
      toast(err.message || 'Delete failed', 'error');
    }
  }

  document.getElementById('btnCreateReward')?.addEventListener('click', async (e)=>{
    e.preventDefault();
    const nameEl = document.getElementById('rewardName');
    const costEl = document.getElementById('rewardCost');
    const imageEl = document.getElementById('rewardImage');
    const youtubeEl = document.getElementById('rewardYoutube');
    const descEl = document.getElementById('rewardDesc');

    const name = nameEl?.value?.trim() || '';
    const cost = Number(costEl?.value || NaN);
    const imageUrl = imageEl?.value?.trim() || null;
    const youtubeUrl = youtubeEl?.value?.trim() || null;
    const description = descEl?.value?.trim() || '';
    if (!name || Number.isNaN(cost)) { toast('Name and numeric cost required', 'error'); return; }

    const { res, body } = await adminFetch('/api/rewards', {
      method:'POST',
      headers:{'Content-Type':'application/json'},
      body: JSON.stringify({ name, cost, imageUrl, youtubeUrl, description }),
    });

    if (res.status === 401){ toast(ADMIN_INVALID_MSG, 'error'); return; }
    if (!res.ok){ toast((typeof body === 'string' ? body : body?.error) || 'Create failed', 'error'); return; }

    toast('Reward created');
    if (nameEl) nameEl.value = '';
    if (costEl) costEl.value = '1';
    if (imageEl) imageEl.value = '';
    if (youtubeEl) youtubeEl.value = '';
    if (descEl) descEl.value = '';
    loadRewards?.(); // refresh the list if available
  });

  updateRewardsToggleButton();

  // image upload
  const drop = $('drop');
  const fileInput = $('file');
  const uploadStatus = $('uploadStatus');
  if (drop && fileInput) {
    drop.addEventListener('click', () => fileInput.click());
    drop.addEventListener('dragover', (e) => { e.preventDefault(); drop.classList.add('drag'); });
    drop.addEventListener('dragleave', () => drop.classList.remove('drag'));
    drop.addEventListener('drop', (e) => {
      e.preventDefault(); drop.classList.remove('drag');
      if (e.dataTransfer.files[0]) handleFile(e.dataTransfer.files[0]);
    });
    fileInput.addEventListener('change', () => {
      if (fileInput.files[0]) handleFile(fileInput.files[0]);
    });
  }

  async function handleFile(file) {
    try {
      uploadStatus.textContent = 'Uploading...';
      const base64 = await fileToDataUrl(file);
      const { res, body } = await adminFetch('/admin/upload-image64', {
        method: 'POST',
        headers: { 'Content-Type': 'application/json' },
        body: JSON.stringify({ image64: base64 })
      });
      if (res.status === 401){ toast(ADMIN_INVALID_MSG, 'error'); uploadStatus.textContent = 'Admin key invalid.'; return; }
      if (!res.ok) {
        const msg = (body && body.error) || (typeof body === 'string' ? body : 'upload failed');
        throw new Error(msg);
      }
      const data = body && typeof body === 'object' ? body : {};
      $('rewardImage').value = data.url || '';
      uploadStatus.textContent = data.url ? `Uploaded: ${data.url}` : 'Uploaded';
    } catch (err) {
      uploadStatus.textContent = 'Upload failed';
      toast(err.message || 'Upload failed', 'error');
    }
  }

  function fileToDataUrl(file) {
    return new Promise((resolve, reject) => {
      const reader = new FileReader();
      reader.onload = () => resolve(reader.result);
      reader.onerror = () => reject(reader.error || new Error('read failed'));
      reader.readAsDataURL(file);
    });
  }

  // ===== Earn templates =====
  const earnTableBody = $('earnTable')?.querySelector('tbody');
  const inactiveModal = $('inactiveTemplatesModal');
  const inactiveTableBody = $('inactiveTemplatesTable')?.querySelector('tbody');
  const inactiveEmpty = $('inactiveTemplatesEmpty');
  let earnTemplates = [];

  async function loadTemplates() {
    try {
      const { res, body } = await adminFetch('/api/earn-templates?sort=sort_order');
      if (res.status === 401){ toast(ADMIN_INVALID_MSG, 'error'); return; }
      if (!res.ok){
        const msg = (body && body.error) || (typeof body === 'string' ? body : 'failed');
        throw new Error(msg);
      }
      const data = Array.isArray(body) ? body : [];
      earnTemplates = data;
      renderTemplates();
      populateQuickTemplates();
      renderInactiveTemplates();
    } catch (err) {
      toast(err.message || 'Load templates failed', 'error');
    }
  }
  $('btnReloadTemplates')?.addEventListener('click', loadTemplates);
  document.addEventListener('DOMContentLoaded', loadTemplates);

  function renderTemplates() {
    if (!earnTableBody) return;
    const query = $('templateSearch').value.trim().toLowerCase();
    earnTableBody.innerHTML = '';
    const rows = earnTemplates.filter(t => !query || t.title.toLowerCase().includes(query) || (t.description || '').toLowerCase().includes(query));
    for (const tpl of rows) {
      const tr = document.createElement('tr');
      if (!tpl.active) tr.classList.add('inactive');
      tr.innerHTML = `
        <td>${tpl.id}</td>
        <td>${tpl.title}</td>
        <td>${tpl.points}</td>
        <td>${tpl.description || ''}</td>
        <td>${tpl.youtube_url ? `<a class="video-link" href="${tpl.youtube_url}" target="_blank" rel="noopener" title="Open video"><span aria-hidden="true">🎬</span><span class="sr-only">Video</span></a>` : ''}</td>
        <td>${tpl.active ? 'Yes' : 'No'}</td>
        <td>${tpl.sort_order}</td>
        <td>${formatTime(tpl.updated_at * 1000)}</td>
        <td class="actions"></td>
      `;
      const videoLink = tr.querySelector('a[href]');
      if (videoLink) {
        videoLink.dataset.youtube = videoLink.href;
        videoLink.addEventListener('click', (event) => {
          event.preventDefault();
          const url = videoLink.dataset.youtube;
          if (url) openVideoModal(url);
        });
      }
      const actions = tr.querySelector('.actions');
      const editBtn = document.createElement('button');
      editBtn.textContent = 'Edit';
      editBtn.addEventListener('click', () => editTemplate(tpl));
      const toggleBtn = document.createElement('button');
      toggleBtn.textContent = tpl.active ? 'Deactivate' : 'Activate';
      toggleBtn.addEventListener('click', () => updateTemplate(tpl.id, { active: tpl.active ? 0 : 1 }));
      const delBtn = document.createElement('button');
      delBtn.textContent = 'Delete';
      delBtn.addEventListener('click', () => deleteTemplate(tpl.id));
      actions.append(editBtn, toggleBtn, delBtn);
      earnTableBody.appendChild(tr);
    }
  }
  $('templateSearch')?.addEventListener('input', renderTemplates);

  function renderInactiveTemplates() {
    if (!inactiveTableBody) return;
    const rows = earnTemplates.filter(t => !t.active);
    inactiveTableBody.innerHTML = '';
    if (inactiveEmpty) inactiveEmpty.hidden = rows.length !== 0;
    if (!rows.length) return;
    for (const tpl of rows) {
      const tr = document.createElement('tr');
      tr.innerHTML = `
        <td>${tpl.id}</td>
        <td>${tpl.title}</td>
        <td>${tpl.points}</td>
        <td>${tpl.description || ''}</td>
        <td>${tpl.sort_order}</td>
        <td>${formatTime(tpl.updated_at * 1000)}</td>
        <td class="actions"></td>
      `;
      const videoLink = tr.querySelector('a[href]');
      if (videoLink) {
        videoLink.dataset.youtube = videoLink.href;
        videoLink.addEventListener('click', (event) => {
          event.preventDefault();
          const url = videoLink.dataset.youtube;
          if (url) openVideoModal(url);
        });
      }
      const actions = tr.querySelector('.actions');
      if (actions) {
        const reactivateBtn = document.createElement('button');
        reactivateBtn.textContent = 'Reactivate';
        reactivateBtn.addEventListener('click', async () => {
          await updateTemplate(tpl.id, { active: 1 });
          renderInactiveTemplates();
        });
        actions.appendChild(reactivateBtn);
      }
      inactiveTableBody.appendChild(tr);
    }
  }

  function openInactiveTemplatesModal() {
    if (!inactiveModal) return;
    renderInactiveTemplates();
    inactiveModal.classList.add('open');
    inactiveModal.setAttribute('aria-hidden', 'false');
  }

  function closeInactiveTemplatesModal() {
    if (!inactiveModal) return;
    inactiveModal.classList.remove('open');
    inactiveModal.setAttribute('aria-hidden', 'true');
  }

  $('btnShowInactiveTemplates')?.addEventListener('click', openInactiveTemplatesModal);
  $('btnInactiveTemplatesClose')?.addEventListener('click', closeInactiveTemplatesModal);
  inactiveModal?.addEventListener('click', (event) => {
    if (event.target === inactiveModal) closeInactiveTemplatesModal();
  });
  document.addEventListener('keydown', (event) => {
    if (event.key === 'Escape' && inactiveModal?.classList.contains('open')) {
      closeInactiveTemplatesModal();
    }
  });

  async function addTemplate() {
    const title = prompt('Template title');
    if (!title) return;
    const points = Number(prompt('Points value')); if (!Number.isFinite(points) || points <= 0) return toast('Invalid points', 'error');
    const description = prompt('Description (optional)') || '';
    const youtube_url = prompt('YouTube URL (optional)') || null;
    const sort_order = Number(prompt('Sort order (optional)', '0')) || 0;
    try {
      const { res, body } = await adminFetch('/api/earn-templates', {
        method: 'POST',
        headers: { 'Content-Type': 'application/json' },
        body: JSON.stringify({ title, points, description, youtube_url, sort_order })
      });
      if (res.status === 401){ toast(ADMIN_INVALID_MSG, 'error'); return; }
      if (!res.ok) {
        const msg = (body && body.error) || (typeof body === 'string' ? body : 'create failed');
        throw new Error(msg);
      }
      toast('Template added');
      loadTemplates();
    } catch (err) {
      toast(err.message || 'Create failed', 'error');
    }
  }
  $('btnAddTemplate')?.addEventListener('click', addTemplate);

  async function editTemplate(tpl) {
    const title = prompt('Title', tpl.title);
    if (!title) return;
    const points = Number(prompt('Points', tpl.points));
    if (!Number.isFinite(points) || points <= 0) return toast('Invalid points', 'error');
    const description = prompt('Description', tpl.description || '') || '';
    const youtube_url = prompt('YouTube URL', tpl.youtube_url || '') || null;
    const sort_order = Number(prompt('Sort order', tpl.sort_order));
    try {
      const { res, body } = await adminFetch(`/api/earn-templates/${tpl.id}`, {
        method: 'PATCH',
        headers: { 'Content-Type': 'application/json' },
        body: JSON.stringify({ title, points, description, youtube_url, sort_order })
      });
      if (res.status === 401){ toast(ADMIN_INVALID_MSG, 'error'); return; }
      if (!res.ok) {
        const msg = (body && body.error) || (typeof body === 'string' ? body : 'update failed');
        throw new Error(msg);
      }
      toast('Template updated');
      loadTemplates();
    } catch (err) {
      toast(err.message || 'Update failed', 'error');
    }
  }

  async function updateTemplate(id, body) {
    try {
      const { res, body: respBody } = await adminFetch(`/api/earn-templates/${id}`, {
        method: 'PATCH',
        headers: { 'Content-Type': 'application/json' },
        body: JSON.stringify(body)
      });
      if (res.status === 401){ toast(ADMIN_INVALID_MSG, 'error'); return; }
      if (!res.ok) {
        const msg = (respBody && respBody.error) || (typeof respBody === 'string' ? respBody : 'update failed');
        throw new Error(msg);
      }
      toast('Template saved');
      await loadTemplates();
    } catch (err) {
      toast(err.message || 'Update failed', 'error');
    }
  }

  async function deleteTemplate(id) {
    if (!confirm('Delete this template?')) return;
    try {
      const { res, body } = await adminFetch(`/api/earn-templates/${id}`, { method: 'DELETE' });
      if (res.status === 401){ toast(ADMIN_INVALID_MSG, 'error'); return; }
      if (!res.ok) {
        const msg = (body && body.error) || (typeof body === 'string' ? body : 'delete failed');
        throw new Error(msg);
      }
      toast('Template deleted');
      loadTemplates();
    } catch (err) {
      toast(err.message || 'Delete failed', 'error');
    }
  }

  function populateQuickTemplates() {
    const select = $('quickTemplate');
    if (!select) return;
    select.innerHTML = '<option value="">Select template</option>';
    for (const tpl of earnTemplates.filter(t => t.active)) {
      const opt = document.createElement('option');
      opt.value = tpl.id;
      opt.textContent = `${tpl.title} (+${tpl.points})`;
      select.appendChild(opt);
    }
  }

  $('btnQuickAward')?.addEventListener('click', async () => {
    const templateId = $('quickTemplate').value;
    const userId = $('quickUser').value.trim();
    if (!templateId || !userId) return toast('Select template and user', 'error');
    try {
      const { res, body } = await adminFetch('/api/earn/quick', {
        method: 'POST',
        headers: { 'Content-Type': 'application/json' },
        body: JSON.stringify({ templateId, userId })
      });
      if (res.status === 401){ toast(ADMIN_INVALID_MSG, 'error'); return; }
      if (!res.ok) {
        const msg = presentError(body?.error, 'Quick award failed');
        throw new Error(msg);
      }
      const data = body && typeof body === 'object' ? body : {};
      const amount = data.amount ?? '??';
      const user = data.userId || userId;
      toast(`Awarded ${amount} to ${user}`);
      $('quickUser').value = '';
      applyStateHints(data.hints || latestHints);
      const info = normalizeMemberInput();
      if (info?.normalized && info.normalized === String(user).toLowerCase()) {
        await refreshMemberLedger(info.normalized, { showPanels: true });
      }
    } catch (err) {
      toast(presentError(err.message, 'Quick award failed'), 'error');
    }
  });

  // ===== History modal =====
  const historyModal = $('historyModal');
  const historyTable = $('historyTable')?.querySelector('tbody');
  function openHistory(preset = {}) {
    if (!historyModal) return;
    historyModal.style.display = 'flex';
    if (preset.type) $('historyType').value = preset.type;
    if (preset.userId) $('historyUser').value = preset.userId;
    if (preset.source) $('historySource').value = preset.source;
    loadHistory();
  }
  function closeHistory() {
    if (historyModal) historyModal.style.display = 'none';
  }
  $('btnHistoryClose')?.addEventListener('click', closeHistory);
  $('btnHistoryRefresh')?.addEventListener('click', loadHistory);
  $('btnHistoryCsv')?.addEventListener('click', () => {
    const params = buildHistoryParams();
    const qs = new URLSearchParams({ ...params, format: 'csv' }).toString();
    window.open(`/api/history?${qs}`, '_blank');
  });

  function buildHistoryParams() {
    const type = $('historyType').value;
    const source = $('historySource').value;
    const userId = $('historyUser').value.trim();
    const fromDate = $('historyFrom').value;
    const toDate = $('historyTo').value;
    const params = { limit: '50' };
    if (type !== 'all') params.type = type;
    if (source !== 'all') params.source = source;
    if (userId) params.userId = userId;
    if (fromDate) params.from = fromDate;
    if (toDate) params.to = toDate;
    return params;
  }

  async function loadHistory() {
    if (!historyTable) return;
    historyTable.innerHTML = '<tr><td colspan="17" class="muted">Loading...</td></tr>';
    try {
      const params = buildHistoryParams();
      const qs = new URLSearchParams(params).toString();
      const { res, body } = await adminFetch(`/api/history?${qs}`);
      if (res.status === 401){
        toast(ADMIN_INVALID_MSG, 'error');
        historyTable.innerHTML = '<tr><td colspan="17" class="muted">Admin key invalid.</td></tr>';
        return;
      }
      if (!res.ok) {
        const msg = (body && body.error) || (typeof body === 'string' ? body : 'history failed');
        throw new Error(msg);
      }
      const data = body && typeof body === 'object' ? body : {};
      historyTable.innerHTML = '';
      for (const row of data.rows || []) {
        const tr = document.createElement('tr');
        const values = [
          formatTime(row.at),
          row.userId || '',
          row.verb || '',
          row.action || '',
          row.delta ?? '',
          row.balance_after ?? '',
          row.note || '',
          row.notes || '',
          row.templates ? JSON.stringify(row.templates) : '',
          row.itemId || '',
          row.holdId || '',
          row.parent_tx_id || '',
          row.finalCost ?? '',
          row.refund_reason || '',
          row.refund_notes || '',
          row.actor || '',
          row.idempotency_key || ''
        ];
        for (const value of values) {
          const td = document.createElement('td');
          td.textContent = value === undefined || value === null ? '' : String(value);
          tr.appendChild(td);
        }
        historyTable.appendChild(tr);
      }
      if (!historyTable.children.length) {
        historyTable.innerHTML = '<tr><td colspan="17" class="muted">No history</td></tr>';
      }
    } catch (err) {
      historyTable.innerHTML = `<tr><td colspan="17" class="muted">${err.message || 'Failed'}</td></tr>`;
    }
  }

  document.querySelectorAll('.view-history').forEach(btn => {
    btn.addEventListener('click', () => {
      const preset = {};
      const type = btn.dataset.historyType;
      if (type && type !== 'all') {
        preset.type = type;
      }
      const scope = btn.dataset.historyScope;
      if (scope === 'member') {
        const userId = requireMemberId();
        if (!userId) return;
        preset.userId = userId;
      } else if (btn.dataset.historyUser) {
        preset.userId = btn.dataset.historyUser;
      }
      openHistory(preset);
    });
  });

  if (btnActivityRefresh) btnActivityRefresh.addEventListener('click', () => loadActivity());
  if (activityVerb) activityVerb.addEventListener('change', () => loadActivity());
  if (activityActor) activityActor.addEventListener('input', triggerActivityLoad);
  [activityFrom, activityTo].forEach(el => {
    if (el) el.addEventListener('change', () => loadActivity());
  });
  if (activityTableBody) {
    renderActivity([], { emptyMessage: 'Enter a user ID to view activity.' });
    if (activityStatus) activityStatus.textContent = 'Enter a user ID to view activity.';
  }

  loadFeatureFlagsFromServer();

})();

console.info('admin.js loaded ok');<|MERGE_RESOLUTION|>--- conflicted
+++ resolved
@@ -39,10 +39,7 @@
   if (window.__CK_ADMIN_READY__) return;
   window.__CK_ADMIN_READY__ = true;
 
-<<<<<<< HEAD
-=======
   const ADMIN_KEY_DEFAULT = 'Mamapapa';
->>>>>>> aba5438d
   const ADMIN_INVALID_MSG = 'Admin key invalid.';
   const ADMIN_KEY_REQUIRED_MSG = 'Please enter the adminkey first';
   const $k = (id) => document.getElementById(id);
