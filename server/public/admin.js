--- conflicted
+++ resolved
@@ -42,16 +42,6 @@
     document.body.appendChild(m);
   }
 
-<<<<<<< HEAD
-  // --- YouTube modal loader with onReady detection ---
-  (function () {
-    const modal = document.getElementById("videoModal");
-    const frame = document.getElementById("videoFrame");
-    if (!modal || !frame) return;
-
-    function buildEmbed(id, host) {
-      return `https://${host}/embed/${id}?autoplay=1&modestbranding=1&rel=0&playsinline=1&enablejsapi=1&origin=${location.origin}`;
-=======
   function extractYouTubeId(u) {
     if (!u) return "";
     try {
@@ -81,7 +71,6 @@
     } catch {
       const m = String(u).match(/([\w-]{11})/);
       return m ? m[1] : "";
->>>>>>> a76779db
     }
 
     function waitForReady(oframe, timeout = 1800) {
@@ -115,74 +104,6 @@
           }
         }
 
-<<<<<<< HEAD
-        window.addEventListener("message", onMessage);
-        timer = setTimeout(() => finish(reject, new Error("yt-timeout")), timeout);
-      });
-    }
-
-    window.openVideoModal = async function openVideoModal(url) {
-      const id = extractYouTubeId(url);
-      if (!id) {
-        window.open(url, "_blank", "noopener");
-        return;
-      }
-
-      modal.hidden = false;
-
-      try {
-        frame.src = buildEmbed(id, "www.youtube-nocookie.com");
-        await waitForReady(frame);
-      } catch (nocookieError) {
-        try {
-          frame.src = buildEmbed(id, "www.youtube.com");
-          await waitForReady(frame);
-        } catch (youtubeError) {
-          window.open(`https://www.youtube.com/watch?v=${id}`, "_blank", "noopener");
-          closeVideoModal();
-        }
-      }
-    };
-
-    window.closeVideoModal = function closeVideoModal() {
-      frame.src = "";
-      modal.hidden = true;
-    };
-  })();
-
-  // Close wiring (admin)
-  document.querySelector("#videoModal .modal-backdrop")
-    ?.addEventListener("click", () => closeVideoModal());
-  document.querySelector("#videoModal .modal-close")
-    ?.addEventListener("click", () => closeVideoModal());
-  window.addEventListener("keydown", (e)=>{ if(e.key==="Escape") closeVideoModal(); });
-
-  function extractYouTubeId(u) {
-    if (!u) return "";
-    if (/^[\w-]{11}$/.test(u)) return u;
-    try {
-      const parsed = new URL(u);
-      if (parsed.hostname.includes("youtu.be")) {
-        return parsed.pathname.slice(1).split("/")[0];
-      }
-      const v = parsed.searchParams.get("v");
-      if (v) return v.split("&")[0];
-      let match = parsed.pathname.match(/\/shorts\/([\w-]{11})/);
-      if (match) return match[1];
-      match = parsed.pathname.match(/\/embed\/([\w-]{11})/);
-      if (match) return match[1];
-    } catch (error) {
-      // ignore parsing failures
-    }
-    const fallback = String(u).match(/([\w-]{11})/);
-    return fallback ? fallback[1] : "";
-  }
-
-  function getYouTubeThumbnail(url) {
-    const id = extractYouTubeId(url);
-    return id ? `https://img.youtube.com/vi/${id}/hqdefault.jpg` : '';
-  }
-=======
   (function setupVideoModal() {
     const modal = document.getElementById("videoModal");
     const frame = document.getElementById("videoFrame");
@@ -235,7 +156,6 @@
       if (!modal.hidden && e.key === "Escape") closeVideoModal();
     });
   })();
->>>>>>> a76779db
 
   const ADMIN_KEY_STORAGE = 'CK_ADMIN_KEY';
   function loadAdminKey() {
