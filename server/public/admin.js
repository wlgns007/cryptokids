--- conflicted
+++ resolved
@@ -342,26 +342,6 @@
     if (!parsed || !['earn', 'give'].includes(parsed.payload.typ)) {
       toast('Unsupported token', 'error');
       return;
-<<<<<<< HEAD
-    }
-    try {
-      const { res, body } = await adminFetch('/api/earn/scan', {
-        method: 'POST',
-        headers: { 'Content-Type': 'application/json' },
-        body: JSON.stringify({ token: parsed.token })
-      });
-      if (!res.ok) {
-        const msg = (body && body.error) || (typeof body === 'string' ? body : 'Scan failed');
-        throw new Error(msg);
-      }
-      const data = body && typeof body === 'object' ? body : {};
-      const amount = data.amount ?? '??';
-      const user = data.userId || 'unknown user';
-      toast(`Credited ${amount} to ${user}`);
-    } catch (err) {
-      toast(err.message || 'Scan failed', 'error');
-    }
-=======
     }
     try {
       const res = await adminFetch('/api/earn/scan', {
@@ -375,7 +355,6 @@
     } catch (err) {
       toast(err.message || 'Scan failed', 'error');
     }
->>>>>>> 0df5f98a
   },
 }); // must close the call
 
