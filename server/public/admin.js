--- conflicted
+++ resolved
@@ -88,24 +88,9 @@
   const memberListStatus = $('memberListStatus');
   const memberSearchInput = $('memberSearch');
   const memberListSection = $('memberListSection');
-<<<<<<< HEAD
-  const memberRegisterContainer = $('memberRegisterContainer');
   const memberRegisterFields = $('memberRegisterFields');
   const memberRegisterToggle = $('toggleMemberRegister');
   const memberRegisterToggleArrow = $('memberRegisterToggleArrow');
-
-  function setMemberRegisterControlsDisabled(disabled) {
-    if (!memberRegisterFields) return;
-    const fields = memberRegisterFields.querySelectorAll('input, select, textarea, button');
-    fields.forEach((field) => {
-      field.disabled = disabled;
-    });
-  }
-=======
-  const memberRegisterFields = $('memberRegisterFields');
-  const memberRegisterToggle = $('toggleMemberRegister');
-  const memberRegisterToggleArrow = $('memberRegisterToggleArrow');
->>>>>>> 938c882a
 
   function getMemberIdInfo() {
     const raw = (memberIdInput?.value || '').trim();
@@ -146,32 +131,16 @@
   }
 
   function setMemberRegisterExpanded(expanded) {
-<<<<<<< HEAD
-    const isExpanded = !!expanded;
-    if (memberRegisterContainer) memberRegisterContainer.dataset.expanded = isExpanded ? 'true' : 'false';
-    if (memberRegisterToggle) memberRegisterToggle.setAttribute('aria-expanded', isExpanded ? 'true' : 'false');
-    if (memberRegisterToggleArrow) memberRegisterToggleArrow.textContent = isExpanded ? '▴' : '▾';
-    if (!memberRegisterFields) return;
-
-    memberRegisterFields.setAttribute('aria-hidden', isExpanded ? 'false' : 'true');
-    setMemberRegisterControlsDisabled(!isExpanded);
-=======
     if (memberRegisterFields) memberRegisterFields.hidden = !expanded;
     if (memberRegisterToggleArrow) memberRegisterToggleArrow.textContent = expanded ? '▲' : '▼';
     if (memberRegisterToggle) memberRegisterToggle.setAttribute('aria-expanded', expanded ? 'true' : 'false');
->>>>>>> 938c882a
   }
 
   setMemberRegisterExpanded(false);
 
   memberRegisterToggle?.addEventListener('click', () => {
-<<<<<<< HEAD
-    const currentlyExpanded = memberRegisterContainer?.dataset.expanded === 'true';
-    setMemberRegisterExpanded(!currentlyExpanded);
-=======
     const nextExpanded = memberRegisterFields ? memberRegisterFields.hidden : true;
     setMemberRegisterExpanded(nextExpanded);
->>>>>>> 938c882a
   });
 
   function renderMemberInfo(member) {
