--- conflicted
+++ resolved
@@ -69,95 +69,17 @@
     return id ? `https://img.youtube.com/vi/${id}/hqdefault.jpg` : '';
   }
 
-<<<<<<< HEAD
-  let ytFallbackTimer = null;
-
-  function clearVideoTimers() {
-    if (ytFallbackTimer) {
-      clearTimeout(ytFallbackTimer);
-      ytFallbackTimer = null;
-    }
-  }
-
-=======
->>>>>>> b79996cf
   function openVideoModal(url) {
     if (!url) return;
     const modal = document.getElementById('videoModal');
     const frame = document.getElementById('videoFrame');
     if (!modal || !frame) return;
-<<<<<<< HEAD
-
-=======
->>>>>>> b79996cf
     const id = extractYouTubeId(url);
     if (!id) {
       frame.src = '';
       window.open(url, '_blank', 'noopener,noreferrer');
       return;
     }
-<<<<<<< HEAD
-
-    clearVideoTimers();
-    frame.onload = null;
-    frame.onerror = null;
-    frame.src = '';
-
-    const baseParams = 'autoplay=1&modestbranding=1&rel=0&playsinline=1';
-    const nocookie = `https://www.youtube-nocookie.com/embed/${id}?${baseParams}`;
-    const regular = `https://www.youtube.com/embed/${id}?${baseParams}`;
-    const watchUrl = `https://www.youtube.com/watch?v=${id}`;
-    let loaded = false;
-    let triedRegular = false;
-
-    const fallbackToRegular = () => {
-      if (loaded || triedRegular) return;
-      triedRegular = true;
-      frame.src = regular;
-      clearVideoTimers();
-      ytFallbackTimer = window.setTimeout(() => {
-        if (!loaded) {
-          closeVideoModal();
-          window.open(watchUrl, '_blank', 'noopener,noreferrer');
-        }
-      }, 2000);
-    };
-
-    frame.onload = () => {
-      loaded = true;
-      clearVideoTimers();
-    };
-
-    frame.onerror = () => {
-      if (!triedRegular) {
-        fallbackToRegular();
-      } else {
-        clearVideoTimers();
-        closeVideoModal();
-        window.open(watchUrl, '_blank', 'noopener,noreferrer');
-      }
-    };
-
-    frame.src = nocookie;
-    modal.hidden = false;
-
-    ytFallbackTimer = window.setTimeout(() => {
-      if (!loaded) fallbackToRegular();
-    }, 1500);
-  }
-
-  function closeVideoModal() {
-    const modal = document.getElementById('videoModal');
-    const frame = document.getElementById('videoFrame');
-    if (!modal || !frame) return;
-    clearVideoTimers();
-    frame.onload = null;
-    frame.onerror = null;
-    frame.src = '';
-    modal.hidden = true;
-  }
-
-=======
     const embed = `https://www.youtube-nocookie.com/embed/${id}?autoplay=1&modestbranding=1&rel=0&playsinline=1`;
     frame.src = embed;
     modal.hidden = false;
@@ -207,7 +129,6 @@
     modal.hidden = true;
   }
 
->>>>>>> b79996cf
   document.addEventListener('click', (event) => {
     if (event.target.closest('[data-close]')) {
       event.preventDefault();
