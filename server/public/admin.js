function getYouTubeId(url) {
  if (!url) return "";
  try {
    const u = new URL(url);
    if (u.hostname.includes("youtu.be")) return u.pathname.slice(1);
    if (u.searchParams.has("v")) return u.searchParams.get("v");
    const parts = u.pathname.split("/").filter(Boolean);
    const idx = parts.findIndex((p) => p === "embed" || p === "shorts");
    if (idx !== -1 && parts[idx + 1]) return parts[idx + 1];
    return "";
  } catch {
    const m = String(url).match(/(?:v=|\/embed\/|youtu\.be\/|\/shorts\/)([A-Za-z0-9_\-]{6,})/);
    return m ? m[1] : "";
  }
}

function getYouTubeThumbnail(url) {
  const id = getYouTubeId(url);
  return id ? `https://img.youtube.com/vi/${id}/hqdefault.jpg` : "";
}

function getYouTubeEmbed(url, { host = "www.youtube.com", autoplay = true } = {}) {
  const id = getYouTubeId(url);
  if (!id) return "";
  const params = new URLSearchParams({
    modestbranding: "1",
    rel: "0",
    playsinline: "1",
  });
  if (autoplay) params.set("autoplay", "1");
  return `https://${host}/embed/${id}?${params.toString()}`;
}

window.getYouTubeId = getYouTubeId;
window.getYouTubeThumbnail = getYouTubeThumbnail;
window.getYouTubeEmbed = getYouTubeEmbed;

(function () {
  if (window.__CK_ADMIN_READY__) return;
  window.__CK_ADMIN_READY__ = true;

  const ADMIN_KEY_DEFAULT = 'Mamapapa';
  const ADMIN_INVALID_MSG = 'Admin key invalid. Use "Mamapapa" → Save, then retry.';
  const $k = (id) => document.getElementById(id);
  const $ = $k;
  const keyInput = $k('adminKey'); // use current ID
  const memoryStore = {};

  function storageGet(key) {
    try {
      const value = window.localStorage.getItem(key);
      if (value != null) memoryStore[key] = value;
      return value;
    } catch (error) {
      console.warn('localStorage getItem failed', error);
      return Object.prototype.hasOwnProperty.call(memoryStore, key) ? memoryStore[key] : null;
    }
  }

  function storageSet(key, value) {
    let ok = true;
    try {
      window.localStorage.setItem(key, value);
    } catch (error) {
      console.warn('localStorage setItem failed', error);
      ok = false;
    }
    memoryStore[key] = value;
    return ok;
  }

  function storageRemove(key) {
    let ok = true;
    try {
      window.localStorage.removeItem(key);
    } catch (error) {
      console.warn('localStorage removeItem failed', error);
      ok = false;
    }
    delete memoryStore[key];
    return ok;
  }

  if (keyInput) {
    keyInput.placeholder = `enter admin key (${ADMIN_KEY_DEFAULT})`;
    const saved = storageGet('CK_ADMIN_KEY');
    if (!saved) keyInput.value = ADMIN_KEY_DEFAULT;
  }

  const toastHost = $('toastHost');

  function toast(msg, type = 'success', ms = 2400) {
    if (!toastHost) return alert(msg);
    const el = document.createElement('div');
    el.className = `toast ${type}`;
    el.textContent = msg;
    toastHost.appendChild(el);
    requestAnimationFrame(() => el.classList.add('show'));
    setTimeout(() => {
      el.classList.remove('show');
      setTimeout(() => el.remove(), 200);
    }, ms);
  }

  function openImageModal(src){
    if (!src) return;
    const m=document.createElement('div');
    Object.assign(m.style,{position:'fixed',inset:0,background:'rgba(0,0,0,.7)',display:'grid',placeItems:'center',zIndex:9999});
    m.addEventListener('click',()=>m.remove());
    const big=new Image();
    big.src=src;
    big.style.maxWidth='90vw';
    big.style.maxHeight='90vh';
    big.style.boxShadow='0 8px 24px rgba(0,0,0,.5)';
    m.appendChild(big);
    document.body.appendChild(m);
  }

  function getYouTubeId(u) {
    if (!u) return '';
    try {
      // Allow raw IDs
      if (/^[\w-]{11}$/.test(u)) return u;

      const x = new URL(u);
      // youtu.be/<id>
      if (x.hostname.includes('youtu.be')) {
        return (x.pathname.split('/')[1] || '').split('?')[0].split('&')[0];
      }
      // youtube.com/watch?v=<id>
      const v = x.searchParams.get('v');
      if (v) return v.split('&')[0];

      // youtube.com/shorts/<id>
      const mShorts = x.pathname.match(/\/shorts\/([\w-]{11})/);
      if (mShorts) return mShorts[1];

      // youtube.com/embed/<id>
      const mEmbed = x.pathname.match(/\/embed\/([\w-]{11})/);
      if (mEmbed) return mEmbed[1];

      // Last resort: first 11-char token
      const m = u.match(/([\w-]{11})/);
      return m ? m[1] : '';
    } catch {
      const m = String(u).match(/([\w-]{11})/);
      return m ? m[1] : '';
    }
  }

  (function setupVideoModal() {
    const modal = document.getElementById("videoModal");
    if (!modal) return;

    window.openVideoModal = function openVideoModal(url) {
      const id = window.getYouTubeId ? getYouTubeId(url) : "";
      if (!id) {
        console.warn("openVideoModal: no video id for url:", url);
        return;
      }
      const iframe = modal?.querySelector("iframe");
      const link = modal?.querySelector("#openOnYouTube");
      if (!iframe) {
        console.error("openVideoModal: modal/iframe not found");
        return;
      }
      const embedUrl =
        window.getYouTubeEmbed?.(`https://www.youtube.com/watch?v=${id}`, {
          autoplay: true,
        }) ||
        `https://www.youtube.com/embed/${id}?autoplay=1&rel=0&modestbranding=1&playsinline=1`;
      iframe.src = embedUrl;
      if (link) {
        link.href = `https://www.youtube.com/watch?v=${id}`;
      }
      modal.classList.remove("hidden");
      modal.classList.add("open");
    };

    window.closeVideoModal = function closeVideoModal() {
      const iframe = modal?.querySelector("iframe");
      const link = modal?.querySelector("#openOnYouTube");
      if (iframe) iframe.src = "";
      if (link) link.removeAttribute("href");
      modal.classList.remove("open");
      modal.classList.add("hidden");
    };

    // Close on backdrop or [data-close]
    modal.addEventListener("click", (e) => {
      if (e.target.matches("[data-close]") || e.target === modal.querySelector(".modal-backdrop")) {
        e.preventDefault();
        closeVideoModal();
      }
    });

    // Close on Esc
    window.addEventListener("keydown", (e) => {
      if (!modal.classList.contains("hidden") && e.key === "Escape") closeVideoModal();
    });
  })();

  const ADMIN_KEY_STORAGE = 'CK_ADMIN_KEY';
  function loadAdminKey() {
    return storageGet(ADMIN_KEY_STORAGE) || '';
  }
  function saveAdminKey(value) {
    if (!value) {
      return storageRemove(ADMIN_KEY_STORAGE);
    }
    return storageSet(ADMIN_KEY_STORAGE, value);
  }

  $('saveAdminKey')?.addEventListener('click', () => {
    const value = (keyInput?.value || '').trim();
    const persisted = saveAdminKey(value);
    toast(persisted ? 'Admin key saved' : 'Admin key saved for this session only (storage blocked).');
  });

  document.addEventListener('DOMContentLoaded', () => {
    const saved = loadAdminKey();
    if (saved && keyInput) keyInput.value = saved;
  });

  function getAdminKey(){
    const el = document.getElementById('adminKey');
    return (storageGet('CK_ADMIN_KEY') || el?.value || '').trim();
  }
  async function adminFetch(url, opts = {}) {
    const headers = { ...(opts.headers||{}), 'x-admin-key': getAdminKey() };
    const res = await fetch(url, { ...opts, headers });
    const ct = res.headers.get('content-type') || '';
    const body = ct.includes('application/json') ? await res.json().catch(()=>({})) : await res.text().catch(()=> '');
    return { res, body };
  }

  function renderQr(elId, text) {
    const el = $(elId);
    if (!el) return;
    el.innerHTML = '';
    if (!text) return;
    new QRCode(el, { text, width: 200, height: 200 });
  }

  function generateIdempotencyKey() {
    if (window.crypto?.randomUUID) {
      return window.crypto.randomUUID();
    }
    const rand = Math.random().toString(16).slice(2);
    return `refund-${Date.now()}-${rand}`;
  }

  const memberIdInput = $('memberUserId');
  const memberStatusEl = $('memberStatus');
  const memberInfoDetails = $('memberInfoDetails');
  const memberBalanceContainer = $('memberBalanceContainer');
  const memberBalanceDetails = $('memberBalanceDetails');
  const memberBalanceSummaryValue = $('memberBalanceSummaryValue');
  const memberBalanceBody = $('memberBalanceBody');
  const memberEarnDetails = $('memberEarnDetails');
  const memberEarnSummaryValue = $('memberEarnSummaryValue');
  const memberEarnSummary = $('memberEarnSummary');
  const memberRedeemDetails = $('memberRedeemDetails');
  const memberRedeemSummaryValue = $('memberRedeemSummaryValue');
  const memberRedeemSummary = $('memberRedeemSummary');
  const memberRefundDetails = $('memberRefundDetails');
  const memberRefundSummaryValue = $('memberRefundSummaryValue');
  const memberRefundSummary = $('memberRefundSummary');
  const memberLedgerHost = $('memberLedger');
  const memberTableBody = $('memberTable')?.querySelector('tbody');
  const memberListStatus = $('memberListStatus');
  const memberSearchInput = $('memberSearch');
  const memberListSection = $('memberListSection');

  const refundModal = $('refundModal');
  const refundForm = $('refundForm');
  const refundAmountInput = $('refundAmount');
  const refundReasonSelect = $('refundReason');
  const refundNotesInput = $('refundNotes');
  const refundRemainingText = $('refundRemaining');
  const refundConfirmBtn = $('btnRefundConfirm');

  let activeRefundContext = null;

  function getMemberIdInfo() {
    const raw = (memberIdInput?.value || '').trim();
    return { raw, normalized: raw.toLowerCase() };
  }

  function normalizeMemberInput() {
    if (!memberIdInput) return getMemberIdInfo();
    const info = getMemberIdInfo();
    if (info.raw && info.raw !== info.normalized) {
      memberIdInput.value = info.normalized;
      return { raw: info.normalized, normalized: info.normalized };
    }
    return info;
  }

  function setPlaceholder(container, text) {
    if (!container) return;
    container.innerHTML = '';
    if (!text) return;
    const div = document.createElement('div');
    div.className = 'muted';
    div.textContent = text;
    container.appendChild(div);
  }

  function resetSummaryValue(el) {
    if (el) el.textContent = '—';
  }

  function collapseDetails(detailsEl) {
    detailsEl?.removeAttribute('open');
  }

<<<<<<< HEAD
  function clearMemberLedger(message = 'Redeemed rewards will appear after checking balance.') {
    setPlaceholder(memberLedgerHost, message);
    setPlaceholder(memberEarnSummary, 'Earn activity will appear after checking balance.');
    setPlaceholder(memberRedeemSummary, 'Redeem activity will appear after checking balance.');
    setPlaceholder(memberRefundSummary, 'Refund activity will appear after checking balance.');
    if (memberBalanceBody) setPlaceholder(memberBalanceBody, 'Click “Check Balance” to load balance details.');
=======
  function clearMemberLedger(message = 'Redeemed rewards will appear here.') {
    setPlaceholder(memberLedgerHost, message);
    setPlaceholder(memberEarnSummary, 'Earn activity will appear here.');
    setPlaceholder(memberRedeemSummary, 'Redeem activity will appear here.');
    setPlaceholder(memberRefundSummary, 'Refund activity will appear here.');
    if (memberBalanceBody) setPlaceholder(memberBalanceBody, 'Balance info will appear here.');
>>>>>>> c2072cd3
    resetSummaryValue(memberBalanceSummaryValue);
    resetSummaryValue(memberEarnSummaryValue);
    resetSummaryValue(memberRedeemSummaryValue);
    resetSummaryValue(memberRefundSummaryValue);
    collapseDetails(memberBalanceDetails);
    collapseDetails(memberEarnDetails);
    collapseDetails(memberRedeemDetails);
    collapseDetails(memberRefundDetails);
<<<<<<< HEAD
=======
    if (memberBalanceContainer) memberBalanceContainer.hidden = true;
>>>>>>> c2072cd3
    activeRefundContext = null;
  }

  function formatTokenValue(value) {
    const num = Number(value);
    if (!Number.isFinite(num)) {
      return `${value ?? 0}`;
    }
    return num.toLocaleString(undefined, { maximumFractionDigits: 2, minimumFractionDigits: 0 });
  }

  function renderSummarySection({ summary, valueEl, container, emptyMessage }) {
    if (valueEl) {
      if (!summary) {
        valueEl.textContent = 'No activity';
      } else {
        const d7 = formatTokenValue(summary.d7 ?? 0);
        const d30 = formatTokenValue(summary.d30 ?? 0);
        valueEl.textContent = `7d ${d7} · 30d ${d30}`;
      }
    }
    if (!container) return;
    container.innerHTML = '';
    if (!summary) {
      setPlaceholder(container, emptyMessage);
      return;
    }
    const rows = [
      { label: 'Past 7 days', value: summary.d7 ?? 0 },
      { label: 'Past 30 days', value: summary.d30 ?? 0 }
    ];
    for (const row of rows) {
      const chip = document.createElement('div');
      chip.className = 'chip';
      chip.textContent = row.label;
      const span = document.createElement('span');
      span.textContent = `${formatTokenValue(row.value)} tokens`;
      chip.appendChild(span);
      container.appendChild(chip);
    }
  }

  function renderLedgerSummary(summary) {
    renderSummarySection({
      summary: summary?.earn,
      valueEl: memberEarnSummaryValue,
      container: memberEarnSummary,
      emptyMessage: 'No earn activity recorded.'
    });
    renderSummarySection({
      summary: summary?.redeem,
      valueEl: memberRedeemSummaryValue,
      container: memberRedeemSummary,
      emptyMessage: 'No redeemed activity recorded.'
    });
    renderSummarySection({
      summary: summary?.refund,
      valueEl: memberRefundSummaryValue,
      container: memberRefundSummary,
      emptyMessage: 'No refunds recorded.'
    });
  }

  function renderRedeemLedger(redeems = []) {
    if (!memberLedgerHost) return;
    activeRefundContext = null;
    memberLedgerHost.innerHTML = '';
    if (!Array.isArray(redeems) || !redeems.length) {
      const empty = document.createElement('div');
      empty.className = 'muted';
      empty.textContent = 'No redeemed rewards yet.';
      memberLedgerHost.appendChild(empty);
      return;
    }
    for (const entry of redeems) {
      const card = document.createElement('div');
      card.className = 'ledger-entry';

      const header = document.createElement('div');
      header.className = 'ledger-entry-header';
      const title = document.createElement('div');
      title.className = 'ledger-entry-title';
      const amount = Math.abs(Number(entry.redeem_amount || entry.delta || 0));
      const label = entry.note || entry.action || 'Redeem';
      title.textContent = `${label} · ${amount} tokens`;
      header.appendChild(title);

      const badge = document.createElement('span');
      badge.className = 'badge';
      if (entry.refund_status === 'refunded') {
        badge.classList.add('success');
        badge.textContent = 'Refunded';
      } else if (entry.refund_status === 'partial') {
        badge.classList.add('warning');
        badge.textContent = `Partial refund`;
      } else {
        badge.textContent = 'Redeemed';
      }
      header.appendChild(badge);

      const actions = document.createElement('div');
      actions.className = 'ledger-actions';
      if (entry.remaining_refundable > 0) {
        const btn = document.createElement('button');
        btn.type = 'button';
        btn.className = 'primary';
        btn.textContent = entry.remaining_refundable === amount
          ? 'Refund'
          : `Refund (remaining ${entry.remaining_refundable})`;
        btn.addEventListener('click', () => openRefundModal(entry));
        actions.appendChild(btn);
      } else {
        const note = document.createElement('span');
        note.className = 'refund-remaining';
        note.textContent = 'No refundable amount remaining';
        actions.appendChild(note);
      }
      header.appendChild(actions);

      card.appendChild(header);

      const meta = document.createElement('div');
      meta.className = 'meta';
      const when = document.createElement('span');
      when.textContent = `Redeemed ${formatTime(entry.at)}`;
      meta.appendChild(when);
      if (entry.actor) {
        const actor = document.createElement('span');
        actor.textContent = `By ${entry.actor}`;
        meta.appendChild(actor);
      }
      const totals = document.createElement('span');
      totals.textContent = `Refunded ${entry.refunded_amount || 0} · Remaining ${entry.remaining_refundable || 0}`;
      meta.appendChild(totals);
      card.appendChild(meta);

      if (Array.isArray(entry.refunds) && entry.refunds.length) {
        const list = document.createElement('div');
        list.className = 'ledger-refund-list';
        for (const refund of entry.refunds) {
          const line = document.createElement('div');
          line.className = 'ledger-refund';
          const headline = document.createElement('strong');
          headline.textContent = `+${Number(refund.delta || 0)} tokens on ${formatTime(refund.at)}`;
          line.appendChild(headline);
          const details = document.createElement('span');
          const parts = [];
          if (refund.refund_reason) parts.push(refund.refund_reason.replace(/_/g, ' '));
          if (refund.actor) parts.push(refund.actor);
          if (refund.id) parts.push(`#${refund.id}`);
          details.textContent = parts.join(' · ');
          line.appendChild(details);
          if (refund.refund_notes) {
            const notes = document.createElement('span');
            notes.textContent = refund.refund_notes;
            line.appendChild(notes);
          }
          list.appendChild(line);
        }
        card.appendChild(list);
      }

      memberLedgerHost.appendChild(card);
    }
  }

  function openRefundModal(entry) {
    if (!refundModal || !refundAmountInput || !refundReasonSelect || !refundConfirmBtn) return;
    activeRefundContext = entry;
    const remaining = Math.max(0, Number(entry.remaining_refundable || 0));
    refundAmountInput.value = remaining || Math.abs(Number(entry.redeem_amount || entry.delta || 0)) || 1;
    refundAmountInput.max = remaining || '';
    refundAmountInput.focus();
    refundReasonSelect.value = refundReasonSelect.options[0]?.value || 'duplicate';
    if (refundNotesInput) refundNotesInput.value = '';
    if (refundRemainingText) {
      const label = entry.note || entry.action || 'reward';
      refundRemainingText.textContent = `Up to ${remaining} tokens can be refunded for “${label}”.`;
    }
    refundConfirmBtn.disabled = false;
    refundConfirmBtn.textContent = 'Confirm refund';
    refundModal.classList.remove('hidden');
  }

  function closeRefundModal() {
    if (!refundModal) return;
    refundModal.classList.add('hidden');
    activeRefundContext = null;
  }

  async function refreshMemberLedger(userId, { showPanels = true } = {}) {
    if (!userId) {
      clearMemberLedger();
      return null;
    }
<<<<<<< HEAD
=======
    if (showPanels && memberBalanceContainer) memberBalanceContainer.hidden = false;
>>>>>>> c2072cd3
    if (memberLedgerHost) setPlaceholder(memberLedgerHost, 'Loading redeemed items…');
    if (memberEarnSummaryValue) memberEarnSummaryValue.textContent = 'Loading…';
    if (memberRedeemSummaryValue) memberRedeemSummaryValue.textContent = 'Loading…';
    if (memberRefundSummaryValue) memberRefundSummaryValue.textContent = 'Loading…';
    if (memberEarnSummary) setPlaceholder(memberEarnSummary, 'Loading earn activity…');
    if (memberRedeemSummary) setPlaceholder(memberRedeemSummary, 'Loading redeem activity…');
    if (memberRefundSummary) setPlaceholder(memberRefundSummary, 'Loading refund activity…');
    try {
      const { res, body } = await adminFetch(`/ck/ledger/${encodeURIComponent(userId)}`);
      if (res.status === 401) {
        clearMemberLedger('Admin key invalid.');
        toast(ADMIN_INVALID_MSG, 'error');
        return null;
      }
      if (!res.ok) {
        const msg = (body && body.error) || (typeof body === 'string' ? body : 'Failed to load ledger');
        throw new Error(msg);
      }
      const data = body && typeof body === 'object' ? body : {};
      renderLedgerSummary(data.summary || {});
      renderRedeemLedger(Array.isArray(data.redeems) ? data.redeems : []);
<<<<<<< HEAD
=======
      if (showPanels && memberBalanceContainer) memberBalanceContainer.hidden = false;
>>>>>>> c2072cd3
      return data;
    } catch (err) {
      console.error(err);
      if (memberLedgerHost) setPlaceholder(memberLedgerHost, err.message || 'Failed to load ledger history.');
      renderLedgerSummary(null);
      return null;
    }
  }

  function requireMemberId({ silent = false } = {}) {
    const info = normalizeMemberInput();
    if (!info.normalized) {
      if (!silent) toast('Enter user id', 'error');
      memberIdInput?.focus();
      return null;
    }
    return info.normalized;
  }

  function setMemberStatus(message) {
    if (memberStatusEl) memberStatusEl.textContent = message || '';
  }

  function setMemberInfoMessage(message) {
    if (!memberInfoDetails) return;
    memberInfoDetails.innerHTML = '';
    const div = document.createElement('div');
    div.className = 'muted';
    div.textContent = message;
    memberInfoDetails.appendChild(div);
  }

  // Collapsible panels: pairs <button.card-toggle aria-controls="..."> + <div id="...">
  function initCollapsibles() {
    const toggles = document.querySelectorAll('.card .card-toggle[aria-controls]');
    toggles.forEach(btn => {
      const targetId = btn.getAttribute('aria-controls');
      const target = document.getElementById(targetId);
      if (!target) return;

      const arrow = btn.querySelector('[data-arrow]');

      const setState = (expanded) => {
        btn.setAttribute('aria-expanded', String(expanded));
        target.hidden = !expanded;
        if (arrow) arrow.textContent = expanded ? '▲' : '▼';
      };

      // start collapsed unless markup says otherwise
      setState(btn.getAttribute('aria-expanded') === 'true');

      btn.addEventListener('click', () => {
        const next = btn.getAttribute('aria-expanded') !== 'true';
        setState(next);
      });
    });
  }

  // ensure DOM is ready, then call once
  document.addEventListener('DOMContentLoaded', initCollapsibles);

  function renderMemberInfo(member) {
    if (!memberInfoDetails) return;
    memberInfoDetails.innerHTML = '';
    if (!member) {
      setMemberInfoMessage('No member found.');
      return;
    }
    const nameEl = document.createElement('div');
    nameEl.style.fontWeight = '600';
    nameEl.textContent = member.name || member.userId;
    memberInfoDetails.appendChild(nameEl);

    const idEl = document.createElement('div');
    idEl.className = 'muted mono';
    idEl.textContent = `ID: ${member.userId}`;
    memberInfoDetails.appendChild(idEl);

    const dobEl = document.createElement('div');
    dobEl.className = 'muted';
    dobEl.textContent = `DOB: ${member.dob || '—'}`;
    memberInfoDetails.appendChild(dobEl);

    const sexEl = document.createElement('div');
    sexEl.className = 'muted';
    sexEl.textContent = `Sex: ${member.sex || '—'}`;
    memberInfoDetails.appendChild(sexEl);
  }

  function memberIdChanged() {
    normalizeMemberInput();
    setMemberStatus('');
    setMemberInfoMessage('Enter a user ID and click Member Info to view details.');
<<<<<<< HEAD
    clearMemberLedger('Redeemed rewards will appear after checking balance.');
=======
    clearMemberLedger('Redeemed rewards will appear here.');
>>>>>>> c2072cd3
    loadHolds();
  }

  memberIdInput?.addEventListener('change', memberIdChanged);
  memberIdInput?.addEventListener('blur', normalizeMemberInput);
  memberIdInput?.addEventListener('keyup', (event) => {
    if (event.key === 'Enter') memberIdChanged();
  });

  $('btnMemberInfo')?.addEventListener('click', async () => {
    const userId = requireMemberId();
    if (!userId) return;
    setMemberStatus('');
    setMemberInfoMessage('Loading member info...');
    clearMemberLedger();
    try {
      const { res, body } = await adminFetch(`/api/members/${encodeURIComponent(userId)}`);
      if (res.status === 401) {
        toast(ADMIN_INVALID_MSG, 'error');
        setMemberInfoMessage('Admin key invalid.');
        return;
      }
      if (res.status === 404) {
        setMemberInfoMessage(`No profile found for "${userId}".`);
        return;
      }
      if (!res.ok) {
        const msg = (body && body.error) || (typeof body === 'string' ? body : 'Failed to load member');
        throw new Error(msg);
      }
      const member = body && typeof body === 'object' ? body : null;
      renderMemberInfo(member);
      if (member) {
        setMemberStatus(`Loaded member ${member.userId}.`);
        clearMemberLedger();
      } else {
<<<<<<< HEAD
        clearMemberLedger('Redeemed rewards will appear after checking balance.');
=======
        clearMemberLedger('Redeemed rewards will appear here.');
>>>>>>> c2072cd3
      }
    } catch (err) {
      console.error(err);
      setMemberInfoMessage(err.message || 'Failed to load member.');
      toast(err.message || 'Failed to load member', 'error');
      clearMemberLedger(err.message || 'Redeem history unavailable.');
    }
  });

  $('btnMemberBalance')?.addEventListener('click', async () => {
    const userId = requireMemberId();
    if (!userId) return;
    setMemberStatus('Fetching balance...');
<<<<<<< HEAD
=======
    if (memberBalanceContainer) memberBalanceContainer.hidden = false;
>>>>>>> c2072cd3
    collapseDetails(memberBalanceDetails);
    collapseDetails(memberEarnDetails);
    collapseDetails(memberRedeemDetails);
    collapseDetails(memberRefundDetails);
    if (memberBalanceSummaryValue) memberBalanceSummaryValue.textContent = 'Loading…';
    if (memberBalanceBody) setPlaceholder(memberBalanceBody, 'Loading balance…');
<<<<<<< HEAD
    const ledgerPromise = refreshMemberLedger(userId);
=======
    const ledgerPromise = refreshMemberLedger(userId, { showPanels: true });
>>>>>>> c2072cd3
    try {
      const { res, body } = await adminFetch(`/balance/${encodeURIComponent(userId)}`);
      if (!res.ok) {
        const msg = (body && body.error) || (typeof body === 'string' ? body : 'Failed to fetch balance');
        throw new Error(msg);
      }
      const data = body && typeof body === 'object' ? body : {};
      const numericBalance = Number(data.balance);
      const balanceValue = Number.isFinite(numericBalance) ? numericBalance : data.balance ?? 0;
      const formattedBalance = formatTokenValue(balanceValue ?? 0);
      if (memberBalanceSummaryValue) memberBalanceSummaryValue.textContent = `${formattedBalance} tokens`;
      if (memberBalanceBody) {
        memberBalanceBody.innerHTML = '';
        const line = document.createElement('div');
        line.textContent = `Current balance: ${formattedBalance} tokens.`;
        memberBalanceBody.appendChild(line);
        const checked = document.createElement('small');
        checked.className = 'muted';
        checked.textContent = `Checked ${new Date().toLocaleString()}`;
        memberBalanceBody.appendChild(checked);
      }
      setMemberStatus(`Balance: ${formattedBalance} tokens.`);
    } catch (err) {
      console.error(err);
      setMemberStatus(err.message || 'Failed to fetch balance.');
      if (memberBalanceSummaryValue) memberBalanceSummaryValue.textContent = 'Unavailable';
      if (memberBalanceBody) setPlaceholder(memberBalanceBody, err.message || 'Balance unavailable.');
      toast(err.message || 'Failed to fetch balance', 'error');
    } finally {
      await ledgerPromise;
    }
  });

  async function submitMemberRegistration() {
    const idEl = $('memberRegisterId');
    const nameEl = $('memberRegisterName');
    const dobEl = $('memberRegisterDob');
    const sexEl = $('memberRegisterSex');
    const userId = (idEl?.value || '').trim().toLowerCase();
    const name = (nameEl?.value || '').trim();
    const dob = (dobEl?.value || '').trim();
    const sex = (sexEl?.value || '').trim();
    if (!userId || !name) {
      toast('User ID and name required', 'error');
      return;
    }
    setMemberStatus('Registering member...');
    try {
      const { res, body } = await adminFetch('/api/members', {
        method: 'POST',
        headers: { 'Content-Type': 'application/json' },
        body: JSON.stringify({ userId, name, dob: dob || undefined, sex: sex || undefined })
      });
      if (res.status === 401) {
        toast(ADMIN_INVALID_MSG, 'error');
        setMemberStatus('Admin key invalid.');
        return;
      }
      if (res.status === 409) {
        throw new Error('User ID already exists');
      }
      if (!res.ok) {
        const msg = (body && body.error) || (typeof body === 'string' ? body : 'Failed to register');
        throw new Error(msg);
      }
      toast('Member registered');
      setMemberStatus(`Registered member ${userId}.`);
      if (idEl) idEl.value = '';
      if (nameEl) nameEl.value = '';
      if (dobEl) dobEl.value = '';
      if (sexEl) sexEl.value = '';
      if (memberIdInput) {
        memberIdInput.value = userId;
        memberIdChanged();
      }
      await loadMembersList();
    } catch (err) {
      console.error(err);
      setMemberStatus(err.message || 'Failed to register member.');
      toast(err.message || 'Failed to register member', 'error');
    }
  }

  $('btnMemberRegister')?.addEventListener('click', submitMemberRegistration);

  async function editMember(member) {
    if (!member) return;
    const namePrompt = prompt('Member name', member.name || '');
    if (namePrompt === null) return;
    const name = namePrompt.trim();
    if (!name) {
      toast('Name required', 'error');
      return;
    }
    const dobPrompt = prompt('Date of birth (YYYY-MM-DD)', member.dob || '');
    if (dobPrompt === null) return;
    const dob = dobPrompt.trim();
    const sexPrompt = prompt('Sex', member.sex || '');
    if (sexPrompt === null) return;
    const sex = sexPrompt.trim();
    try {
      const { res, body } = await adminFetch(`/api/members/${encodeURIComponent(member.userId)}`, {
        method: 'PATCH',
        headers: { 'Content-Type': 'application/json' },
        body: JSON.stringify({ name, dob: dob || undefined, sex: sex || undefined })
      });
      if (res.status === 401) {
        toast(ADMIN_INVALID_MSG, 'error');
        return;
      }
      if (!res.ok) {
        const msg = (body && body.error) || (typeof body === 'string' ? body : 'Failed to update member');
        throw new Error(msg);
      }
      toast('Member updated');
      await loadMembersList();
      const updated = body && typeof body === 'object' ? body.member || body : null;
      if (updated && memberIdInput?.value === updated.userId) {
        renderMemberInfo(updated);
      }
    } catch (err) {
      console.error(err);
      toast(err.message || 'Failed to update member', 'error');
    }
  }

  async function deleteMember(member) {
    if (!member) return;
    if (!confirm(`Delete member "${member.userId}"? This cannot be undone.`)) return;
    try {
      const { res, body } = await adminFetch(`/api/members/${encodeURIComponent(member.userId)}`, {
        method: 'DELETE'
      });
      if (res.status === 401) {
        toast(ADMIN_INVALID_MSG, 'error');
        return;
      }
      if (res.status === 404) {
        toast('Member already removed', 'error');
        return;
      }
      if (!res.ok) {
        const msg = (body && body.error) || (typeof body === 'string' ? body : 'Failed to delete member');
        throw new Error(msg);
      }
      toast('Member deleted');
      if (memberIdInput?.value === member.userId) {
        memberIdInput.value = '';
        memberIdChanged();
      }
      await loadMembersList();
    } catch (err) {
      console.error(err);
      toast(err.message || 'Failed to delete member', 'error');
    }
  }

  async function loadMembersList() {
    if (!memberTableBody) return;
    const search = (memberSearchInput?.value || '').trim().toLowerCase();
    if (!search) {
      memberTableBody.innerHTML = '';
      if (memberListStatus) memberListStatus.textContent = 'Type in the search box to list members.';
      if (memberListSection) memberListSection.hidden = false;
      return;
    }
    if (memberListSection) memberListSection.hidden = false;
    memberTableBody.innerHTML = '<tr><td colspan="5" class="muted">Loading...</td></tr>';
    if (memberListStatus) memberListStatus.textContent = '';
    try {
      const qs = search ? `?search=${encodeURIComponent(search)}` : '';
      const { res, body } = await adminFetch(`/api/members${qs}`);
      if (res.status === 401) {
        toast(ADMIN_INVALID_MSG, 'error');
        memberTableBody.innerHTML = '<tr><td colspan="5" class="muted">Admin key invalid.</td></tr>';
        if (memberListStatus) memberListStatus.textContent = 'Admin key invalid.';
        return;
      }
      if (!res.ok) {
        const msg = (body && body.error) || (typeof body === 'string' ? body : 'Failed to load members');
        throw new Error(msg);
      }
      const rows = Array.isArray(body) ? body : [];
      memberTableBody.innerHTML = '';
      if (!rows.length) {
        memberTableBody.innerHTML = '<tr><td colspan="5" class="muted">No members found.</td></tr>';
        if (memberListStatus) memberListStatus.textContent = 'No members found.';
        return;
      }
      for (const row of rows) {
        const tr = document.createElement('tr');
        const idCell = document.createElement('td');
        idCell.textContent = row.userId;
        tr.appendChild(idCell);
        const nameCell = document.createElement('td');
        nameCell.textContent = row.name || '';
        tr.appendChild(nameCell);
        const dobCell = document.createElement('td');
        dobCell.textContent = row.dob || '';
        tr.appendChild(dobCell);
        const sexCell = document.createElement('td');
        sexCell.textContent = row.sex || '';
        tr.appendChild(sexCell);
        const actions = document.createElement('td');
        actions.style.display = 'flex';
        actions.style.flexWrap = 'wrap';
        actions.style.gap = '6px';
        actions.style.alignItems = 'center';

        const selectBtn = document.createElement('button');
        selectBtn.textContent = 'Select';
        selectBtn.addEventListener('click', () => {
          if (memberIdInput) {
            memberIdInput.value = row.userId;
            memberIdChanged();
          }
        });
        actions.appendChild(selectBtn);

        const editBtn = document.createElement('button');
        editBtn.textContent = 'Edit';
        editBtn.addEventListener('click', () => editMember(row));
        actions.appendChild(editBtn);

        const deleteBtn = document.createElement('button');
        deleteBtn.textContent = 'Delete';
        deleteBtn.addEventListener('click', () => deleteMember(row));
        actions.appendChild(deleteBtn);

        tr.appendChild(actions);
        memberTableBody.appendChild(tr);
      }
      if (memberListStatus) {
        const count = rows.length;
        memberListStatus.textContent = `Showing ${count} member${count === 1 ? '' : 's'}.`;
      }
    } catch (err) {
      console.error(err);
      memberTableBody.innerHTML = `<tr><td colspan="5" class="muted">${err.message || 'Failed to load members.'}</td></tr>`;
      if (memberListStatus) memberListStatus.textContent = err.message || 'Failed to load members.';
    }
  }

  $('btnMemberReload')?.addEventListener('click', loadMembersList);

  let memberSearchTimer = null;
  memberSearchInput?.addEventListener('input', () => {
    clearTimeout(memberSearchTimer);
    memberSearchTimer = setTimeout(loadMembersList, 250);
  });

  function parseTokenFromScan(data) {
    try {
      if (!data) return null;
      let token = data.trim();
      let url = '';
      if (token.startsWith('http')) {
        const urlObj = new URL(token);
        if (urlObj.searchParams.get('t')) token = urlObj.searchParams.get('t');
        url = urlObj.toString();
      }
      const part = token.split('.')[0];
      const padded = part.replace(/-/g, '+').replace(/_/g, '/');
      const mod = padded.length % 4;
      const base = mod ? padded + '='.repeat(4 - mod) : padded;
      const payload = JSON.parse(atob(base));
      if (!url && typeof window !== 'undefined' && window.location) {
        url = `${window.location.origin}/scan?t=${encodeURIComponent(token)}`;
      }
      return { token, payload, url };
    } catch (e) {
      console.error('parse token failed', e);
      return null;
    }
  }

  async function generateIssueQr() {
    const userId = requireMemberId();
    if (!userId) return;
    const amount = Number($('issueAmount').value);
    const note = $('issueNote').value.trim();
    if (!Number.isFinite(amount) || amount <= 0) {
      toast('Enter a positive amount', 'error');
      return;
    }
    $('issueStatus').textContent = 'Generating QR...';
    try {
      const { res, body } = await adminFetch('/api/tokens/give', {
        method: 'POST',
        headers: { 'Content-Type': 'application/json' },
        body: JSON.stringify({ userId, amount, note: note || undefined })
      });
      const data = body && typeof body === 'object' ? body : {};
      if (res.status === 401){
        toast(ADMIN_INVALID_MSG, 'error');
        $('issueStatus').textContent = 'Admin key invalid.';
        return;
      }
      if (!res.ok) {
        const msg = (body && body.error) || (typeof body === 'string' ? body : 'request failed');
        throw new Error(msg);
      }
      renderQr('qrIssue', data.qrText);
      $('issueLink').value = data.qrText || '';
      $('issueStatus').textContent = `QR expires in 2 minutes. Amount ${data.amount ?? '?'} points.`;
      toast('QR ready');
    } catch (err) {
      console.error(err);
      $('issueStatus').textContent = 'Failed to generate QR.';
      toast(err.message || 'Failed', 'error');
    }
  }
  $('btnIssueGenerate')?.addEventListener('click', generateIssueQr);

  $('btnIssueCopy')?.addEventListener('click', () => {
    const text = $('issueLink').value;
    if (!text) return toast('Nothing to copy', 'error');
    navigator.clipboard?.writeText(text).then(() => toast('Link copied')).catch(() => toast('Copy failed', 'error'));
  });

  // ===== Holds =====
  const holdsTable = $('holdsTable')?.querySelector('tbody');
  async function loadHolds() {
    if (!holdsTable) return;
    const status = $('holdFilter')?.value || 'pending';
    const memberInfo = normalizeMemberInput() || {};
    const rawUserId = (memberInfo.raw || '').trim();
    const normalizedUser = (memberInfo.normalized || '').trim();
    holdsTable.innerHTML = '';
    if (!normalizedUser) {
      const msg = 'Enter a user ID in Member Management to view holds.';
      $('holdsStatus').textContent = msg;
      const row = document.createElement('tr');
      const cell = document.createElement('td');
      cell.colSpan = 6;
      cell.className = 'muted';
      cell.textContent = msg;
      row.appendChild(cell);
      holdsTable.appendChild(row);
      return;
    }
    $('holdsStatus').textContent = 'Loading...';
    try {
      const { res, body } = await adminFetch(`/api/holds?status=${encodeURIComponent(status)}`);
      if (res.status === 401) {
        toast(ADMIN_INVALID_MSG, 'error');
        $('holdsStatus').textContent = 'Admin key invalid.';
        holdsTable.innerHTML = '<tr><td colspan="6" class="muted">Admin key invalid.</td></tr>';
        return;
      }
      if (!res.ok) {
        const msg = (body && body.error) || (typeof body === 'string' ? body : 'failed');
        throw new Error(msg);
      }
      const rows = Array.isArray(body) ? body : [];
      const filtered = rows.filter(row => String(row.userId || '').trim().toLowerCase() === normalizedUser);
      if (!filtered.length) {
        const row = document.createElement('tr');
        const cell = document.createElement('td');
        cell.colSpan = 6;
        cell.className = 'muted';
        cell.textContent = `No holds for "${rawUserId}".`;
        row.appendChild(cell);
        holdsTable.appendChild(row);
        $('holdsStatus').textContent = `No holds for "${rawUserId}".`;
        return;
      }
      const frag = document.createDocumentFragment();
      for (const row of filtered) {
        const tr = document.createElement('tr');
        tr.dataset.holdId = row.id;
        tr.innerHTML = `
          <td>${formatTime(row.createdAt)}</td>
          <td>${row.userId}</td>
          <td>${row.itemName || ''}</td>
          <td>${row.quotedCost ?? ''}</td>
          <td>${row.status}</td>
          <td class="actions"></td>
        `;
        const actions = tr.querySelector('.actions');
        if (row.status === 'pending') {
          const cancelBtn = document.createElement('button');
          cancelBtn.textContent = 'Cancel';
          cancelBtn.addEventListener('click', () => cancelHold(row.id));
          actions.appendChild(cancelBtn);
        } else {
          actions.textContent = '-';
        }
        frag.appendChild(tr);
      }
      holdsTable.appendChild(frag);
      const count = filtered.length;
      const suffix = count === 1 ? '' : 's';
      $('holdsStatus').textContent = `Showing ${count} hold${suffix} for "${rawUserId}".`;
    } catch (err) {
      console.error(err);
      $('holdsStatus').textContent = err.message || 'Failed to load holds';
    }
  }
  $('btnReloadHolds')?.addEventListener('click', loadHolds);
  $('holdFilter')?.addEventListener('change', loadHolds);
  document.addEventListener('DOMContentLoaded', loadHolds);

  refundModal?.addEventListener('click', (event) => {
    const target = event.target;
    if (target?.dataset?.close !== undefined || target === refundModal || target?.classList?.contains('modal-backdrop')) {
      event.preventDefault();
      closeRefundModal();
    }
  });

  window.addEventListener('keydown', (event) => {
    if (event.key === 'Escape' && refundModal && !refundModal.classList.contains('hidden')) {
      closeRefundModal();
    }
  });

  refundForm?.addEventListener('submit', async (event) => {
    event.preventDefault();
    if (!activeRefundContext) {
      toast('Select a redeem entry to refund.', 'error');
      return;
    }
    const userId = activeRefundContext.userId || activeRefundContext.user_id || '';
    const remaining = Math.max(0, Number(activeRefundContext.remaining_refundable || 0));
    const amount = Number(refundAmountInput?.value || 0);
    if (!Number.isFinite(amount) || amount <= 0) {
      toast('Enter a positive refund amount.', 'error');
      return;
    }
    if (remaining && amount > remaining + 0.0001) {
      toast(`Amount exceeds remaining refundable tokens (${remaining}).`, 'error');
      return;
    }
    const payload = {
      user_id: userId,
      redeem_tx_id: activeRefundContext.id,
      amount,
      reason: refundReasonSelect?.value || 'duplicate',
      notes: (refundNotesInput?.value || '').trim() || undefined,
      idempotency_key: generateIdempotencyKey()
    };
    refundConfirmBtn.disabled = true;
    refundConfirmBtn.textContent = 'Processing…';
    try {
      const { res, body } = await adminFetch('/ck/refund', {
        method: 'POST',
        headers: { 'Content-Type': 'application/json' },
        body: JSON.stringify(payload)
      });
      if (res.status === 401) {
        toast(ADMIN_INVALID_MSG, 'error');
        refundConfirmBtn.disabled = false;
        refundConfirmBtn.textContent = 'Confirm refund';
        return;
      }
      if (res.status === 429) {
        const retry = Number(body?.retry_after_ms || 0);
        const seconds = retry ? Math.ceil(retry / 1000) : null;
        const msg = seconds ? `Too many refunds. Try again in ${seconds} seconds.` : 'Too many refunds right now. Try again soon.';
        throw new Error(msg);
      }
      if (res.status === 409 && body && typeof body === 'object') {
        toast('This refund was already recorded.', 'warning');
        closeRefundModal();
        await refreshMemberLedger(userId);
        return;
      }
      if (!res.ok) {
        const msg = (body && body.error) || (typeof body === 'string' ? body : 'Refund failed');
        throw new Error(msg);
      }
      toast(`${amount} tokens returned.`, 'success');
      closeRefundModal();
      await refreshMemberLedger(userId);
      loadHolds();
    } catch (err) {
      console.error(err);
      toast(err.message || 'Refund failed', 'error');
      refundConfirmBtn.disabled = false;
      refundConfirmBtn.textContent = 'Confirm refund';
    }
  });

  async function cancelHold(id) {
    if (!confirm('Cancel this hold?')) return;
    try {
      const { res, body } = await adminFetch(`/api/holds/${id}/cancel`, { method: 'POST' });
      if (res.status === 401){ toast(ADMIN_INVALID_MSG, 'error'); return; }
      if (!res.ok) {
        const msg = (body && body.error) || (typeof body === 'string' ? body : 'failed');
        throw new Error(msg);
      }
      toast('Hold canceled');
      loadHolds();
    } catch (err) {
      toast(err.message || 'Cancel failed', 'error');
    }
  }

  function formatTime(ms) {
    if (!ms) return '';
    try {
      return new Date(ms).toLocaleString();
    } catch {
      return ms;
    }
  }

  // ===== Scanner helpers =====
  function setupScanner({ buttonId, videoId, canvasId, statusId, onToken }) {
    const btn = $(buttonId);
    const video = $(videoId);
    const canvas = $(canvasId);
    const status = $(statusId);
    if (!btn || !video || !canvas) return;

    const ctx = canvas.getContext('2d');
    let stream = null;
    let raf = 0;
    let busy = false;

    function say(msg) { if (status) status.textContent = msg || ''; }

    async function start() {
      if (stream) { stop(); return; }
      if (!navigator.mediaDevices?.getUserMedia) {
        say('Camera not available');
        return;
      }
      try {
        stream = await navigator.mediaDevices.getUserMedia({ video: { facingMode: { ideal: 'environment' } } });
        video.srcObject = stream;
        video.style.display = 'block';
        await video.play();
        say('Point camera at QR');
        tick();
      } catch (err) {
        console.error(err);
        say('Camera blocked or unavailable');
      }
    }

    function stop() {
      cancelAnimationFrame(raf);
      if (stream) stream.getTracks().forEach(t => t.stop());
      stream = null;
      video.pause();
      video.srcObject = null;
      video.style.display = 'none';
      say('Camera stopped');
    }

    function tick() {
      if (!stream) return;
      if (video.readyState === video.HAVE_ENOUGH_DATA) {
        canvas.width = video.videoWidth;
        canvas.height = video.videoHeight;
        ctx.drawImage(video, 0, 0, canvas.width, canvas.height);
        const img = ctx.getImageData(0, 0, canvas.width, canvas.height);
        const code = jsQR(img.data, img.width, img.height, { inversionAttempts: 'dontInvert' });
        if (code?.data && !busy) {
          busy = true;
          say('QR detected...');
          onToken(code.data).finally(() => {
            busy = false;
            say('Ready for next scan');
          });
        }
      }
      raf = requestAnimationFrame(tick);
    }

    btn.addEventListener('click', () => {
      if (stream) stop(); else start();
    });
  }

// Hold scanner — APPROVE spend token
setupScanner({
  buttonId: 'btnHoldCamera',
  videoId: 'holdVideo',
  canvasId: 'holdCanvas',
  statusId: 'holdScanStatus',
  onToken: async (raw) => {
    const parsed = parseTokenFromScan(raw);
    if (!parsed || parsed.payload.typ !== 'spend') {
      toast('Not a spend token', 'error');
      return;
    }

    const holdId = parsed.payload.data?.holdId;
    if (!holdId) {
      toast('Hold id missing', 'error');
      return;
    }

    const targetUrl = parsed.url || `${window.location.origin}/scan?t=${encodeURIComponent(parsed.token)}`;
    say('Opening approval page...');
    const opened = window.open(targetUrl, '_blank', 'noopener');
    if (!opened) {
      window.location.href = targetUrl;
    }
  },  // ← keep this comma
});   // ← and this closer

// Earn scanner — GENERATE earn/give token
setupScanner({
  buttonId: 'btnEarnCamera',
  videoId: 'earnVideo',
  canvasId: 'earnCanvas',
  statusId: 'earnScanStatus',
  onToken: async (raw) => {
    const parsed = parseTokenFromScan(raw);
    if (!parsed || !['earn', 'give'].includes(parsed.payload.typ)) {
      toast('Unsupported token', 'error');
      return;
    }
    try {
      const { res, body } = await adminFetch('/api/earn/scan', {
        method: 'POST',
        headers: { 'Content-Type': 'application/json' },
        body: JSON.stringify({ token: parsed.token })
      });
      if (res.status === 401){ toast(ADMIN_INVALID_MSG, 'error'); return; }
      if (!res.ok) {
        const msg = (body && body.error) || (typeof body === 'string' ? body : 'Scan failed');
        throw new Error(msg);
      }
      const data = body && typeof body === 'object' ? body : {};
      toast(`Credited ${data.amount} to ${data.userId}`);
    } catch (err) {
      toast(err.message || 'Scan failed', 'error');
    }
  },
}); // must close the call

  // ===== Rewards =====
  function applyUrlToggle(show) {
    document.body.classList.toggle('hide-urls', !show);
  }

  function appendMediaUrl(container, label, url) {
    if (!container || !url) return;
    const row = document.createElement('div');
    row.className = 'muted mono media-url';
    row.style.flex = '1 1 100%';
    row.style.minWidth = '0';
    row.style.display = 'flex';
    row.style.alignItems = 'baseline';
    row.style.gap = '4px';
    const strong = document.createElement('strong');
    strong.textContent = `${label}:`;
    row.appendChild(strong);
    const value = document.createElement('span');
    value.textContent = url;
    value.style.flex = '1';
    value.style.minWidth = '0';
    value.style.wordBreak = 'break-all';
    row.appendChild(value);
    container.appendChild(row);
  }
  const SHOW_URLS_KEY = 'ck_show_urls';
  (function initToggle() {
    const toggle = $('adminShowUrls');
    if (!toggle) return;
    const saved = storageGet(SHOW_URLS_KEY);
    const show = saved === '1';
    toggle.checked = show;
    applyUrlToggle(show);
    toggle.addEventListener('change', () => {
      storageSet(SHOW_URLS_KEY, toggle.checked ? '1' : '0');
      applyUrlToggle(toggle.checked);
      loadRewards();
    });
  })();

  function editReward(item) {
    const nameInput = prompt('Reward name', item.name || '');
    if (nameInput === null) return;
    const name = nameInput.trim();
    if (!name) {
      toast('Reward name required', 'error');
      return;
    }

    const costPrompt = prompt('Cost (points)', Number.isFinite(item.cost) ? String(item.cost) : '');
    if (costPrompt === null) return;
    const cost = Number(costPrompt.trim());
    if (!Number.isFinite(cost) || cost < 0) {
      toast('Cost must be a non-negative number', 'error');
      return;
    }

    const imagePrompt = prompt('Image URL (optional)', item.imageUrl || '');
    if (imagePrompt === null) return;
    const imageUrl = imagePrompt.trim();

    const youtubePrompt = prompt('YouTube URL (optional)', item.youtubeUrl || '');
    if (youtubePrompt === null) return;
    const youtubeUrl = youtubePrompt.trim();

    const descPrompt = prompt('Description (optional)', item.description || '');
    if (descPrompt === null) return;
    const description = descPrompt.trim();

    const payload = { name, cost, description };
    payload.imageUrl = imageUrl || null;
    payload.youtubeUrl = youtubeUrl || null;
    updateReward(item.id, payload);
  }

  async function loadRewards() {
    const list = $('rewardsList');
    if (!list) return;
    const statusEl = $('rewardsStatus');
    const filterValue = $('filterRewards')?.value?.toLowerCase?.() || '';
    list.innerHTML = '<div class="muted">Loading...</div>';
    if (statusEl) statusEl.textContent = '';
    try {
      const { res, body } = await adminFetch('/api/rewards');
      if (res.status === 401){
        toast(ADMIN_INVALID_MSG, 'error');
        list.innerHTML = '<div class="muted">Admin key invalid.</div>';
        return;
      }
      if (!res.ok){
        const msg = (body && body.error) || (typeof body === 'string' ? body : 'Failed to load rewards');
        throw new Error(msg);
      }
      const items = Array.isArray(body) ? body : [];
      list.innerHTML = '';
      const normalized = items.map(item => ({
        id: item.id,
        name: (item.name || item.title || '').trim(),
        cost: Number.isFinite(Number(item.cost)) ? Number(item.cost) : Number(item.price || 0),
        description: item.description || '',
        imageUrl: item.imageUrl || item.image_url || '',
        image_url: item.image_url || item.imageUrl || '',
        youtubeUrl: item.youtubeUrl || item.youtube_url || '',
        youtube_url: item.youtube_url || item.youtubeUrl || '',
        active: Number(item.active ?? 1) ? 1 : 0
      }));
      const filtered = normalized.filter(it => !filterValue || it.name.toLowerCase().includes(filterValue));
      const showUrls = document.getElementById('adminShowUrls')?.checked;
      for (const item of filtered) {
        const card = document.createElement('div');
        card.className = 'reward-card';
        card.style.display = 'flex';
        card.style.alignItems = 'center';
        card.style.gap = '12px';
        card.style.background = '#fff';
        card.style.border = '1px solid var(--line)';
        card.style.borderRadius = '10px';
        card.style.padding = '12px';

        const thumb = document.createElement('img');
        thumb.className = 'reward-thumb';
        thumb.src = item.imageUrl || '';
        thumb.alt = '';
        thumb.loading = 'lazy';
        thumb.width = 96;
        thumb.height = 96;
        thumb.style.objectFit = 'cover';
        thumb.style.aspectRatio = '1/1';
        thumb.addEventListener('click', () => { if (thumb.src) openImageModal(thumb.src); });
        if (thumb.src){
          card.appendChild(thumb);
        } else {
          const spacer = document.createElement('div');
          spacer.style.width = '96px';
          spacer.style.height = '96px';
          spacer.style.flex = '0 0 auto';
          card.appendChild(spacer);
        }

        const youtubeThumbUrl = getYouTubeThumbnail(item.youtubeUrl);
        if (youtubeThumbUrl) {
          const ytThumb = document.createElement('img');
          ytThumb.src = youtubeThumbUrl;
          ytThumb.alt = 'YouTube preview';
          ytThumb.loading = 'lazy';
          ytThumb.width = 72;
          ytThumb.height = 54;
          ytThumb.style.objectFit = 'cover';
          ytThumb.style.aspectRatio = '4 / 3';
          ytThumb.style.borderRadius = '8px';
          ytThumb.style.flex = '0 0 auto';
          ytThumb.style.cursor = 'pointer';
          ytThumb.style.boxShadow = '0 2px 6px rgba(0,0,0,0.15)';
          ytThumb.title = 'Open YouTube video';
          ytThumb.dataset.youtube = item.youtubeUrl;
          ytThumb.addEventListener('click', () => {
            const url = ytThumb.dataset.youtube;
            if (url) {
              openVideoModal(url);
            }
          });
          ytThumb.addEventListener('error', () => ytThumb.remove());
          card.appendChild(ytThumb);
        }

        const info = document.createElement('div');
        info.style.flex = '1 1 auto';
        const title = document.createElement('div');
        title.style.fontWeight = '600';
        title.textContent = item.name || 'Reward';
        info.appendChild(title);

        const cost = document.createElement('div');
        cost.className = 'muted';
        cost.textContent = `${item.cost || 0} points`;
        info.appendChild(cost);

        if (item.description) {
          const desc = document.createElement('div');
          desc.className = 'muted';
          desc.textContent = item.description;
          info.appendChild(desc);
        }

        if (!item.active) {
          const badge = document.createElement('div');
          badge.className = 'muted';
          badge.textContent = 'Inactive';
          info.appendChild(badge);
          card.style.opacity = '0.6';
        }

        card.appendChild(info);

        if (showUrls){
          if (item.imageUrl) appendMediaUrl(card, 'Image', item.imageUrl);
          if (item.youtubeUrl) appendMediaUrl(card, 'YouTube', item.youtubeUrl);
        }

        const actions = document.createElement('div');
        actions.style.display = 'flex';
        actions.style.flexDirection = 'column';
        actions.style.gap = '6px';
        actions.style.flex = '0 0 auto';
        actions.style.marginLeft = 'auto';

        if (item.youtubeUrl) {
          const watchBtn = document.createElement('button');
          watchBtn.type = 'button';
          watchBtn.className = 'btn btn-sm';
          watchBtn.textContent = 'Watch clip';
          watchBtn.dataset.youtube = item.youtubeUrl;
          watchBtn.addEventListener('click', () => {
            const url = watchBtn.dataset.youtube;
            if (url) openVideoModal(url);
          });
          actions.appendChild(watchBtn);
        }

        const editBtn = document.createElement('button');
        editBtn.textContent = 'Edit';
        editBtn.addEventListener('click', () => editReward(item));
        actions.appendChild(editBtn);

        const toggleBtn = document.createElement('button');
        toggleBtn.textContent = item.active ? 'Deactivate' : 'Activate';
        toggleBtn.addEventListener('click', () => updateReward(item.id, { active: item.active ? 0 : 1 }));
        actions.appendChild(toggleBtn);

        card.appendChild(actions);

        list.appendChild(card);
      }
      if (!filtered.length) list.innerHTML = '<div class="muted">No rewards match.</div>';
    } catch (err) {
      const msg = err.message || 'Failed to load rewards';
      if (statusEl) statusEl.textContent = msg;
      if (list) list.innerHTML = `<div class="muted">${msg}</div>`;
    }
  }
  $('btnLoadRewards')?.addEventListener('click', loadRewards);
  $('filterRewards')?.addEventListener('input', loadRewards);

  async function updateReward(id, body) {
    try {
      const { res, body: respBody } = await adminFetch(`/api/rewards/${id}`, {
        method: 'PATCH',
        headers: { 'Content-Type': 'application/json' },
        body: JSON.stringify(body)
      });
      if (res.status === 401){ toast(ADMIN_INVALID_MSG, 'error'); return; }
      if (!res.ok) {
        const msg = (respBody && respBody.error) || (typeof respBody === 'string' ? respBody : 'update failed');
        throw new Error(msg);
      }
      toast('Reward updated');
      loadRewards();
    } catch (err) {
      toast(err.message || 'Update failed', 'error');
    }
  }

  document.getElementById('btnCreateReward')?.addEventListener('click', async (e)=>{
    e.preventDefault();
    const nameEl = document.getElementById('rewardName');
    const costEl = document.getElementById('rewardCost');
    const imageEl = document.getElementById('rewardImage');
    const youtubeEl = document.getElementById('rewardYoutube');
    const descEl = document.getElementById('rewardDesc');

    const name = nameEl?.value?.trim() || '';
    const cost = Number(costEl?.value || NaN);
    const imageUrl = imageEl?.value?.trim() || null;
    const youtubeUrl = youtubeEl?.value?.trim() || null;
    const description = descEl?.value?.trim() || '';
    if (!name || Number.isNaN(cost)) { toast('Name and numeric cost required', 'error'); return; }

    const { res, body } = await adminFetch('/api/rewards', {
      method:'POST',
      headers:{'Content-Type':'application/json'},
      body: JSON.stringify({ name, cost, imageUrl, youtubeUrl, description }),
    });

    if (res.status === 401){ toast(ADMIN_INVALID_MSG, 'error'); return; }
    if (!res.ok){ toast((typeof body === 'string' ? body : body?.error) || 'Create failed', 'error'); return; }

    toast('Reward created');
    if (nameEl) nameEl.value = '';
    if (costEl) costEl.value = '1';
    if (imageEl) imageEl.value = '';
    if (youtubeEl) youtubeEl.value = '';
    if (descEl) descEl.value = '';
    loadRewards?.(); // refresh the list if available
  });

  // image upload
  const drop = $('drop');
  const fileInput = $('file');
  const uploadStatus = $('uploadStatus');
  if (drop && fileInput) {
    drop.addEventListener('click', () => fileInput.click());
    drop.addEventListener('dragover', (e) => { e.preventDefault(); drop.classList.add('drag'); });
    drop.addEventListener('dragleave', () => drop.classList.remove('drag'));
    drop.addEventListener('drop', (e) => {
      e.preventDefault(); drop.classList.remove('drag');
      if (e.dataTransfer.files[0]) handleFile(e.dataTransfer.files[0]);
    });
    fileInput.addEventListener('change', () => {
      if (fileInput.files[0]) handleFile(fileInput.files[0]);
    });
  }

  async function handleFile(file) {
    try {
      uploadStatus.textContent = 'Uploading...';
      const base64 = await fileToDataUrl(file);
      const { res, body } = await adminFetch('/admin/upload-image64', {
        method: 'POST',
        headers: { 'Content-Type': 'application/json' },
        body: JSON.stringify({ image64: base64 })
      });
      if (res.status === 401){ toast(ADMIN_INVALID_MSG, 'error'); uploadStatus.textContent = 'Admin key invalid.'; return; }
      if (!res.ok) {
        const msg = (body && body.error) || (typeof body === 'string' ? body : 'upload failed');
        throw new Error(msg);
      }
      const data = body && typeof body === 'object' ? body : {};
      $('rewardImage').value = data.url || '';
      uploadStatus.textContent = data.url ? `Uploaded: ${data.url}` : 'Uploaded';
    } catch (err) {
      uploadStatus.textContent = 'Upload failed';
      toast(err.message || 'Upload failed', 'error');
    }
  }

  function fileToDataUrl(file) {
    return new Promise((resolve, reject) => {
      const reader = new FileReader();
      reader.onload = () => resolve(reader.result);
      reader.onerror = () => reject(reader.error || new Error('read failed'));
      reader.readAsDataURL(file);
    });
  }

  // ===== Earn templates =====
  const earnTableBody = $('earnTable')?.querySelector('tbody');
  const inactiveModal = $('inactiveTemplatesModal');
  const inactiveTableBody = $('inactiveTemplatesTable')?.querySelector('tbody');
  const inactiveEmpty = $('inactiveTemplatesEmpty');
  let earnTemplates = [];

  async function loadTemplates() {
    try {
      const { res, body } = await adminFetch('/api/earn-templates?sort=sort_order');
      if (res.status === 401){ toast(ADMIN_INVALID_MSG, 'error'); return; }
      if (!res.ok){
        const msg = (body && body.error) || (typeof body === 'string' ? body : 'failed');
        throw new Error(msg);
      }
      const data = Array.isArray(body) ? body : [];
      earnTemplates = data;
      renderTemplates();
      populateQuickTemplates();
      renderInactiveTemplates();
    } catch (err) {
      toast(err.message || 'Load templates failed', 'error');
    }
  }
  $('btnReloadTemplates')?.addEventListener('click', loadTemplates);
  document.addEventListener('DOMContentLoaded', loadTemplates);

  function renderTemplates() {
    if (!earnTableBody) return;
    const query = $('templateSearch').value.trim().toLowerCase();
    earnTableBody.innerHTML = '';
    const rows = earnTemplates.filter(t => !query || t.title.toLowerCase().includes(query) || (t.description || '').toLowerCase().includes(query));
    for (const tpl of rows) {
      const tr = document.createElement('tr');
      if (!tpl.active) tr.classList.add('inactive');
      tr.innerHTML = `
        <td>${tpl.id}</td>
        <td>${tpl.title}</td>
        <td>${tpl.points}</td>
        <td>${tpl.description || ''}</td>
        <td>${tpl.youtube_url ? `<a class="video-link" href="${tpl.youtube_url}" target="_blank" rel="noopener" title="Open video"><span aria-hidden="true">🎬</span><span class="sr-only">Video</span></a>` : ''}</td>
        <td>${tpl.active ? 'Yes' : 'No'}</td>
        <td>${tpl.sort_order}</td>
        <td>${formatTime(tpl.updated_at * 1000)}</td>
        <td class="actions"></td>
      `;
      const videoLink = tr.querySelector('a[href]');
      if (videoLink) {
        videoLink.dataset.youtube = videoLink.href;
        videoLink.addEventListener('click', (event) => {
          event.preventDefault();
          const url = videoLink.dataset.youtube;
          if (url) openVideoModal(url);
        });
      }
      const actions = tr.querySelector('.actions');
      const editBtn = document.createElement('button');
      editBtn.textContent = 'Edit';
      editBtn.addEventListener('click', () => editTemplate(tpl));
      const toggleBtn = document.createElement('button');
      toggleBtn.textContent = tpl.active ? 'Deactivate' : 'Activate';
      toggleBtn.addEventListener('click', () => updateTemplate(tpl.id, { active: tpl.active ? 0 : 1 }));
      const delBtn = document.createElement('button');
      delBtn.textContent = 'Delete';
      delBtn.addEventListener('click', () => deleteTemplate(tpl.id));
      actions.append(editBtn, toggleBtn, delBtn);
      earnTableBody.appendChild(tr);
    }
  }
  $('templateSearch')?.addEventListener('input', renderTemplates);

  function renderInactiveTemplates() {
    if (!inactiveTableBody) return;
    const rows = earnTemplates.filter(t => !t.active);
    inactiveTableBody.innerHTML = '';
    if (inactiveEmpty) inactiveEmpty.hidden = rows.length !== 0;
    if (!rows.length) return;
    for (const tpl of rows) {
      const tr = document.createElement('tr');
      tr.innerHTML = `
        <td>${tpl.id}</td>
        <td>${tpl.title}</td>
        <td>${tpl.points}</td>
        <td>${tpl.description || ''}</td>
        <td>${tpl.sort_order}</td>
        <td>${formatTime(tpl.updated_at * 1000)}</td>
        <td class="actions"></td>
      `;
      const videoLink = tr.querySelector('a[href]');
      if (videoLink) {
        videoLink.dataset.youtube = videoLink.href;
        videoLink.addEventListener('click', (event) => {
          event.preventDefault();
          const url = videoLink.dataset.youtube;
          if (url) openVideoModal(url);
        });
      }
      const actions = tr.querySelector('.actions');
      if (actions) {
        const reactivateBtn = document.createElement('button');
        reactivateBtn.textContent = 'Reactivate';
        reactivateBtn.addEventListener('click', async () => {
          await updateTemplate(tpl.id, { active: 1 });
          renderInactiveTemplates();
        });
        actions.appendChild(reactivateBtn);
      }
      inactiveTableBody.appendChild(tr);
    }
  }

  function openInactiveTemplatesModal() {
    if (!inactiveModal) return;
    renderInactiveTemplates();
    inactiveModal.classList.add('open');
    inactiveModal.setAttribute('aria-hidden', 'false');
  }

  function closeInactiveTemplatesModal() {
    if (!inactiveModal) return;
    inactiveModal.classList.remove('open');
    inactiveModal.setAttribute('aria-hidden', 'true');
  }

  $('btnShowInactiveTemplates')?.addEventListener('click', openInactiveTemplatesModal);
  $('btnInactiveTemplatesClose')?.addEventListener('click', closeInactiveTemplatesModal);
  inactiveModal?.addEventListener('click', (event) => {
    if (event.target === inactiveModal) closeInactiveTemplatesModal();
  });
  document.addEventListener('keydown', (event) => {
    if (event.key === 'Escape' && inactiveModal?.classList.contains('open')) {
      closeInactiveTemplatesModal();
    }
  });

  async function addTemplate() {
    const title = prompt('Template title');
    if (!title) return;
    const points = Number(prompt('Points value')); if (!Number.isFinite(points) || points <= 0) return toast('Invalid points', 'error');
    const description = prompt('Description (optional)') || '';
    const youtube_url = prompt('YouTube URL (optional)') || null;
    const sort_order = Number(prompt('Sort order (optional)', '0')) || 0;
    try {
      const { res, body } = await adminFetch('/api/earn-templates', {
        method: 'POST',
        headers: { 'Content-Type': 'application/json' },
        body: JSON.stringify({ title, points, description, youtube_url, sort_order })
      });
      if (res.status === 401){ toast(ADMIN_INVALID_MSG, 'error'); return; }
      if (!res.ok) {
        const msg = (body && body.error) || (typeof body === 'string' ? body : 'create failed');
        throw new Error(msg);
      }
      toast('Template added');
      loadTemplates();
    } catch (err) {
      toast(err.message || 'Create failed', 'error');
    }
  }
  $('btnAddTemplate')?.addEventListener('click', addTemplate);

  async function editTemplate(tpl) {
    const title = prompt('Title', tpl.title);
    if (!title) return;
    const points = Number(prompt('Points', tpl.points));
    if (!Number.isFinite(points) || points <= 0) return toast('Invalid points', 'error');
    const description = prompt('Description', tpl.description || '') || '';
    const youtube_url = prompt('YouTube URL', tpl.youtube_url || '') || null;
    const sort_order = Number(prompt('Sort order', tpl.sort_order));
    try {
      const { res, body } = await adminFetch(`/api/earn-templates/${tpl.id}`, {
        method: 'PATCH',
        headers: { 'Content-Type': 'application/json' },
        body: JSON.stringify({ title, points, description, youtube_url, sort_order })
      });
      if (res.status === 401){ toast(ADMIN_INVALID_MSG, 'error'); return; }
      if (!res.ok) {
        const msg = (body && body.error) || (typeof body === 'string' ? body : 'update failed');
        throw new Error(msg);
      }
      toast('Template updated');
      loadTemplates();
    } catch (err) {
      toast(err.message || 'Update failed', 'error');
    }
  }

  async function updateTemplate(id, body) {
    try {
      const { res, body: respBody } = await adminFetch(`/api/earn-templates/${id}`, {
        method: 'PATCH',
        headers: { 'Content-Type': 'application/json' },
        body: JSON.stringify(body)
      });
      if (res.status === 401){ toast(ADMIN_INVALID_MSG, 'error'); return; }
      if (!res.ok) {
        const msg = (respBody && respBody.error) || (typeof respBody === 'string' ? respBody : 'update failed');
        throw new Error(msg);
      }
      toast('Template saved');
      await loadTemplates();
    } catch (err) {
      toast(err.message || 'Update failed', 'error');
    }
  }

  async function deleteTemplate(id) {
    if (!confirm('Delete this template?')) return;
    try {
      const { res, body } = await adminFetch(`/api/earn-templates/${id}`, { method: 'DELETE' });
      if (res.status === 401){ toast(ADMIN_INVALID_MSG, 'error'); return; }
      if (!res.ok) {
        const msg = (body && body.error) || (typeof body === 'string' ? body : 'delete failed');
        throw new Error(msg);
      }
      toast('Template deleted');
      loadTemplates();
    } catch (err) {
      toast(err.message || 'Delete failed', 'error');
    }
  }

  function populateQuickTemplates() {
    const select = $('quickTemplate');
    if (!select) return;
    select.innerHTML = '<option value="">Select template</option>';
    for (const tpl of earnTemplates.filter(t => t.active)) {
      const opt = document.createElement('option');
      opt.value = tpl.id;
      opt.textContent = `${tpl.title} (+${tpl.points})`;
      select.appendChild(opt);
    }
  }

  $('btnQuickAward')?.addEventListener('click', async () => {
    const templateId = $('quickTemplate').value;
    const userId = $('quickUser').value.trim();
    if (!templateId || !userId) return toast('Select template and user', 'error');
    try {
      const { res, body } = await adminFetch('/api/earn/quick', {
        method: 'POST',
        headers: { 'Content-Type': 'application/json' },
        body: JSON.stringify({ templateId, userId })
      });
      if (res.status === 401){ toast(ADMIN_INVALID_MSG, 'error'); return; }
      if (!res.ok) {
        const msg = (body && body.error) || (typeof body === 'string' ? body : 'quick failed');
        throw new Error(msg);
      }
      const data = body && typeof body === 'object' ? body : {};
      const amount = data.amount ?? '??';
      const user = data.userId || userId;
      toast(`Awarded ${amount} to ${user}`);
      $('quickUser').value = '';
    } catch (err) {
      toast(err.message || 'Quick award failed', 'error');
    }
  });

  // ===== History modal =====
  const historyModal = $('historyModal');
  const historyTable = $('historyTable')?.querySelector('tbody');
  function openHistory(preset = {}) {
    if (!historyModal) return;
    historyModal.style.display = 'flex';
    if (preset.type) $('historyType').value = preset.type;
    if (preset.userId) $('historyUser').value = preset.userId;
    if (preset.source) $('historySource').value = preset.source;
    loadHistory();
  }
  function closeHistory() {
    if (historyModal) historyModal.style.display = 'none';
  }
  $('btnHistoryClose')?.addEventListener('click', closeHistory);
  $('btnHistoryRefresh')?.addEventListener('click', loadHistory);
  $('btnHistoryCsv')?.addEventListener('click', () => {
    const params = buildHistoryParams();
    const qs = new URLSearchParams({ ...params, format: 'csv' }).toString();
    window.open(`/api/history?${qs}`, '_blank');
  });

  function buildHistoryParams() {
    const type = $('historyType').value;
    const source = $('historySource').value;
    const userId = $('historyUser').value.trim();
    const fromDate = $('historyFrom').value;
    const toDate = $('historyTo').value;
    const params = { limit: '50' };
    if (type !== 'all') params.type = type;
    if (source !== 'all') params.source = source;
    if (userId) params.userId = userId;
    if (fromDate) params.from = fromDate;
    if (toDate) params.to = toDate;
    return params;
  }

  async function loadHistory() {
    if (!historyTable) return;
    historyTable.innerHTML = '<tr><td colspan="17" class="muted">Loading...</td></tr>';
    try {
      const params = buildHistoryParams();
      const qs = new URLSearchParams(params).toString();
      const { res, body } = await adminFetch(`/api/history?${qs}`);
      if (res.status === 401){
        toast(ADMIN_INVALID_MSG, 'error');
        historyTable.innerHTML = '<tr><td colspan="17" class="muted">Admin key invalid.</td></tr>';
        return;
      }
      if (!res.ok) {
        const msg = (body && body.error) || (typeof body === 'string' ? body : 'history failed');
        throw new Error(msg);
      }
      const data = body && typeof body === 'object' ? body : {};
      historyTable.innerHTML = '';
      for (const row of data.rows || []) {
        const tr = document.createElement('tr');
        const values = [
          formatTime(row.at),
          row.userId || '',
          row.verb || '',
          row.action || '',
          row.delta ?? '',
          row.balance_after ?? '',
          row.note || '',
          row.notes || '',
          row.templates ? JSON.stringify(row.templates) : '',
          row.itemId || '',
          row.holdId || '',
          row.parent_tx_id || '',
          row.finalCost ?? '',
          row.refund_reason || '',
          row.refund_notes || '',
          row.actor || '',
          row.idempotency_key || ''
        ];
        for (const value of values) {
          const td = document.createElement('td');
          td.textContent = value === undefined || value === null ? '' : String(value);
          tr.appendChild(td);
        }
        historyTable.appendChild(tr);
      }
      if (!historyTable.children.length) {
        historyTable.innerHTML = '<tr><td colspan="17" class="muted">No history</td></tr>';
      }
    } catch (err) {
      historyTable.innerHTML = `<tr><td colspan="17" class="muted">${err.message || 'Failed'}</td></tr>`;
    }
  }

  document.querySelectorAll('.view-history').forEach(btn => {
    btn.addEventListener('click', () => {
      const preset = {};
      const type = btn.dataset.historyType;
      if (type && type !== 'all') {
        preset.type = type;
      }
      const scope = btn.dataset.historyScope;
      if (scope === 'member') {
        const userId = requireMemberId();
        if (!userId) return;
        preset.userId = userId;
      } else if (btn.dataset.historyUser) {
        preset.userId = btn.dataset.historyUser;
      }
      openHistory(preset);
    });
  });

})();

console.info('admin.js loaded ok');<|MERGE_RESOLUTION|>--- conflicted
+++ resolved
@@ -315,21 +315,12 @@
     detailsEl?.removeAttribute('open');
   }
 
-<<<<<<< HEAD
-  function clearMemberLedger(message = 'Redeemed rewards will appear after checking balance.') {
-    setPlaceholder(memberLedgerHost, message);
-    setPlaceholder(memberEarnSummary, 'Earn activity will appear after checking balance.');
-    setPlaceholder(memberRedeemSummary, 'Redeem activity will appear after checking balance.');
-    setPlaceholder(memberRefundSummary, 'Refund activity will appear after checking balance.');
-    if (memberBalanceBody) setPlaceholder(memberBalanceBody, 'Click “Check Balance” to load balance details.');
-=======
   function clearMemberLedger(message = 'Redeemed rewards will appear here.') {
     setPlaceholder(memberLedgerHost, message);
     setPlaceholder(memberEarnSummary, 'Earn activity will appear here.');
     setPlaceholder(memberRedeemSummary, 'Redeem activity will appear here.');
     setPlaceholder(memberRefundSummary, 'Refund activity will appear here.');
     if (memberBalanceBody) setPlaceholder(memberBalanceBody, 'Balance info will appear here.');
->>>>>>> c2072cd3
     resetSummaryValue(memberBalanceSummaryValue);
     resetSummaryValue(memberEarnSummaryValue);
     resetSummaryValue(memberRedeemSummaryValue);
@@ -338,10 +329,7 @@
     collapseDetails(memberEarnDetails);
     collapseDetails(memberRedeemDetails);
     collapseDetails(memberRefundDetails);
-<<<<<<< HEAD
-=======
     if (memberBalanceContainer) memberBalanceContainer.hidden = true;
->>>>>>> c2072cd3
     activeRefundContext = null;
   }
 
@@ -537,10 +525,7 @@
       clearMemberLedger();
       return null;
     }
-<<<<<<< HEAD
-=======
     if (showPanels && memberBalanceContainer) memberBalanceContainer.hidden = false;
->>>>>>> c2072cd3
     if (memberLedgerHost) setPlaceholder(memberLedgerHost, 'Loading redeemed items…');
     if (memberEarnSummaryValue) memberEarnSummaryValue.textContent = 'Loading…';
     if (memberRedeemSummaryValue) memberRedeemSummaryValue.textContent = 'Loading…';
@@ -562,10 +547,7 @@
       const data = body && typeof body === 'object' ? body : {};
       renderLedgerSummary(data.summary || {});
       renderRedeemLedger(Array.isArray(data.redeems) ? data.redeems : []);
-<<<<<<< HEAD
-=======
       if (showPanels && memberBalanceContainer) memberBalanceContainer.hidden = false;
->>>>>>> c2072cd3
       return data;
     } catch (err) {
       console.error(err);
@@ -659,11 +641,7 @@
     normalizeMemberInput();
     setMemberStatus('');
     setMemberInfoMessage('Enter a user ID and click Member Info to view details.');
-<<<<<<< HEAD
-    clearMemberLedger('Redeemed rewards will appear after checking balance.');
-=======
     clearMemberLedger('Redeemed rewards will appear here.');
->>>>>>> c2072cd3
     loadHolds();
   }
 
@@ -700,11 +678,7 @@
         setMemberStatus(`Loaded member ${member.userId}.`);
         clearMemberLedger();
       } else {
-<<<<<<< HEAD
-        clearMemberLedger('Redeemed rewards will appear after checking balance.');
-=======
         clearMemberLedger('Redeemed rewards will appear here.');
->>>>>>> c2072cd3
       }
     } catch (err) {
       console.error(err);
@@ -718,21 +692,14 @@
     const userId = requireMemberId();
     if (!userId) return;
     setMemberStatus('Fetching balance...');
-<<<<<<< HEAD
-=======
     if (memberBalanceContainer) memberBalanceContainer.hidden = false;
->>>>>>> c2072cd3
     collapseDetails(memberBalanceDetails);
     collapseDetails(memberEarnDetails);
     collapseDetails(memberRedeemDetails);
     collapseDetails(memberRefundDetails);
     if (memberBalanceSummaryValue) memberBalanceSummaryValue.textContent = 'Loading…';
     if (memberBalanceBody) setPlaceholder(memberBalanceBody, 'Loading balance…');
-<<<<<<< HEAD
-    const ledgerPromise = refreshMemberLedger(userId);
-=======
     const ledgerPromise = refreshMemberLedger(userId, { showPanels: true });
->>>>>>> c2072cd3
     try {
       const { res, body } = await adminFetch(`/balance/${encodeURIComponent(userId)}`);
       if (!res.ok) {
