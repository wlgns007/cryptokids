--- conflicted
+++ resolved
@@ -111,23 +111,6 @@
     }
   }
 
-<<<<<<< HEAD
-  function getYouTubeThumbnail(url) {
-    const id = getYouTubeId(url);
-    return id ? `https://img.youtube.com/vi/${id}/hqdefault.jpg` : '';
-  }
-
-  function getYouTubeEmbed(url, { host = 'www.youtube.com', autoplay = true } = {}) {
-    const id = getYouTubeId(url);
-    if (!id) return '';
-    const params = new URLSearchParams({
-      modestbranding: '1',
-      rel: '0',
-      playsinline: '1',
-    });
-    if (autoplay) params.set('autoplay', '1');
-    return `https://${host}/embed/${id}?${params.toString()}`;
-=======
   function waitForReady(oframe, timeout = 1800) {
     return new Promise((resolve, reject) => {
       let timer = null;
@@ -162,7 +145,6 @@
       window.addEventListener("message", onMessage);
       timer = setTimeout(() => finish(reject, new Error("timeout")), timeout);
     });
->>>>>>> a9a4a0a3
   }
 
   (function setupVideoModal() {
@@ -170,11 +152,6 @@
     const frame = document.getElementById("videoFrame");
     if (!modal || !frame) return;
 
-<<<<<<< HEAD
-    let fallbackTimer = null;
-    let loadListener = null;
-
-=======
     let loadToken = 0;
 
     function buildEmbed(id, host) {
@@ -183,7 +160,6 @@
       return `https://${h}/embed/${id}?autoplay=1&modestbranding=1&rel=0&playsinline=1&enablejsapi=1&origin=${origin}`;
     }
 
->>>>>>> a9a4a0a3
     function cleanupListeners() {
       if (fallbackTimer) {
         clearTimeout(fallbackTimer);
@@ -201,28 +177,6 @@
       const target = nocookie || fallback;
       if (!target) return window.open(url, '_blank', 'noopener');
 
-<<<<<<< HEAD
-      cleanupListeners();
-      modal.hidden = false;
-      frame.src = target;
-
-      let loaded = false;
-      loadListener = () => {
-        loaded = true;
-        cleanupListeners();
-      };
-      frame.addEventListener('load', loadListener, { once: true });
-
-      if (nocookie && fallback && nocookie !== fallback) {
-        fallbackTimer = setTimeout(() => {
-          if (!loaded) frame.src = fallback;
-        }, 1500);
-      }
-    };
-
-    window.closeVideoModal = function () {
-      cleanupListeners();
-=======
       const currentToken = ++loadToken;
       frame.src = "";
       modal.hidden = false;
@@ -255,7 +209,6 @@
     window.closeVideoModal = function () {
       loadToken++;
       // stop video + hide
->>>>>>> a9a4a0a3
       frame.src = "";
       modal.hidden = true;
       delete frame.dataset.videoHost;
