(function () {
  if (window.__CK_ADMIN_READY__) return;
  window.__CK_ADMIN_READY__ = true;

  const ADMIN_KEY_DEFAULT = 'Mamapapa';
  const ADMIN_INVALID_MSG = 'Admin key invalid. Use "Mamapapa" → Save, then retry.';
  const $k = (id) => document.getElementById(id);
  const $ = $k;
  const keyInput = $k('adminKey'); // use current ID
  const memoryStore = {};

  function storageGet(key) {
    try {
      const value = window.localStorage.getItem(key);
      if (value != null) memoryStore[key] = value;
      return value;
    } catch (error) {
      console.warn('localStorage getItem failed', error);
      return Object.prototype.hasOwnProperty.call(memoryStore, key) ? memoryStore[key] : null;
    }
  }

  function storageSet(key, value) {
    let ok = true;
    try {
      window.localStorage.setItem(key, value);
    } catch (error) {
      console.warn('localStorage setItem failed', error);
      ok = false;
    }
    memoryStore[key] = value;
    return ok;
  }

  function storageRemove(key) {
    let ok = true;
    try {
      window.localStorage.removeItem(key);
    } catch (error) {
      console.warn('localStorage removeItem failed', error);
      ok = false;
    }
    delete memoryStore[key];
    return ok;
  }

  if (keyInput) {
    keyInput.placeholder = `enter admin key (${ADMIN_KEY_DEFAULT})`;
    const saved = storageGet('CK_ADMIN_KEY');
    if (!saved) keyInput.value = ADMIN_KEY_DEFAULT;
  }

  const toastHost = $('toastHost');

  function toast(msg, type = 'success', ms = 2400) {
    if (!toastHost) return alert(msg);
    const el = document.createElement('div');
    el.className = `toast ${type}`;
    el.textContent = msg;
    toastHost.appendChild(el);
    requestAnimationFrame(() => el.classList.add('show'));
    setTimeout(() => {
      el.classList.remove('show');
      setTimeout(() => el.remove(), 200);
    }, ms);
  }

  function openImageModal(src){
    if (!src) return;
    const m=document.createElement('div');
    Object.assign(m.style,{position:'fixed',inset:0,background:'rgba(0,0,0,.7)',display:'grid',placeItems:'center',zIndex:9999});
    m.addEventListener('click',()=>m.remove());
    const big=new Image();
    big.src=src;
    big.style.maxWidth='90vw';
    big.style.maxHeight='90vh';
    big.style.boxShadow='0 8px 24px rgba(0,0,0,.5)';
    m.appendChild(big);
    document.body.appendChild(m);
  }

  function extractYouTubeId(u) {
    if (!u) return "";
    try {
      // Allow raw IDs
      if (/^[\w-]{11}$/.test(u)) return u;

      const x = new URL(u);
      // youtu.be/<id>
      if (x.hostname.includes("youtu.be")) {
        return (x.pathname.split("/")[1] || "").split("?")[0].split("&")[0];
      }
      // youtube.com/watch?v=<id>
      const v = x.searchParams.get("v");
      if (v) return v.split("&")[0];

      // youtube.com/shorts/<id>
      const mShorts = x.pathname.match(/\/shorts\/([\w-]{11})/);
      if (mShorts) return mShorts[1];

      // youtube.com/embed/<id>
      const mEmbed = x.pathname.match(/\/embed\/([\w-]{11})/);
      if (mEmbed) return mEmbed[1];

      // Last resort: first 11-char token
      const m = u.match(/([\w-]{11})/);
      return m ? m[1] : "";
    } catch {
      const m = String(u).match(/([\w-]{11})/);
      return m ? m[1] : "";
    }
  }

<<<<<<< HEAD
  function waitForReady(oframe, timeout = 2000) {
    return new Promise((resolve, reject) => {
      let timer = null;
      let settled = false;
      let handshake = null;
=======
  function waitForReady(oframe, timeout = 1800) {
    return new Promise((resolve, reject) => {
      let timer = null;
      let settled = false;
>>>>>>> 3d9c440c

      const finish = (fn, value) => {
        if (settled) return;
        settled = true;
        if (timer) {
          clearTimeout(timer);
          timer = null;
        }
<<<<<<< HEAD
        if (handshake) {
          clearInterval(handshake);
          handshake = null;
        }
=======
>>>>>>> 3d9c440c
        window.removeEventListener("message", onMessage);
        fn(value);
      };

      function onMessage(event) {
        if (event.source !== oframe.contentWindow) return;
        let payload = event.data;
        if (typeof payload === "string") {
          try {
            payload = JSON.parse(payload);
          } catch (error) {
            // ignore non-JSON payloads
          }
        }
        if (payload && payload.event === "onReady") {
          finish(resolve);
        }
      }

<<<<<<< HEAD
      function sendHandshake() {
        try {
          const target = oframe.contentWindow;
          if (!target) return;
          const payload = JSON.stringify({ event: "listening", channel: "widget", id: oframe.id || "ck-video" });
          target.postMessage(payload, "*");
        } catch (error) {
          console.warn("iframe handshake failed", error);
        }
      }

      window.addEventListener("message", onMessage);
      sendHandshake();
      handshake = setInterval(sendHandshake, 400);
      oframe.addEventListener("load", sendHandshake, { once: true });
=======
      window.addEventListener("message", onMessage);
>>>>>>> 3d9c440c
      timer = setTimeout(() => finish(reject, new Error("timeout")), timeout);
    });
  }

  (function setupVideoModal() {
    const modal = document.getElementById("videoModal");
    const frame = document.getElementById("videoFrame");
    if (!modal || !frame) return;

    let loadToken = 0;

    function buildEmbed(id, host) {
      const h = host || "www.youtube-nocookie.com";
      const origin = encodeURIComponent(window.location.origin || "null");
      return `https://${h}/embed/${id}?autoplay=1&modestbranding=1&rel=0&playsinline=1&enablejsapi=1&origin=${origin}`;
    }

    window.openVideoModal = function (url) {
      const id = extractYouTubeId(url);
      if (!id) return window.open(url, "_blank", "noopener");

      const currentToken = ++loadToken;
      frame.src = "";
      modal.hidden = false;

      const tryHost = async (host) => {
        frame.src = buildEmbed(id, host);
        try {
          await waitForReady(frame, 2500);
          if (currentToken !== loadToken) return false;
          frame.dataset.videoHost = host;
          return true;
        } catch (error) {
          if (currentToken !== loadToken) return false;
          console.warn(`YouTube host ${host} did not become ready`, error);
          return false;
        }
      };

      (async () => {
        if (await tryHost("www.youtube-nocookie.com")) return;
        if (await tryHost("www.youtube.com")) return;
        if (currentToken !== loadToken) return;
        closeVideoModal();
        toast("Unable to load the video player. Opening YouTube in a new tab.", "error");
        window.open(`https://www.youtube.com/watch?v=${id}`, "_blank", "noopener");
      })();
    };

    window.closeVideoModal = function () {
      loadToken++;
      // stop video + hide
      frame.src = "";
      modal.hidden = true;
      delete frame.dataset.videoHost;
    };

    // Close on backdrop or [data-close]
    modal.addEventListener("click", (e) => {
      if (e.target.matches("[data-close]") || e.target === modal.querySelector(".modal-backdrop")) {
        e.preventDefault();
        closeVideoModal();
      }
    });

    // Close on Esc
    window.addEventListener("keydown", (e) => {
      if (!modal.hidden && e.key === "Escape") closeVideoModal();
    });
  })();

  const ADMIN_KEY_STORAGE = 'CK_ADMIN_KEY';
  function loadAdminKey() {
    return storageGet(ADMIN_KEY_STORAGE) || '';
  }
  function saveAdminKey(value) {
    if (!value) {
      return storageRemove(ADMIN_KEY_STORAGE);
    }
    return storageSet(ADMIN_KEY_STORAGE, value);
  }

  $('saveAdminKey')?.addEventListener('click', () => {
    const value = (keyInput?.value || '').trim();
    const persisted = saveAdminKey(value);
    toast(persisted ? 'Admin key saved' : 'Admin key saved for this session only (storage blocked).');
  });

  document.addEventListener('DOMContentLoaded', () => {
    const saved = loadAdminKey();
    if (saved && keyInput) keyInput.value = saved;
  });

  function getAdminKey(){
    const el = document.getElementById('adminKey');
    return (storageGet('CK_ADMIN_KEY') || el?.value || '').trim();
  }
  async function adminFetch(url, opts = {}) {
    const headers = { ...(opts.headers||{}), 'x-admin-key': getAdminKey() };
    const res = await fetch(url, { ...opts, headers });
    const ct = res.headers.get('content-type') || '';
    const body = ct.includes('application/json') ? await res.json().catch(()=>({})) : await res.text().catch(()=> '');
    return { res, body };
  }

  function renderQr(elId, text) {
    const el = $(elId);
    if (!el) return;
    el.innerHTML = '';
    if (!text) return;
    new QRCode(el, { text, width: 200, height: 200 });
  }

  const memberIdInput = $('memberUserId');
  const memberStatusEl = $('memberStatus');
  const memberInfoDetails = $('memberInfoDetails');
  const memberTableBody = $('memberTable')?.querySelector('tbody');
  const memberListStatus = $('memberListStatus');
  const memberSearchInput = $('memberSearch');
  const memberListSection = $('memberListSection');

  function getMemberIdInfo() {
    const raw = (memberIdInput?.value || '').trim();
    return { raw, normalized: raw.toLowerCase() };
  }

  function normalizeMemberInput() {
    if (!memberIdInput) return getMemberIdInfo();
    const info = getMemberIdInfo();
    if (info.raw && info.raw !== info.normalized) {
      memberIdInput.value = info.normalized;
      return { raw: info.normalized, normalized: info.normalized };
    }
    return info;
  }

  function requireMemberId({ silent = false } = {}) {
    const info = normalizeMemberInput();
    if (!info.normalized) {
      if (!silent) toast('Enter user id', 'error');
      memberIdInput?.focus();
      return null;
    }
    return info.normalized;
  }

  function setMemberStatus(message) {
    if (memberStatusEl) memberStatusEl.textContent = message || '';
  }

  function setMemberInfoMessage(message) {
    if (!memberInfoDetails) return;
    memberInfoDetails.innerHTML = '';
    const div = document.createElement('div');
    div.className = 'muted';
    div.textContent = message;
    memberInfoDetails.appendChild(div);
  }

  // Collapsible panels: pairs <button.card-toggle aria-controls="..."> + <div id="...">
  function initCollapsibles() {
    const toggles = document.querySelectorAll('.card .card-toggle[aria-controls]');
    toggles.forEach(btn => {
      const targetId = btn.getAttribute('aria-controls');
      const target = document.getElementById(targetId);
      if (!target) return;

      const arrow = btn.querySelector('[data-arrow]');

      const setState = (expanded) => {
        btn.setAttribute('aria-expanded', String(expanded));
        target.hidden = !expanded;
        if (arrow) arrow.textContent = expanded ? '▲' : '▼';
      };

      // start collapsed unless markup says otherwise
      setState(btn.getAttribute('aria-expanded') === 'true');

      btn.addEventListener('click', () => {
        const next = btn.getAttribute('aria-expanded') !== 'true';
        setState(next);
      });
    });
  }

  // ensure DOM is ready, then call once
  document.addEventListener('DOMContentLoaded', initCollapsibles);

  function renderMemberInfo(member) {
    if (!memberInfoDetails) return;
    memberInfoDetails.innerHTML = '';
    if (!member) {
      setMemberInfoMessage('No member found.');
      return;
    }
    const nameEl = document.createElement('div');
    nameEl.style.fontWeight = '600';
    nameEl.textContent = member.name || member.userId;
    memberInfoDetails.appendChild(nameEl);

    const idEl = document.createElement('div');
    idEl.className = 'muted mono';
    idEl.textContent = `ID: ${member.userId}`;
    memberInfoDetails.appendChild(idEl);

    const dobEl = document.createElement('div');
    dobEl.className = 'muted';
    dobEl.textContent = `DOB: ${member.dob || '—'}`;
    memberInfoDetails.appendChild(dobEl);

    const sexEl = document.createElement('div');
    sexEl.className = 'muted';
    sexEl.textContent = `Sex: ${member.sex || '—'}`;
    memberInfoDetails.appendChild(sexEl);
  }

  function memberIdChanged() {
    normalizeMemberInput();
    setMemberStatus('');
    setMemberInfoMessage('Enter a user ID and click Member Info to view details.');
    loadHolds();
  }

  memberIdInput?.addEventListener('change', memberIdChanged);
  memberIdInput?.addEventListener('blur', normalizeMemberInput);
  memberIdInput?.addEventListener('keyup', (event) => {
    if (event.key === 'Enter') memberIdChanged();
  });

  $('btnMemberInfo')?.addEventListener('click', async () => {
    const userId = requireMemberId();
    if (!userId) return;
    setMemberStatus('');
    setMemberInfoMessage('Loading member info...');
    try {
      const { res, body } = await adminFetch(`/api/members/${encodeURIComponent(userId)}`);
      if (res.status === 401) {
        toast(ADMIN_INVALID_MSG, 'error');
        setMemberInfoMessage('Admin key invalid.');
        return;
      }
      if (res.status === 404) {
        setMemberInfoMessage(`No profile found for "${userId}".`);
        return;
      }
      if (!res.ok) {
        const msg = (body && body.error) || (typeof body === 'string' ? body : 'Failed to load member');
        throw new Error(msg);
      }
      const member = body && typeof body === 'object' ? body : null;
      renderMemberInfo(member);
      if (member) setMemberStatus(`Loaded member ${member.userId}.`);
    } catch (err) {
      console.error(err);
      setMemberInfoMessage(err.message || 'Failed to load member.');
      toast(err.message || 'Failed to load member', 'error');
    }
  });

  $('btnMemberBalance')?.addEventListener('click', async () => {
    const userId = requireMemberId();
    if (!userId) return;
    setMemberStatus('Fetching balance...');
    try {
      const { res, body } = await adminFetch(`/balance/${encodeURIComponent(userId)}`);
      if (!res.ok) {
        const msg = (body && body.error) || (typeof body === 'string' ? body : 'Failed to fetch balance');
        throw new Error(msg);
      }
      const data = body && typeof body === 'object' ? body : {};
      const balance = Number.isFinite(Number(data.balance)) ? Number(data.balance) : data.balance;
      setMemberStatus(`Balance: ${balance ?? 0} points.`);
    } catch (err) {
      console.error(err);
      setMemberStatus(err.message || 'Failed to fetch balance.');
      toast(err.message || 'Failed to fetch balance', 'error');
    }
  });

  async function submitMemberRegistration() {
    const idEl = $('memberRegisterId');
    const nameEl = $('memberRegisterName');
    const dobEl = $('memberRegisterDob');
    const sexEl = $('memberRegisterSex');
    const userId = (idEl?.value || '').trim().toLowerCase();
    const name = (nameEl?.value || '').trim();
    const dob = (dobEl?.value || '').trim();
    const sex = (sexEl?.value || '').trim();
    if (!userId || !name) {
      toast('User ID and name required', 'error');
      return;
    }
    setMemberStatus('Registering member...');
    try {
      const { res, body } = await adminFetch('/api/members', {
        method: 'POST',
        headers: { 'Content-Type': 'application/json' },
        body: JSON.stringify({ userId, name, dob: dob || undefined, sex: sex || undefined })
      });
      if (res.status === 401) {
        toast(ADMIN_INVALID_MSG, 'error');
        setMemberStatus('Admin key invalid.');
        return;
      }
      if (res.status === 409) {
        throw new Error('User ID already exists');
      }
      if (!res.ok) {
        const msg = (body && body.error) || (typeof body === 'string' ? body : 'Failed to register');
        throw new Error(msg);
      }
      toast('Member registered');
      setMemberStatus(`Registered member ${userId}.`);
      if (idEl) idEl.value = '';
      if (nameEl) nameEl.value = '';
      if (dobEl) dobEl.value = '';
      if (sexEl) sexEl.value = '';
      if (memberIdInput) {
        memberIdInput.value = userId;
        memberIdChanged();
      }
      await loadMembersList();
    } catch (err) {
      console.error(err);
      setMemberStatus(err.message || 'Failed to register member.');
      toast(err.message || 'Failed to register member', 'error');
    }
  }

  $('btnMemberRegister')?.addEventListener('click', submitMemberRegistration);

  async function editMember(member) {
    if (!member) return;
    const namePrompt = prompt('Member name', member.name || '');
    if (namePrompt === null) return;
    const name = namePrompt.trim();
    if (!name) {
      toast('Name required', 'error');
      return;
    }
    const dobPrompt = prompt('Date of birth (YYYY-MM-DD)', member.dob || '');
    if (dobPrompt === null) return;
    const dob = dobPrompt.trim();
    const sexPrompt = prompt('Sex', member.sex || '');
    if (sexPrompt === null) return;
    const sex = sexPrompt.trim();
    try {
      const { res, body } = await adminFetch(`/api/members/${encodeURIComponent(member.userId)}`, {
        method: 'PATCH',
        headers: { 'Content-Type': 'application/json' },
        body: JSON.stringify({ name, dob: dob || undefined, sex: sex || undefined })
      });
      if (res.status === 401) {
        toast(ADMIN_INVALID_MSG, 'error');
        return;
      }
      if (!res.ok) {
        const msg = (body && body.error) || (typeof body === 'string' ? body : 'Failed to update member');
        throw new Error(msg);
      }
      toast('Member updated');
      await loadMembersList();
      const updated = body && typeof body === 'object' ? body.member || body : null;
      if (updated && memberIdInput?.value === updated.userId) {
        renderMemberInfo(updated);
      }
    } catch (err) {
      console.error(err);
      toast(err.message || 'Failed to update member', 'error');
    }
  }

  async function deleteMember(member) {
    if (!member) return;
    if (!confirm(`Delete member "${member.userId}"? This cannot be undone.`)) return;
    try {
      const { res, body } = await adminFetch(`/api/members/${encodeURIComponent(member.userId)}`, {
        method: 'DELETE'
      });
      if (res.status === 401) {
        toast(ADMIN_INVALID_MSG, 'error');
        return;
      }
      if (res.status === 404) {
        toast('Member already removed', 'error');
        return;
      }
      if (!res.ok) {
        const msg = (body && body.error) || (typeof body === 'string' ? body : 'Failed to delete member');
        throw new Error(msg);
      }
      toast('Member deleted');
      if (memberIdInput?.value === member.userId) {
        memberIdInput.value = '';
        memberIdChanged();
      }
      await loadMembersList();
    } catch (err) {
      console.error(err);
      toast(err.message || 'Failed to delete member', 'error');
    }
  }

  async function loadMembersList() {
    if (!memberTableBody) return;
    const search = (memberSearchInput?.value || '').trim().toLowerCase();
    if (!search) {
      memberTableBody.innerHTML = '';
      if (memberListStatus) memberListStatus.textContent = 'Type in the search box to list members.';
      if (memberListSection) memberListSection.hidden = false;
      return;
    }
    if (memberListSection) memberListSection.hidden = false;
    memberTableBody.innerHTML = '<tr><td colspan="5" class="muted">Loading...</td></tr>';
    if (memberListStatus) memberListStatus.textContent = '';
    try {
      const qs = search ? `?search=${encodeURIComponent(search)}` : '';
      const { res, body } = await adminFetch(`/api/members${qs}`);
      if (res.status === 401) {
        toast(ADMIN_INVALID_MSG, 'error');
        memberTableBody.innerHTML = '<tr><td colspan="5" class="muted">Admin key invalid.</td></tr>';
        if (memberListStatus) memberListStatus.textContent = 'Admin key invalid.';
        return;
      }
      if (!res.ok) {
        const msg = (body && body.error) || (typeof body === 'string' ? body : 'Failed to load members');
        throw new Error(msg);
      }
      const rows = Array.isArray(body) ? body : [];
      memberTableBody.innerHTML = '';
      if (!rows.length) {
        memberTableBody.innerHTML = '<tr><td colspan="5" class="muted">No members found.</td></tr>';
        if (memberListStatus) memberListStatus.textContent = 'No members found.';
        return;
      }
      for (const row of rows) {
        const tr = document.createElement('tr');
        const idCell = document.createElement('td');
        idCell.textContent = row.userId;
        tr.appendChild(idCell);
        const nameCell = document.createElement('td');
        nameCell.textContent = row.name || '';
        tr.appendChild(nameCell);
        const dobCell = document.createElement('td');
        dobCell.textContent = row.dob || '';
        tr.appendChild(dobCell);
        const sexCell = document.createElement('td');
        sexCell.textContent = row.sex || '';
        tr.appendChild(sexCell);
        const actions = document.createElement('td');
        actions.style.display = 'flex';
        actions.style.flexWrap = 'wrap';
        actions.style.gap = '6px';
        actions.style.alignItems = 'center';

        const selectBtn = document.createElement('button');
        selectBtn.textContent = 'Select';
        selectBtn.addEventListener('click', () => {
          if (memberIdInput) {
            memberIdInput.value = row.userId;
            memberIdChanged();
          }
        });
        actions.appendChild(selectBtn);

        const editBtn = document.createElement('button');
        editBtn.textContent = 'Edit';
        editBtn.addEventListener('click', () => editMember(row));
        actions.appendChild(editBtn);

        const deleteBtn = document.createElement('button');
        deleteBtn.textContent = 'Delete';
        deleteBtn.addEventListener('click', () => deleteMember(row));
        actions.appendChild(deleteBtn);

        tr.appendChild(actions);
        memberTableBody.appendChild(tr);
      }
      if (memberListStatus) {
        const count = rows.length;
        memberListStatus.textContent = `Showing ${count} member${count === 1 ? '' : 's'}.`;
      }
    } catch (err) {
      console.error(err);
      memberTableBody.innerHTML = `<tr><td colspan="5" class="muted">${err.message || 'Failed to load members.'}</td></tr>`;
      if (memberListStatus) memberListStatus.textContent = err.message || 'Failed to load members.';
    }
  }

  $('btnMemberReload')?.addEventListener('click', loadMembersList);

  let memberSearchTimer = null;
  memberSearchInput?.addEventListener('input', () => {
    clearTimeout(memberSearchTimer);
    memberSearchTimer = setTimeout(loadMembersList, 250);
  });

  function parseTokenFromScan(data) {
    try {
      if (!data) return null;
      let token = data.trim();
      let url = '';
      if (token.startsWith('http')) {
        const urlObj = new URL(token);
        if (urlObj.searchParams.get('t')) token = urlObj.searchParams.get('t');
        url = urlObj.toString();
      }
      const part = token.split('.')[0];
      const padded = part.replace(/-/g, '+').replace(/_/g, '/');
      const mod = padded.length % 4;
      const base = mod ? padded + '='.repeat(4 - mod) : padded;
      const payload = JSON.parse(atob(base));
      if (!url && typeof window !== 'undefined' && window.location) {
        url = `${window.location.origin}/scan?t=${encodeURIComponent(token)}`;
      }
      return { token, payload, url };
    } catch (e) {
      console.error('parse token failed', e);
      return null;
    }
  }

  async function generateIssueQr() {
    const userId = requireMemberId();
    if (!userId) return;
    const amount = Number($('issueAmount').value);
    const note = $('issueNote').value.trim();
    if (!Number.isFinite(amount) || amount <= 0) {
      toast('Enter a positive amount', 'error');
      return;
    }
    $('issueStatus').textContent = 'Generating QR...';
    try {
      const { res, body } = await adminFetch('/api/tokens/give', {
        method: 'POST',
        headers: { 'Content-Type': 'application/json' },
        body: JSON.stringify({ userId, amount, note: note || undefined })
      });
      const data = body && typeof body === 'object' ? body : {};
      if (res.status === 401){
        toast(ADMIN_INVALID_MSG, 'error');
        $('issueStatus').textContent = 'Admin key invalid.';
        return;
      }
      if (!res.ok) {
        const msg = (body && body.error) || (typeof body === 'string' ? body : 'request failed');
        throw new Error(msg);
      }
      renderQr('qrIssue', data.qrText);
      $('issueLink').value = data.qrText || '';
      $('issueStatus').textContent = `QR expires in 2 minutes. Amount ${data.amount ?? '?'} points.`;
      toast('QR ready');
    } catch (err) {
      console.error(err);
      $('issueStatus').textContent = 'Failed to generate QR.';
      toast(err.message || 'Failed', 'error');
    }
  }
  $('btnIssueGenerate')?.addEventListener('click', generateIssueQr);

  $('btnIssueCopy')?.addEventListener('click', () => {
    const text = $('issueLink').value;
    if (!text) return toast('Nothing to copy', 'error');
    navigator.clipboard?.writeText(text).then(() => toast('Link copied')).catch(() => toast('Copy failed', 'error'));
  });

  // ===== Holds =====
  const holdsTable = $('holdsTable')?.querySelector('tbody');
  async function loadHolds() {
    if (!holdsTable) return;
    const status = $('holdFilter')?.value || 'pending';
    const memberInfo = normalizeMemberInput() || {};
    const rawUserId = (memberInfo.raw || '').trim();
    const normalizedUser = (memberInfo.normalized || '').trim();
    holdsTable.innerHTML = '';
    if (!normalizedUser) {
      const msg = 'Enter a user ID in Member Management to view holds.';
      $('holdsStatus').textContent = msg;
      const row = document.createElement('tr');
      const cell = document.createElement('td');
      cell.colSpan = 6;
      cell.className = 'muted';
      cell.textContent = msg;
      row.appendChild(cell);
      holdsTable.appendChild(row);
      return;
    }
    $('holdsStatus').textContent = 'Loading...';
    try {
      const { res, body } = await adminFetch(`/api/holds?status=${encodeURIComponent(status)}`);
      if (res.status === 401) {
        toast(ADMIN_INVALID_MSG, 'error');
        $('holdsStatus').textContent = 'Admin key invalid.';
        holdsTable.innerHTML = '<tr><td colspan="6" class="muted">Admin key invalid.</td></tr>';
        return;
      }
      if (!res.ok) {
        const msg = (body && body.error) || (typeof body === 'string' ? body : 'failed');
        throw new Error(msg);
      }
      const rows = Array.isArray(body) ? body : [];
      const filtered = rows.filter(row => String(row.userId || '').trim().toLowerCase() === normalizedUser);
      if (!filtered.length) {
        const row = document.createElement('tr');
        const cell = document.createElement('td');
        cell.colSpan = 6;
        cell.className = 'muted';
        cell.textContent = `No holds for "${rawUserId}".`;
        row.appendChild(cell);
        holdsTable.appendChild(row);
        $('holdsStatus').textContent = `No holds for "${rawUserId}".`;
        return;
      }
      const frag = document.createDocumentFragment();
      for (const row of filtered) {
        const tr = document.createElement('tr');
        tr.dataset.holdId = row.id;
        tr.innerHTML = `
          <td>${formatTime(row.createdAt)}</td>
          <td>${row.userId}</td>
          <td>${row.itemName || ''}</td>
          <td>${row.quotedCost ?? ''}</td>
          <td>${row.status}</td>
          <td class="actions"></td>
        `;
        const actions = tr.querySelector('.actions');
        if (row.status === 'pending') {
          const cancelBtn = document.createElement('button');
          cancelBtn.textContent = 'Cancel';
          cancelBtn.addEventListener('click', () => cancelHold(row.id));
          actions.appendChild(cancelBtn);
        } else {
          actions.textContent = '-';
        }
        frag.appendChild(tr);
      }
      holdsTable.appendChild(frag);
      const count = filtered.length;
      const suffix = count === 1 ? '' : 's';
      $('holdsStatus').textContent = `Showing ${count} hold${suffix} for "${rawUserId}".`;
    } catch (err) {
      console.error(err);
      $('holdsStatus').textContent = err.message || 'Failed to load holds';
    }
  }
  $('btnReloadHolds')?.addEventListener('click', loadHolds);
  $('holdFilter')?.addEventListener('change', loadHolds);
  document.addEventListener('DOMContentLoaded', loadHolds);

  async function cancelHold(id) {
    if (!confirm('Cancel this hold?')) return;
    try {
      const { res, body } = await adminFetch(`/api/holds/${id}/cancel`, { method: 'POST' });
      if (res.status === 401){ toast(ADMIN_INVALID_MSG, 'error'); return; }
      if (!res.ok) {
        const msg = (body && body.error) || (typeof body === 'string' ? body : 'failed');
        throw new Error(msg);
      }
      toast('Hold canceled');
      loadHolds();
    } catch (err) {
      toast(err.message || 'Cancel failed', 'error');
    }
  }

  function formatTime(ms) {
    if (!ms) return '';
    try {
      return new Date(ms).toLocaleString();
    } catch {
      return ms;
    }
  }

  // ===== Scanner helpers =====
  function setupScanner({ buttonId, videoId, canvasId, statusId, onToken }) {
    const btn = $(buttonId);
    const video = $(videoId);
    const canvas = $(canvasId);
    const status = $(statusId);
    if (!btn || !video || !canvas) return;

    const ctx = canvas.getContext('2d');
    let stream = null;
    let raf = 0;
    let busy = false;

    function say(msg) { if (status) status.textContent = msg || ''; }

    async function start() {
      if (stream) { stop(); return; }
      if (!navigator.mediaDevices?.getUserMedia) {
        say('Camera not available');
        return;
      }
      try {
        stream = await navigator.mediaDevices.getUserMedia({ video: { facingMode: { ideal: 'environment' } } });
        video.srcObject = stream;
        video.style.display = 'block';
        await video.play();
        say('Point camera at QR');
        tick();
      } catch (err) {
        console.error(err);
        say('Camera blocked or unavailable');
      }
    }

    function stop() {
      cancelAnimationFrame(raf);
      if (stream) stream.getTracks().forEach(t => t.stop());
      stream = null;
      video.pause();
      video.srcObject = null;
      video.style.display = 'none';
      say('Camera stopped');
    }

    function tick() {
      if (!stream) return;
      if (video.readyState === video.HAVE_ENOUGH_DATA) {
        canvas.width = video.videoWidth;
        canvas.height = video.videoHeight;
        ctx.drawImage(video, 0, 0, canvas.width, canvas.height);
        const img = ctx.getImageData(0, 0, canvas.width, canvas.height);
        const code = jsQR(img.data, img.width, img.height, { inversionAttempts: 'dontInvert' });
        if (code?.data && !busy) {
          busy = true;
          say('QR detected...');
          onToken(code.data).finally(() => {
            busy = false;
            say('Ready for next scan');
          });
        }
      }
      raf = requestAnimationFrame(tick);
    }

    btn.addEventListener('click', () => {
      if (stream) stop(); else start();
    });
  }

// Hold scanner — APPROVE spend token
setupScanner({
  buttonId: 'btnHoldCamera',
  videoId: 'holdVideo',
  canvasId: 'holdCanvas',
  statusId: 'holdScanStatus',
  onToken: async (raw) => {
    const parsed = parseTokenFromScan(raw);
    if (!parsed || parsed.payload.typ !== 'spend') {
      toast('Not a spend token', 'error');
      return;
    }

    const holdId = parsed.payload.data?.holdId;
    if (!holdId) {
      toast('Hold id missing', 'error');
      return;
    }

    const targetUrl = parsed.url || `${window.location.origin}/scan?t=${encodeURIComponent(parsed.token)}`;
    say('Opening approval page...');
    const opened = window.open(targetUrl, '_blank', 'noopener');
    if (!opened) {
      window.location.href = targetUrl;
    }
  },  // ← keep this comma
});   // ← and this closer

// Earn scanner — GENERATE earn/give token
setupScanner({
  buttonId: 'btnEarnCamera',
  videoId: 'earnVideo',
  canvasId: 'earnCanvas',
  statusId: 'earnScanStatus',
  onToken: async (raw) => {
    const parsed = parseTokenFromScan(raw);
    if (!parsed || !['earn', 'give'].includes(parsed.payload.typ)) {
      toast('Unsupported token', 'error');
      return;
    }
    try {
      const { res, body } = await adminFetch('/api/earn/scan', {
        method: 'POST',
        headers: { 'Content-Type': 'application/json' },
        body: JSON.stringify({ token: parsed.token })
      });
      if (res.status === 401){ toast(ADMIN_INVALID_MSG, 'error'); return; }
      if (!res.ok) {
        const msg = (body && body.error) || (typeof body === 'string' ? body : 'Scan failed');
        throw new Error(msg);
      }
      const data = body && typeof body === 'object' ? body : {};
      toast(`Credited ${data.amount} to ${data.userId}`);
    } catch (err) {
      toast(err.message || 'Scan failed', 'error');
    }
  },
}); // must close the call

  // ===== Rewards =====
  function applyUrlToggle(show) {
    document.body.classList.toggle('hide-urls', !show);
  }

  function appendMediaUrl(container, label, url) {
    if (!container || !url) return;
    const row = document.createElement('div');
    row.className = 'muted mono media-url';
    row.style.flex = '1 1 100%';
    row.style.minWidth = '0';
    row.style.display = 'flex';
    row.style.alignItems = 'baseline';
    row.style.gap = '4px';
    const strong = document.createElement('strong');
    strong.textContent = `${label}:`;
    row.appendChild(strong);
    const value = document.createElement('span');
    value.textContent = url;
    value.style.flex = '1';
    value.style.minWidth = '0';
    value.style.wordBreak = 'break-all';
    row.appendChild(value);
    container.appendChild(row);
  }
  const SHOW_URLS_KEY = 'ck_show_urls';
  (function initToggle() {
    const toggle = $('adminShowUrls');
    if (!toggle) return;
    const saved = storageGet(SHOW_URLS_KEY);
    const show = saved === '1';
    toggle.checked = show;
    applyUrlToggle(show);
    toggle.addEventListener('change', () => {
      storageSet(SHOW_URLS_KEY, toggle.checked ? '1' : '0');
      applyUrlToggle(toggle.checked);
      loadRewards();
    });
  })();

  function editReward(item) {
    const nameInput = prompt('Reward name', item.name || '');
    if (nameInput === null) return;
    const name = nameInput.trim();
    if (!name) {
      toast('Reward name required', 'error');
      return;
    }

    const costPrompt = prompt('Cost (points)', Number.isFinite(item.cost) ? String(item.cost) : '');
    if (costPrompt === null) return;
    const cost = Number(costPrompt.trim());
    if (!Number.isFinite(cost) || cost < 0) {
      toast('Cost must be a non-negative number', 'error');
      return;
    }

    const imagePrompt = prompt('Image URL (optional)', item.imageUrl || '');
    if (imagePrompt === null) return;
    const imageUrl = imagePrompt.trim();

    const youtubePrompt = prompt('YouTube URL (optional)', item.youtubeUrl || '');
    if (youtubePrompt === null) return;
    const youtubeUrl = youtubePrompt.trim();

    const descPrompt = prompt('Description (optional)', item.description || '');
    if (descPrompt === null) return;
    const description = descPrompt.trim();

    const payload = { name, cost, description };
    payload.imageUrl = imageUrl || null;
    payload.youtubeUrl = youtubeUrl || null;
    updateReward(item.id, payload);
  }

  async function loadRewards() {
    const list = $('rewardsList');
    if (!list) return;
    const statusEl = $('rewardsStatus');
    const filterValue = $('filterRewards')?.value?.toLowerCase?.() || '';
    list.innerHTML = '<div class="muted">Loading...</div>';
    if (statusEl) statusEl.textContent = '';
    try {
      const { res, body } = await adminFetch('/api/rewards');
      if (res.status === 401){
        toast(ADMIN_INVALID_MSG, 'error');
        list.innerHTML = '<div class="muted">Admin key invalid.</div>';
        return;
      }
      if (!res.ok){
        const msg = (body && body.error) || (typeof body === 'string' ? body : 'Failed to load rewards');
        throw new Error(msg);
      }
      const items = Array.isArray(body) ? body : [];
      list.innerHTML = '';
      const normalized = items.map(item => ({
        id: item.id,
        name: (item.name || item.title || '').trim(),
        cost: Number.isFinite(Number(item.cost)) ? Number(item.cost) : Number(item.price || 0),
        description: item.description || '',
        imageUrl: item.imageUrl || item.image_url || '',
        image_url: item.image_url || item.imageUrl || '',
        youtubeUrl: item.youtubeUrl || item.youtube_url || '',
        youtube_url: item.youtube_url || item.youtubeUrl || '',
        active: Number(item.active ?? 1) ? 1 : 0
      }));
      const filtered = normalized.filter(it => !filterValue || it.name.toLowerCase().includes(filterValue));
      const showUrls = document.getElementById('adminShowUrls')?.checked;
      for (const item of filtered) {
        const card = document.createElement('div');
        card.className = 'reward-card';
        card.style.display = 'flex';
        card.style.alignItems = 'center';
        card.style.gap = '12px';
        card.style.background = '#fff';
        card.style.border = '1px solid var(--line)';
        card.style.borderRadius = '10px';
        card.style.padding = '12px';

        const thumb = document.createElement('img');
        thumb.className = 'reward-thumb';
        thumb.src = item.imageUrl || '';
        thumb.alt = '';
        thumb.loading = 'lazy';
        thumb.width = 96;
        thumb.height = 96;
        thumb.style.objectFit = 'cover';
        thumb.style.aspectRatio = '1/1';
        thumb.addEventListener('click', () => { if (thumb.src) openImageModal(thumb.src); });
        if (thumb.src){
          card.appendChild(thumb);
        } else {
          const spacer = document.createElement('div');
          spacer.style.width = '96px';
          spacer.style.height = '96px';
          spacer.style.flex = '0 0 auto';
          card.appendChild(spacer);
        }

        const youtubeThumbUrl = getYouTubeThumbnail(item.youtubeUrl);
        if (youtubeThumbUrl) {
          const ytThumb = document.createElement('img');
          ytThumb.src = youtubeThumbUrl;
          ytThumb.alt = 'YouTube preview';
          ytThumb.loading = 'lazy';
          ytThumb.width = 72;
          ytThumb.height = 54;
          ytThumb.style.objectFit = 'cover';
          ytThumb.style.aspectRatio = '4 / 3';
          ytThumb.style.borderRadius = '8px';
          ytThumb.style.flex = '0 0 auto';
          ytThumb.style.cursor = 'pointer';
          ytThumb.style.boxShadow = '0 2px 6px rgba(0,0,0,0.15)';
          ytThumb.title = 'Open YouTube video';
          ytThumb.addEventListener('click', () => {
            if (item.youtubeUrl) {
              openVideoModal(item.youtubeUrl);
            }
          });
          ytThumb.addEventListener('error', () => ytThumb.remove());
          card.appendChild(ytThumb);
        }

        const info = document.createElement('div');
        info.style.flex = '1 1 auto';
        const title = document.createElement('div');
        title.style.fontWeight = '600';
        title.textContent = item.name || 'Reward';
        info.appendChild(title);

        const cost = document.createElement('div');
        cost.className = 'muted';
        cost.textContent = `${item.cost || 0} points`;
        info.appendChild(cost);

        if (item.description) {
          const desc = document.createElement('div');
          desc.className = 'muted';
          desc.textContent = item.description;
          info.appendChild(desc);
        }

        if (!item.active) {
          const badge = document.createElement('div');
          badge.className = 'muted';
          badge.textContent = 'Inactive';
          info.appendChild(badge);
          card.style.opacity = '0.6';
        }

        card.appendChild(info);

        if (showUrls){
          if (item.imageUrl) appendMediaUrl(card, 'Image', item.imageUrl);
          if (item.youtubeUrl) appendMediaUrl(card, 'YouTube', item.youtubeUrl);
        }

        const actions = document.createElement('div');
        actions.style.display = 'flex';
        actions.style.flexDirection = 'column';
        actions.style.gap = '6px';
        actions.style.flex = '0 0 auto';
        actions.style.marginLeft = 'auto';

        if (item.youtubeUrl) {
          const watchBtn = document.createElement('button');
          watchBtn.type = 'button';
          watchBtn.className = 'btn btn-sm';
          watchBtn.textContent = 'Watch clip';
          watchBtn.addEventListener('click', () => openVideoModal(item.youtubeUrl));
          actions.appendChild(watchBtn);
        }

        const editBtn = document.createElement('button');
        editBtn.textContent = 'Edit';
        editBtn.addEventListener('click', () => editReward(item));
        actions.appendChild(editBtn);

        const toggleBtn = document.createElement('button');
        toggleBtn.textContent = item.active ? 'Deactivate' : 'Activate';
        toggleBtn.addEventListener('click', () => updateReward(item.id, { active: item.active ? 0 : 1 }));
        actions.appendChild(toggleBtn);

        card.appendChild(actions);

        list.appendChild(card);
      }
      if (!filtered.length) list.innerHTML = '<div class="muted">No rewards match.</div>';
    } catch (err) {
      const msg = err.message || 'Failed to load rewards';
      if (statusEl) statusEl.textContent = msg;
      if (list) list.innerHTML = `<div class="muted">${msg}</div>`;
    }
  }
  $('btnLoadRewards')?.addEventListener('click', loadRewards);
  $('filterRewards')?.addEventListener('input', loadRewards);

  async function updateReward(id, body) {
    try {
      const { res, body: respBody } = await adminFetch(`/api/rewards/${id}`, {
        method: 'PATCH',
        headers: { 'Content-Type': 'application/json' },
        body: JSON.stringify(body)
      });
      if (res.status === 401){ toast(ADMIN_INVALID_MSG, 'error'); return; }
      if (!res.ok) {
        const msg = (respBody && respBody.error) || (typeof respBody === 'string' ? respBody : 'update failed');
        throw new Error(msg);
      }
      toast('Reward updated');
      loadRewards();
    } catch (err) {
      toast(err.message || 'Update failed', 'error');
    }
  }

  document.getElementById('btnCreateReward')?.addEventListener('click', async (e)=>{
    e.preventDefault();
    const nameEl = document.getElementById('rewardName');
    const costEl = document.getElementById('rewardCost');
    const imageEl = document.getElementById('rewardImage');
    const youtubeEl = document.getElementById('rewardYoutube');
    const descEl = document.getElementById('rewardDesc');

    const name = nameEl?.value?.trim() || '';
    const cost = Number(costEl?.value || NaN);
    const imageUrl = imageEl?.value?.trim() || null;
    const youtubeUrl = youtubeEl?.value?.trim() || null;
    const description = descEl?.value?.trim() || '';
    if (!name || Number.isNaN(cost)) { toast('Name and numeric cost required', 'error'); return; }

    const { res, body } = await adminFetch('/api/rewards', {
      method:'POST',
      headers:{'Content-Type':'application/json'},
      body: JSON.stringify({ name, cost, imageUrl, youtubeUrl, description }),
    });

    if (res.status === 401){ toast(ADMIN_INVALID_MSG, 'error'); return; }
    if (!res.ok){ toast((typeof body === 'string' ? body : body?.error) || 'Create failed', 'error'); return; }

    toast('Reward created');
    if (nameEl) nameEl.value = '';
    if (costEl) costEl.value = '1';
    if (imageEl) imageEl.value = '';
    if (youtubeEl) youtubeEl.value = '';
    if (descEl) descEl.value = '';
    loadRewards?.(); // refresh the list if available
  });

  // image upload
  const drop = $('drop');
  const fileInput = $('file');
  const uploadStatus = $('uploadStatus');
  if (drop && fileInput) {
    drop.addEventListener('click', () => fileInput.click());
    drop.addEventListener('dragover', (e) => { e.preventDefault(); drop.classList.add('drag'); });
    drop.addEventListener('dragleave', () => drop.classList.remove('drag'));
    drop.addEventListener('drop', (e) => {
      e.preventDefault(); drop.classList.remove('drag');
      if (e.dataTransfer.files[0]) handleFile(e.dataTransfer.files[0]);
    });
    fileInput.addEventListener('change', () => {
      if (fileInput.files[0]) handleFile(fileInput.files[0]);
    });
  }

  async function handleFile(file) {
    try {
      uploadStatus.textContent = 'Uploading...';
      const base64 = await fileToDataUrl(file);
      const { res, body } = await adminFetch('/admin/upload-image64', {
        method: 'POST',
        headers: { 'Content-Type': 'application/json' },
        body: JSON.stringify({ image64: base64 })
      });
      if (res.status === 401){ toast(ADMIN_INVALID_MSG, 'error'); uploadStatus.textContent = 'Admin key invalid.'; return; }
      if (!res.ok) {
        const msg = (body && body.error) || (typeof body === 'string' ? body : 'upload failed');
        throw new Error(msg);
      }
      const data = body && typeof body === 'object' ? body : {};
      $('rewardImage').value = data.url || '';
      uploadStatus.textContent = data.url ? `Uploaded: ${data.url}` : 'Uploaded';
    } catch (err) {
      uploadStatus.textContent = 'Upload failed';
      toast(err.message || 'Upload failed', 'error');
    }
  }

  function fileToDataUrl(file) {
    return new Promise((resolve, reject) => {
      const reader = new FileReader();
      reader.onload = () => resolve(reader.result);
      reader.onerror = () => reject(reader.error || new Error('read failed'));
      reader.readAsDataURL(file);
    });
  }

  // ===== Earn templates =====
  const earnTableBody = $('earnTable')?.querySelector('tbody');
  const inactiveModal = $('inactiveTemplatesModal');
  const inactiveTableBody = $('inactiveTemplatesTable')?.querySelector('tbody');
  const inactiveEmpty = $('inactiveTemplatesEmpty');
  let earnTemplates = [];

  async function loadTemplates() {
    try {
      const { res, body } = await adminFetch('/api/earn-templates?sort=sort_order');
      if (res.status === 401){ toast(ADMIN_INVALID_MSG, 'error'); return; }
      if (!res.ok){
        const msg = (body && body.error) || (typeof body === 'string' ? body : 'failed');
        throw new Error(msg);
      }
      const data = Array.isArray(body) ? body : [];
      earnTemplates = data;
      renderTemplates();
      populateQuickTemplates();
      renderInactiveTemplates();
    } catch (err) {
      toast(err.message || 'Load templates failed', 'error');
    }
  }
  $('btnReloadTemplates')?.addEventListener('click', loadTemplates);
  document.addEventListener('DOMContentLoaded', loadTemplates);

  function renderTemplates() {
    if (!earnTableBody) return;
    const query = $('templateSearch').value.trim().toLowerCase();
    earnTableBody.innerHTML = '';
    const rows = earnTemplates.filter(t => !query || t.title.toLowerCase().includes(query) || (t.description || '').toLowerCase().includes(query));
    for (const tpl of rows) {
      const tr = document.createElement('tr');
      if (!tpl.active) tr.classList.add('inactive');
      tr.innerHTML = `
        <td>${tpl.id}</td>
        <td>${tpl.title}</td>
        <td>${tpl.points}</td>
        <td>${tpl.description || ''}</td>
        <td>${tpl.youtube_url ? `<a href="${tpl.youtube_url}" target="_blank">Video</a>` : ''}</td>
        <td>${tpl.active ? 'Yes' : 'No'}</td>
        <td>${tpl.sort_order}</td>
        <td>${formatTime(tpl.updated_at * 1000)}</td>
        <td class="actions"></td>
      `;
      const videoLink = tr.querySelector('a[href]');
      if (videoLink) {
        videoLink.addEventListener('click', (event) => {
          event.preventDefault();
          openVideoModal(videoLink.href);
        });
      }
      const actions = tr.querySelector('.actions');
      const editBtn = document.createElement('button');
      editBtn.textContent = 'Edit';
      editBtn.addEventListener('click', () => editTemplate(tpl));
      const toggleBtn = document.createElement('button');
      toggleBtn.textContent = tpl.active ? 'Deactivate' : 'Activate';
      toggleBtn.addEventListener('click', () => updateTemplate(tpl.id, { active: tpl.active ? 0 : 1 }));
      const delBtn = document.createElement('button');
      delBtn.textContent = 'Delete';
      delBtn.addEventListener('click', () => deleteTemplate(tpl.id));
      actions.append(editBtn, toggleBtn, delBtn);
      earnTableBody.appendChild(tr);
    }
  }
  $('templateSearch')?.addEventListener('input', renderTemplates);

  function renderInactiveTemplates() {
    if (!inactiveTableBody) return;
    const rows = earnTemplates.filter(t => !t.active);
    inactiveTableBody.innerHTML = '';
    if (inactiveEmpty) inactiveEmpty.hidden = rows.length !== 0;
    if (!rows.length) return;
    for (const tpl of rows) {
      const tr = document.createElement('tr');
      tr.innerHTML = `
        <td>${tpl.id}</td>
        <td>${tpl.title}</td>
        <td>${tpl.points}</td>
        <td>${tpl.description || ''}</td>
        <td>${tpl.sort_order}</td>
        <td>${formatTime(tpl.updated_at * 1000)}</td>
        <td class="actions"></td>
      `;
      const videoLink = tr.querySelector('a[href]');
      if (videoLink) {
        videoLink.addEventListener('click', (event) => {
          event.preventDefault();
          openVideoModal(videoLink.href);
        });
      }
      const actions = tr.querySelector('.actions');
      if (actions) {
        const reactivateBtn = document.createElement('button');
        reactivateBtn.textContent = 'Reactivate';
        reactivateBtn.addEventListener('click', async () => {
          await updateTemplate(tpl.id, { active: 1 });
          renderInactiveTemplates();
        });
        actions.appendChild(reactivateBtn);
      }
      inactiveTableBody.appendChild(tr);
    }
  }

  function openInactiveTemplatesModal() {
    if (!inactiveModal) return;
    renderInactiveTemplates();
    inactiveModal.classList.add('open');
    inactiveModal.setAttribute('aria-hidden', 'false');
  }

  function closeInactiveTemplatesModal() {
    if (!inactiveModal) return;
    inactiveModal.classList.remove('open');
    inactiveModal.setAttribute('aria-hidden', 'true');
  }

  $('btnShowInactiveTemplates')?.addEventListener('click', openInactiveTemplatesModal);
  $('btnInactiveTemplatesClose')?.addEventListener('click', closeInactiveTemplatesModal);
  inactiveModal?.addEventListener('click', (event) => {
    if (event.target === inactiveModal) closeInactiveTemplatesModal();
  });
  document.addEventListener('keydown', (event) => {
    if (event.key === 'Escape' && inactiveModal?.classList.contains('open')) {
      closeInactiveTemplatesModal();
    }
  });

  async function addTemplate() {
    const title = prompt('Template title');
    if (!title) return;
    const points = Number(prompt('Points value')); if (!Number.isFinite(points) || points <= 0) return toast('Invalid points', 'error');
    const description = prompt('Description (optional)') || '';
    const youtube_url = prompt('YouTube URL (optional)') || null;
    const sort_order = Number(prompt('Sort order (optional)', '0')) || 0;
    try {
      const { res, body } = await adminFetch('/api/earn-templates', {
        method: 'POST',
        headers: { 'Content-Type': 'application/json' },
        body: JSON.stringify({ title, points, description, youtube_url, sort_order })
      });
      if (res.status === 401){ toast(ADMIN_INVALID_MSG, 'error'); return; }
      if (!res.ok) {
        const msg = (body && body.error) || (typeof body === 'string' ? body : 'create failed');
        throw new Error(msg);
      }
      toast('Template added');
      loadTemplates();
    } catch (err) {
      toast(err.message || 'Create failed', 'error');
    }
  }
  $('btnAddTemplate')?.addEventListener('click', addTemplate);

  async function editTemplate(tpl) {
    const title = prompt('Title', tpl.title);
    if (!title) return;
    const points = Number(prompt('Points', tpl.points));
    if (!Number.isFinite(points) || points <= 0) return toast('Invalid points', 'error');
    const description = prompt('Description', tpl.description || '') || '';
    const youtube_url = prompt('YouTube URL', tpl.youtube_url || '') || null;
    const sort_order = Number(prompt('Sort order', tpl.sort_order));
    try {
      const { res, body } = await adminFetch(`/api/earn-templates/${tpl.id}`, {
        method: 'PATCH',
        headers: { 'Content-Type': 'application/json' },
        body: JSON.stringify({ title, points, description, youtube_url, sort_order })
      });
      if (res.status === 401){ toast(ADMIN_INVALID_MSG, 'error'); return; }
      if (!res.ok) {
        const msg = (body && body.error) || (typeof body === 'string' ? body : 'update failed');
        throw new Error(msg);
      }
      toast('Template updated');
      loadTemplates();
    } catch (err) {
      toast(err.message || 'Update failed', 'error');
    }
  }

  async function updateTemplate(id, body) {
    try {
      const { res, body: respBody } = await adminFetch(`/api/earn-templates/${id}`, {
        method: 'PATCH',
        headers: { 'Content-Type': 'application/json' },
        body: JSON.stringify(body)
      });
      if (res.status === 401){ toast(ADMIN_INVALID_MSG, 'error'); return; }
      if (!res.ok) {
        const msg = (respBody && respBody.error) || (typeof respBody === 'string' ? respBody : 'update failed');
        throw new Error(msg);
      }
      toast('Template saved');
      await loadTemplates();
    } catch (err) {
      toast(err.message || 'Update failed', 'error');
    }
  }

  async function deleteTemplate(id) {
    if (!confirm('Delete this template?')) return;
    try {
      const { res, body } = await adminFetch(`/api/earn-templates/${id}`, { method: 'DELETE' });
      if (res.status === 401){ toast(ADMIN_INVALID_MSG, 'error'); return; }
      if (!res.ok) {
        const msg = (body && body.error) || (typeof body === 'string' ? body : 'delete failed');
        throw new Error(msg);
      }
      toast('Template deleted');
      loadTemplates();
    } catch (err) {
      toast(err.message || 'Delete failed', 'error');
    }
  }

  function populateQuickTemplates() {
    const select = $('quickTemplate');
    if (!select) return;
    select.innerHTML = '<option value="">Select template</option>';
    for (const tpl of earnTemplates.filter(t => t.active)) {
      const opt = document.createElement('option');
      opt.value = tpl.id;
      opt.textContent = `${tpl.title} (+${tpl.points})`;
      select.appendChild(opt);
    }
  }

  $('btnQuickAward')?.addEventListener('click', async () => {
    const templateId = $('quickTemplate').value;
    const userId = $('quickUser').value.trim();
    if (!templateId || !userId) return toast('Select template and user', 'error');
    try {
      const { res, body } = await adminFetch('/api/earn/quick', {
        method: 'POST',
        headers: { 'Content-Type': 'application/json' },
        body: JSON.stringify({ templateId, userId })
      });
      if (res.status === 401){ toast(ADMIN_INVALID_MSG, 'error'); return; }
      if (!res.ok) {
        const msg = (body && body.error) || (typeof body === 'string' ? body : 'quick failed');
        throw new Error(msg);
      }
      const data = body && typeof body === 'object' ? body : {};
      const amount = data.amount ?? '??';
      const user = data.userId || userId;
      toast(`Awarded ${amount} to ${user}`);
      $('quickUser').value = '';
    } catch (err) {
      toast(err.message || 'Quick award failed', 'error');
    }
  });

  // ===== History modal =====
  const historyModal = $('historyModal');
  const historyTable = $('historyTable')?.querySelector('tbody');
  function openHistory(preset = {}) {
    if (!historyModal) return;
    historyModal.style.display = 'flex';
    if (preset.type) $('historyType').value = preset.type;
    if (preset.userId) $('historyUser').value = preset.userId;
    if (preset.source) $('historySource').value = preset.source;
    loadHistory();
  }
  function closeHistory() {
    if (historyModal) historyModal.style.display = 'none';
  }
  $('btnHistoryClose')?.addEventListener('click', closeHistory);
  $('btnHistoryRefresh')?.addEventListener('click', loadHistory);
  $('btnHistoryCsv')?.addEventListener('click', () => {
    const params = buildHistoryParams();
    const qs = new URLSearchParams({ ...params, format: 'csv' }).toString();
    window.open(`/api/history?${qs}`, '_blank');
  });

  function buildHistoryParams() {
    const type = $('historyType').value;
    const source = $('historySource').value;
    const userId = $('historyUser').value.trim();
    const fromDate = $('historyFrom').value;
    const toDate = $('historyTo').value;
    const params = { limit: '50' };
    if (type !== 'all') params.type = type;
    if (source !== 'all') params.source = source;
    if (userId) params.userId = userId;
    if (fromDate) params.from = fromDate;
    if (toDate) params.to = toDate;
    return params;
  }

  async function loadHistory() {
    if (!historyTable) return;
    historyTable.innerHTML = '<tr><td colspan="11" class="muted">Loading...</td></tr>';
    try {
      const params = buildHistoryParams();
      const qs = new URLSearchParams(params).toString();
      const { res, body } = await adminFetch(`/api/history?${qs}`);
      if (res.status === 401){
        toast(ADMIN_INVALID_MSG, 'error');
        historyTable.innerHTML = '<tr><td colspan="11" class="muted">Admin key invalid.</td></tr>';
        return;
      }
      if (!res.ok) {
        const msg = (body && body.error) || (typeof body === 'string' ? body : 'history failed');
        throw new Error(msg);
      }
      const data = body && typeof body === 'object' ? body : {};
      historyTable.innerHTML = '';
      for (const row of data.rows || []) {
        const tr = document.createElement('tr');
        tr.innerHTML = `
          <td>${formatTime(row.at)}</td>
          <td>${row.userId}</td>
          <td>${row.action}</td>
          <td>${row.delta}</td>
          <td>${row.balance_after}</td>
          <td>${row.note || ''}</td>
          <td>${row.templates ? JSON.stringify(row.templates) : ''}</td>
          <td>${row.itemId || ''}</td>
          <td>${row.holdId || ''}</td>
          <td>${row.finalCost ?? ''}</td>
          <td>${row.actor || ''}</td>
        `;
        historyTable.appendChild(tr);
      }
      if (!historyTable.children.length) {
        historyTable.innerHTML = '<tr><td colspan="11" class="muted">No history</td></tr>';
      }
    } catch (err) {
      historyTable.innerHTML = `<tr><td colspan="11" class="muted">${err.message || 'Failed'}</td></tr>`;
    }
  }

  document.querySelectorAll('.view-history').forEach(btn => {
    btn.addEventListener('click', () => {
      const preset = {};
      const type = btn.dataset.historyType;
      if (type && type !== 'all') {
        preset.type = type;
      }
      const scope = btn.dataset.historyScope;
      if (scope === 'member') {
        const userId = requireMemberId();
        if (!userId) return;
        preset.userId = userId;
      } else if (btn.dataset.historyUser) {
        preset.userId = btn.dataset.historyUser;
      }
      openHistory(preset);
    });
  });

})();

console.info('admin.js loaded ok');<|MERGE_RESOLUTION|>--- conflicted
+++ resolved
@@ -111,18 +111,10 @@
     }
   }
 
-<<<<<<< HEAD
-  function waitForReady(oframe, timeout = 2000) {
-    return new Promise((resolve, reject) => {
-      let timer = null;
-      let settled = false;
-      let handshake = null;
-=======
   function waitForReady(oframe, timeout = 1800) {
     return new Promise((resolve, reject) => {
       let timer = null;
       let settled = false;
->>>>>>> 3d9c440c
 
       const finish = (fn, value) => {
         if (settled) return;
@@ -131,13 +123,6 @@
           clearTimeout(timer);
           timer = null;
         }
-<<<<<<< HEAD
-        if (handshake) {
-          clearInterval(handshake);
-          handshake = null;
-        }
-=======
->>>>>>> 3d9c440c
         window.removeEventListener("message", onMessage);
         fn(value);
       };
@@ -157,25 +142,7 @@
         }
       }
 
-<<<<<<< HEAD
-      function sendHandshake() {
-        try {
-          const target = oframe.contentWindow;
-          if (!target) return;
-          const payload = JSON.stringify({ event: "listening", channel: "widget", id: oframe.id || "ck-video" });
-          target.postMessage(payload, "*");
-        } catch (error) {
-          console.warn("iframe handshake failed", error);
-        }
-      }
-
       window.addEventListener("message", onMessage);
-      sendHandshake();
-      handshake = setInterval(sendHandshake, 400);
-      oframe.addEventListener("load", sendHandshake, { once: true });
-=======
-      window.addEventListener("message", onMessage);
->>>>>>> 3d9c440c
       timer = setTimeout(() => finish(reject, new Error("timeout")), timeout);
     });
   }
