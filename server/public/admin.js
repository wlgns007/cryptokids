(function () {
  if (window.__CK_ADMIN_READY__) return;
  window.__CK_ADMIN_READY__ = true;

  const ADMIN_KEY_DEFAULT = 'Mamapapa';
  const ADMIN_INVALID_MSG = 'Admin key invalid. Use "Mamapapa" → Save, then retry.';
  const $k = (id) => document.getElementById(id);
  const $ = $k;
  const keyInput = $k('adminKey'); // use current ID
  if (keyInput) {
    keyInput.placeholder = `enter admin key (${ADMIN_KEY_DEFAULT})`;
    const saved = localStorage.getItem('CK_ADMIN_KEY');
    if (!saved) keyInput.value = ADMIN_KEY_DEFAULT;
  }

  const toastHost = $('toastHost');

  function toast(msg, type = 'success', ms = 2400) {
    if (!toastHost) return alert(msg);
    const el = document.createElement('div');
    el.className = `toast ${type}`;
    el.textContent = msg;
    toastHost.appendChild(el);
    requestAnimationFrame(() => el.classList.add('show'));
    setTimeout(() => {
      el.classList.remove('show');
      setTimeout(() => el.remove(), 200);
    }, ms);
  }

  function openImageModal(src){
    if (!src) return;
    const m=document.createElement('div');
    Object.assign(m.style,{position:'fixed',inset:0,background:'rgba(0,0,0,.7)',display:'grid',placeItems:'center',zIndex:9999});
    m.addEventListener('click',()=>m.remove());
    const big=new Image();
    big.src=src;
    big.style.maxWidth='90vw';
    big.style.maxHeight='90vh';
    big.style.boxShadow='0 8px 24px rgba(0,0,0,.5)';
    m.appendChild(big);
    document.body.appendChild(m);
  }

  const ADMIN_KEY_STORAGE = 'CK_ADMIN_KEY';
  function loadAdminKey() {
    return localStorage.getItem(ADMIN_KEY_STORAGE) || '';
  }
  function saveAdminKey(value) {
    localStorage.setItem(ADMIN_KEY_STORAGE, value || '');
  }

  $('saveAdminKey')?.addEventListener('click', () => {
    const value = (keyInput?.value || '').trim();
    saveAdminKey(value);
    toast('Admin key saved');
  });

  document.addEventListener('DOMContentLoaded', () => {
    const saved = loadAdminKey();
    if (saved && keyInput) keyInput.value = saved;
  });

  function getAdminKey(){
    const el = document.getElementById('adminKey');
    return (localStorage.getItem('CK_ADMIN_KEY') || el?.value || '').trim();
  }
  async function adminFetch(url, opts = {}) {
    const headers = { ...(opts.headers||{}), 'x-admin-key': getAdminKey() };
    const res = await fetch(url, { ...opts, headers });
    const ct = res.headers.get('content-type') || '';
    const body = ct.includes('application/json') ? await res.json().catch(()=>({})) : await res.text().catch(()=> '');
    return { res, body };
  }

  function renderQr(elId, text) {
    const el = $(elId);
    if (!el) return;
    el.innerHTML = '';
    if (!text) return;
    new QRCode(el, { text, width: 200, height: 200 });
  }

  const memberIdInput = $('memberUserId');
  const memberStatusEl = $('memberStatus');
  const memberInfoDetails = $('memberInfoDetails');
  const memberTableBody = $('memberTable')?.querySelector('tbody');
  const memberListStatus = $('memberListStatus');
  const memberSearchInput = $('memberSearch');
  const memberListSection = $('memberListSection');
<<<<<<< HEAD
  const memberListCard = $('secMemberList');
  const memberRegisterContainer = $('memberRegisterContainer');
  const memberRegisterFields = $('memberRegisterFields');
  const memberRegisterToggle = $('toggleMemberRegister');

  function setMemberRegisterControlsDisabled(disabled) {
    if (!memberRegisterFields) return;
    const fields = memberRegisterFields.querySelectorAll('input, select, textarea, button');
    fields.forEach((field) => {
      field.disabled = disabled;
    });
  }
=======
  const memberRegisterFields = $('memberRegisterFields');
  const memberRegisterToggle = $('toggleMemberRegister');
  const memberRegisterToggleArrow = $('memberRegisterToggleArrow');
>>>>>>> e8ea5cf6

  function getMemberIdInfo() {
    const raw = (memberIdInput?.value || '').trim();
    return { raw, normalized: raw.toLowerCase() };
  }

  function normalizeMemberInput() {
    if (!memberIdInput) return getMemberIdInfo();
    const info = getMemberIdInfo();
    if (info.raw && info.raw !== info.normalized) {
      memberIdInput.value = info.normalized;
      return { raw: info.normalized, normalized: info.normalized };
    }
    return info;
  }

  function requireMemberId({ silent = false } = {}) {
    const info = normalizeMemberInput();
    if (!info.normalized) {
      if (!silent) toast('Enter user id', 'error');
      memberIdInput?.focus();
      return null;
    }
    return info.normalized;
  }

  function setMemberStatus(message) {
    if (memberStatusEl) memberStatusEl.textContent = message || '';
  }

  function setMemberInfoMessage(message) {
    if (!memberInfoDetails) return;
    memberInfoDetails.innerHTML = '';
    const div = document.createElement('div');
    div.className = 'muted';
    div.textContent = message;
    memberInfoDetails.appendChild(div);
  }

<<<<<<< HEAD
  function syncMemberRegisterExpanded(expanded) {
    const isExpanded = !!expanded;
    if (memberRegisterToggle) memberRegisterToggle.setAttribute('aria-expanded', isExpanded ? 'true' : 'false');
    if (memberRegisterContainer) memberRegisterContainer.classList.toggle('expanded', isExpanded);
    if (memberRegisterFields) {
      memberRegisterFields.setAttribute('aria-hidden', isExpanded ? 'false' : 'true');
    }
    setMemberRegisterControlsDisabled(!isExpanded);
  }

  function setMemberRegisterExpanded(expanded) {
    syncMemberRegisterExpanded(!!expanded);
  }

  syncMemberRegisterExpanded(false);

  memberRegisterToggle?.addEventListener('click', () => {
    const current = memberRegisterToggle.getAttribute('aria-expanded') === 'true';
    setMemberRegisterExpanded(!current);
=======
  function setMemberRegisterExpanded(expanded) {
    if (memberRegisterFields) memberRegisterFields.hidden = !expanded;
    if (memberRegisterToggleArrow) memberRegisterToggleArrow.textContent = expanded ? '▲' : '▼';
    if (memberRegisterToggle) memberRegisterToggle.setAttribute('aria-expanded', expanded ? 'true' : 'false');
  }

  setMemberRegisterExpanded(false);

  memberRegisterToggle?.addEventListener('click', () => {
    const nextExpanded = memberRegisterFields ? memberRegisterFields.hidden : true;
    setMemberRegisterExpanded(nextExpanded);
>>>>>>> e8ea5cf6
  });

  function renderMemberInfo(member) {
    if (!memberInfoDetails) return;
    memberInfoDetails.innerHTML = '';
    if (!member) {
      setMemberInfoMessage('No member found.');
      return;
    }
    const nameEl = document.createElement('div');
    nameEl.style.fontWeight = '600';
    nameEl.textContent = member.name || member.userId;
    memberInfoDetails.appendChild(nameEl);

    const idEl = document.createElement('div');
    idEl.className = 'muted mono';
    idEl.textContent = `ID: ${member.userId}`;
    memberInfoDetails.appendChild(idEl);

    const dobEl = document.createElement('div');
    dobEl.className = 'muted';
    dobEl.textContent = `DOB: ${member.dob || '—'}`;
    memberInfoDetails.appendChild(dobEl);

    const sexEl = document.createElement('div');
    sexEl.className = 'muted';
    sexEl.textContent = `Sex: ${member.sex || '—'}`;
    memberInfoDetails.appendChild(sexEl);
  }

  function memberIdChanged() {
    normalizeMemberInput();
    setMemberStatus('');
    setMemberInfoMessage('Enter a user ID and click Member Info to view details.');
    loadHolds();
  }

  memberIdInput?.addEventListener('change', memberIdChanged);
  memberIdInput?.addEventListener('blur', normalizeMemberInput);
  memberIdInput?.addEventListener('keyup', (event) => {
    if (event.key === 'Enter') memberIdChanged();
  });

  $('btnMemberInfo')?.addEventListener('click', async () => {
    const userId = requireMemberId();
    if (!userId) return;
    setMemberStatus('');
    setMemberInfoMessage('Loading member info...');
    try {
      const { res, body } = await adminFetch(`/api/members/${encodeURIComponent(userId)}`);
      if (res.status === 401) {
        toast(ADMIN_INVALID_MSG, 'error');
        setMemberInfoMessage('Admin key invalid.');
        return;
      }
      if (res.status === 404) {
        setMemberInfoMessage(`No profile found for "${userId}".`);
        return;
      }
      if (!res.ok) {
        const msg = (body && body.error) || (typeof body === 'string' ? body : 'Failed to load member');
        throw new Error(msg);
      }
      const member = body && typeof body === 'object' ? body : null;
      renderMemberInfo(member);
      if (member) setMemberStatus(`Loaded member ${member.userId}.`);
    } catch (err) {
      console.error(err);
      setMemberInfoMessage(err.message || 'Failed to load member.');
      toast(err.message || 'Failed to load member', 'error');
    }
  });

  $('btnMemberBalance')?.addEventListener('click', async () => {
    const userId = requireMemberId();
    if (!userId) return;
    setMemberStatus('Fetching balance...');
    try {
      const { res, body } = await adminFetch(`/balance/${encodeURIComponent(userId)}`);
      if (!res.ok) {
        const msg = (body && body.error) || (typeof body === 'string' ? body : 'Failed to fetch balance');
        throw new Error(msg);
      }
      const data = body && typeof body === 'object' ? body : {};
      const balance = Number.isFinite(Number(data.balance)) ? Number(data.balance) : data.balance;
      setMemberStatus(`Balance: ${balance ?? 0} points.`);
    } catch (err) {
      console.error(err);
      setMemberStatus(err.message || 'Failed to fetch balance.');
      toast(err.message || 'Failed to fetch balance', 'error');
    }
  });

  async function submitMemberRegistration() {
    const idEl = $('memberRegisterId');
    const nameEl = $('memberRegisterName');
    const dobEl = $('memberRegisterDob');
    const sexEl = $('memberRegisterSex');
    const userId = (idEl?.value || '').trim().toLowerCase();
    const name = (nameEl?.value || '').trim();
    const dob = (dobEl?.value || '').trim();
    const sex = (sexEl?.value || '').trim();
    if (!userId || !name) {
      toast('User ID and name required', 'error');
      return;
    }
    setMemberStatus('Registering member...');
    try {
      const { res, body } = await adminFetch('/api/members', {
        method: 'POST',
        headers: { 'Content-Type': 'application/json' },
        body: JSON.stringify({ userId, name, dob: dob || undefined, sex: sex || undefined })
      });
      if (res.status === 401) {
        toast(ADMIN_INVALID_MSG, 'error');
        setMemberStatus('Admin key invalid.');
        return;
      }
      if (res.status === 409) {
        throw new Error('User ID already exists');
      }
      if (!res.ok) {
        const msg = (body && body.error) || (typeof body === 'string' ? body : 'Failed to register');
        throw new Error(msg);
      }
      toast('Member registered');
      setMemberStatus(`Registered member ${userId}.`);
      if (idEl) idEl.value = '';
      if (nameEl) nameEl.value = '';
      if (dobEl) dobEl.value = '';
      if (sexEl) sexEl.value = '';
      if (memberIdInput) {
        memberIdInput.value = userId;
        memberIdChanged();
      }
      await loadMembersList();
    } catch (err) {
      console.error(err);
      setMemberStatus(err.message || 'Failed to register member.');
      toast(err.message || 'Failed to register member', 'error');
    }
  }

  $('btnMemberRegister')?.addEventListener('click', submitMemberRegistration);

  async function editMember(member) {
    if (!member) return;
    const namePrompt = prompt('Member name', member.name || '');
    if (namePrompt === null) return;
    const name = namePrompt.trim();
    if (!name) {
      toast('Name required', 'error');
      return;
    }
    const dobPrompt = prompt('Date of birth (YYYY-MM-DD)', member.dob || '');
    if (dobPrompt === null) return;
    const dob = dobPrompt.trim();
    const sexPrompt = prompt('Sex', member.sex || '');
    if (sexPrompt === null) return;
    const sex = sexPrompt.trim();
    try {
      const { res, body } = await adminFetch(`/api/members/${encodeURIComponent(member.userId)}`, {
        method: 'PATCH',
        headers: { 'Content-Type': 'application/json' },
        body: JSON.stringify({ name, dob: dob || undefined, sex: sex || undefined })
      });
      if (res.status === 401) {
        toast(ADMIN_INVALID_MSG, 'error');
        return;
      }
      if (!res.ok) {
        const msg = (body && body.error) || (typeof body === 'string' ? body : 'Failed to update member');
        throw new Error(msg);
      }
      toast('Member updated');
      await loadMembersList();
      const updated = body && typeof body === 'object' ? body.member || body : null;
      if (updated && memberIdInput?.value === updated.userId) {
        renderMemberInfo(updated);
      }
    } catch (err) {
      console.error(err);
      toast(err.message || 'Failed to update member', 'error');
    }
  }

  async function deleteMember(member) {
    if (!member) return;
    if (!confirm(`Delete member "${member.userId}"? This cannot be undone.`)) return;
    try {
      const { res, body } = await adminFetch(`/api/members/${encodeURIComponent(member.userId)}`, {
        method: 'DELETE'
      });
      if (res.status === 401) {
        toast(ADMIN_INVALID_MSG, 'error');
        return;
      }
      if (res.status === 404) {
        toast('Member already removed', 'error');
        return;
      }
      if (!res.ok) {
        const msg = (body && body.error) || (typeof body === 'string' ? body : 'Failed to delete member');
        throw new Error(msg);
      }
      toast('Member deleted');
      if (memberIdInput?.value === member.userId) {
        memberIdInput.value = '';
        memberIdChanged();
      }
      await loadMembersList();
    } catch (err) {
      console.error(err);
      toast(err.message || 'Failed to delete member', 'error');
    }
  }

  async function loadMembersList() {
    if (!memberTableBody) return;
    const search = (memberSearchInput?.value || '').trim().toLowerCase();
    if (!search) {
      memberTableBody.innerHTML = '';
      if (memberListStatus) memberListStatus.textContent = 'Search for a member to view results.';
      if (memberListSection) memberListSection.hidden = true;
<<<<<<< HEAD
      if (memberListCard) memberListCard.hidden = true;
      return;
    }
    if (memberListSection) memberListSection.hidden = false;
    if (memberListCard) memberListCard.hidden = false;
=======
      return;
    }
    if (memberListSection) memberListSection.hidden = false;
>>>>>>> e8ea5cf6
    memberTableBody.innerHTML = '<tr><td colspan="5" class="muted">Loading...</td></tr>';
    if (memberListStatus) memberListStatus.textContent = '';
    try {
      const qs = search ? `?search=${encodeURIComponent(search)}` : '';
      const { res, body } = await adminFetch(`/api/members${qs}`);
      if (res.status === 401) {
        toast(ADMIN_INVALID_MSG, 'error');
        memberTableBody.innerHTML = '<tr><td colspan="5" class="muted">Admin key invalid.</td></tr>';
        if (memberListStatus) memberListStatus.textContent = 'Admin key invalid.';
        return;
      }
      if (!res.ok) {
        const msg = (body && body.error) || (typeof body === 'string' ? body : 'Failed to load members');
        throw new Error(msg);
      }
      const rows = Array.isArray(body) ? body : [];
      memberTableBody.innerHTML = '';
      if (!rows.length) {
        memberTableBody.innerHTML = '<tr><td colspan="5" class="muted">No members found.</td></tr>';
        if (memberListStatus) memberListStatus.textContent = 'No members found.';
        return;
      }
      for (const row of rows) {
        const tr = document.createElement('tr');
        const idCell = document.createElement('td');
        idCell.textContent = row.userId;
        tr.appendChild(idCell);
        const nameCell = document.createElement('td');
        nameCell.textContent = row.name || '';
        tr.appendChild(nameCell);
        const dobCell = document.createElement('td');
        dobCell.textContent = row.dob || '';
        tr.appendChild(dobCell);
        const sexCell = document.createElement('td');
        sexCell.textContent = row.sex || '';
        tr.appendChild(sexCell);
        const actions = document.createElement('td');
        actions.style.display = 'flex';
        actions.style.flexWrap = 'wrap';
        actions.style.gap = '6px';
        actions.style.alignItems = 'center';

        const selectBtn = document.createElement('button');
        selectBtn.textContent = 'Select';
        selectBtn.addEventListener('click', () => {
          if (memberIdInput) {
            memberIdInput.value = row.userId;
            memberIdChanged();
          }
        });
        actions.appendChild(selectBtn);

        const editBtn = document.createElement('button');
        editBtn.textContent = 'Edit';
        editBtn.addEventListener('click', () => editMember(row));
        actions.appendChild(editBtn);

        const deleteBtn = document.createElement('button');
        deleteBtn.textContent = 'Delete';
        deleteBtn.addEventListener('click', () => deleteMember(row));
        actions.appendChild(deleteBtn);

        tr.appendChild(actions);
        memberTableBody.appendChild(tr);
      }
      if (memberListStatus) {
        const count = rows.length;
        memberListStatus.textContent = `Showing ${count} member${count === 1 ? '' : 's'}.`;
      }
    } catch (err) {
      console.error(err);
      memberTableBody.innerHTML = `<tr><td colspan="5" class="muted">${err.message || 'Failed to load members.'}</td></tr>`;
      if (memberListStatus) memberListStatus.textContent = err.message || 'Failed to load members.';
    }
  }

  $('btnMemberReload')?.addEventListener('click', loadMembersList);

  let memberSearchTimer = null;
  memberSearchInput?.addEventListener('input', () => {
    clearTimeout(memberSearchTimer);
    memberSearchTimer = setTimeout(loadMembersList, 250);
  });

  function parseTokenFromScan(data) {
    try {
      if (!data) return null;
      let token = data.trim();
      let url = '';
      if (token.startsWith('http')) {
        const urlObj = new URL(token);
        if (urlObj.searchParams.get('t')) token = urlObj.searchParams.get('t');
        url = urlObj.toString();
      }
      const part = token.split('.')[0];
      const padded = part.replace(/-/g, '+').replace(/_/g, '/');
      const mod = padded.length % 4;
      const base = mod ? padded + '='.repeat(4 - mod) : padded;
      const payload = JSON.parse(atob(base));
      if (!url && typeof window !== 'undefined' && window.location) {
        url = `${window.location.origin}/scan?t=${encodeURIComponent(token)}`;
      }
      return { token, payload, url };
    } catch (e) {
      console.error('parse token failed', e);
      return null;
    }
  }

  async function generateIssueQr() {
    const userId = requireMemberId();
    if (!userId) return;
    const amount = Number($('issueAmount').value);
    const note = $('issueNote').value.trim();
    if (!Number.isFinite(amount) || amount <= 0) {
      toast('Enter a positive amount', 'error');
      return;
    }
    $('issueStatus').textContent = 'Generating QR...';
    try {
      const { res, body } = await adminFetch('/api/tokens/give', {
        method: 'POST',
        headers: { 'Content-Type': 'application/json' },
        body: JSON.stringify({ userId, amount, note: note || undefined })
      });
      const data = body && typeof body === 'object' ? body : {};
      if (res.status === 401){
        toast(ADMIN_INVALID_MSG, 'error');
        $('issueStatus').textContent = 'Admin key invalid.';
        return;
      }
      if (!res.ok) {
        const msg = (body && body.error) || (typeof body === 'string' ? body : 'request failed');
        throw new Error(msg);
      }
      renderQr('qrIssue', data.qrText);
      $('issueLink').value = data.qrText || '';
      $('issueStatus').textContent = `QR expires in 2 minutes. Amount ${data.amount ?? '?'} points.`;
      toast('QR ready');
    } catch (err) {
      console.error(err);
      $('issueStatus').textContent = 'Failed to generate QR.';
      toast(err.message || 'Failed', 'error');
    }
  }
  $('btnIssueGenerate')?.addEventListener('click', generateIssueQr);

  $('btnIssueCopy')?.addEventListener('click', () => {
    const text = $('issueLink').value;
    if (!text) return toast('Nothing to copy', 'error');
    navigator.clipboard?.writeText(text).then(() => toast('Link copied')).catch(() => toast('Copy failed', 'error'));
  });

  // ===== Holds =====
  const holdsTable = $('holdsTable')?.querySelector('tbody');
  async function loadHolds() {
    if (!holdsTable) return;
    const status = $('holdFilter')?.value || 'pending';
    const memberInfo = normalizeMemberInput() || {};
    const rawUserId = (memberInfo.raw || '').trim();
    const normalizedUser = (memberInfo.normalized || '').trim();
    holdsTable.innerHTML = '';
    if (!normalizedUser) {
      const msg = 'Enter a user ID in Member Management to view holds.';
      $('holdsStatus').textContent = msg;
      const row = document.createElement('tr');
      const cell = document.createElement('td');
      cell.colSpan = 6;
      cell.className = 'muted';
      cell.textContent = msg;
      row.appendChild(cell);
      holdsTable.appendChild(row);
      return;
    }
    $('holdsStatus').textContent = 'Loading...';
    try {
      const { res, body } = await adminFetch(`/api/holds?status=${encodeURIComponent(status)}`);
      if (res.status === 401) {
        toast(ADMIN_INVALID_MSG, 'error');
        $('holdsStatus').textContent = 'Admin key invalid.';
        holdsTable.innerHTML = '<tr><td colspan="6" class="muted">Admin key invalid.</td></tr>';
        return;
      }
      if (!res.ok) {
        const msg = (body && body.error) || (typeof body === 'string' ? body : 'failed');
        throw new Error(msg);
      }
      const rows = Array.isArray(body) ? body : [];
      const filtered = rows.filter(row => String(row.userId || '').trim().toLowerCase() === normalizedUser);
      if (!filtered.length) {
        const row = document.createElement('tr');
        const cell = document.createElement('td');
        cell.colSpan = 6;
        cell.className = 'muted';
        cell.textContent = `No holds for "${rawUserId}".`;
        row.appendChild(cell);
        holdsTable.appendChild(row);
        $('holdsStatus').textContent = `No holds for "${rawUserId}".`;
        return;
      }
      const frag = document.createDocumentFragment();
      for (const row of filtered) {
        const tr = document.createElement('tr');
        tr.dataset.holdId = row.id;
        tr.innerHTML = `
          <td>${formatTime(row.createdAt)}</td>
          <td>${row.userId}</td>
          <td>${row.itemName || ''}</td>
          <td>${row.quotedCost ?? ''}</td>
          <td>${row.status}</td>
          <td class="actions"></td>
        `;
        const actions = tr.querySelector('.actions');
        if (row.status === 'pending') {
          const cancelBtn = document.createElement('button');
          cancelBtn.textContent = 'Cancel';
          cancelBtn.addEventListener('click', () => cancelHold(row.id));
          actions.appendChild(cancelBtn);
        } else {
          actions.textContent = '-';
        }
        frag.appendChild(tr);
      }
      holdsTable.appendChild(frag);
      const count = filtered.length;
      const suffix = count === 1 ? '' : 's';
      $('holdsStatus').textContent = `Showing ${count} hold${suffix} for "${rawUserId}".`;
    } catch (err) {
      console.error(err);
      $('holdsStatus').textContent = err.message || 'Failed to load holds';
    }
  }
  $('btnReloadHolds')?.addEventListener('click', loadHolds);
  $('holdFilter')?.addEventListener('change', loadHolds);
  document.addEventListener('DOMContentLoaded', loadHolds);

  async function cancelHold(id) {
    if (!confirm('Cancel this hold?')) return;
    try {
      const { res, body } = await adminFetch(`/api/holds/${id}/cancel`, { method: 'POST' });
      if (res.status === 401){ toast(ADMIN_INVALID_MSG, 'error'); return; }
      if (!res.ok) {
        const msg = (body && body.error) || (typeof body === 'string' ? body : 'failed');
        throw new Error(msg);
      }
      toast('Hold canceled');
      loadHolds();
    } catch (err) {
      toast(err.message || 'Cancel failed', 'error');
    }
  }

  function formatTime(ms) {
    if (!ms) return '';
    try {
      return new Date(ms).toLocaleString();
    } catch {
      return ms;
    }
  }

  // ===== Scanner helpers =====
  function setupScanner({ buttonId, videoId, canvasId, statusId, onToken }) {
    const btn = $(buttonId);
    const video = $(videoId);
    const canvas = $(canvasId);
    const status = $(statusId);
    if (!btn || !video || !canvas) return;

    const ctx = canvas.getContext('2d');
    let stream = null;
    let raf = 0;
    let busy = false;

    function say(msg) { if (status) status.textContent = msg || ''; }

    async function start() {
      if (stream) { stop(); return; }
      if (!navigator.mediaDevices?.getUserMedia) {
        say('Camera not available');
        return;
      }
      try {
        stream = await navigator.mediaDevices.getUserMedia({ video: { facingMode: { ideal: 'environment' } } });
        video.srcObject = stream;
        video.style.display = 'block';
        await video.play();
        say('Point camera at QR');
        tick();
      } catch (err) {
        console.error(err);
        say('Camera blocked or unavailable');
      }
    }

    function stop() {
      cancelAnimationFrame(raf);
      if (stream) stream.getTracks().forEach(t => t.stop());
      stream = null;
      video.pause();
      video.srcObject = null;
      video.style.display = 'none';
      say('Camera stopped');
    }

    function tick() {
      if (!stream) return;
      if (video.readyState === video.HAVE_ENOUGH_DATA) {
        canvas.width = video.videoWidth;
        canvas.height = video.videoHeight;
        ctx.drawImage(video, 0, 0, canvas.width, canvas.height);
        const img = ctx.getImageData(0, 0, canvas.width, canvas.height);
        const code = jsQR(img.data, img.width, img.height, { inversionAttempts: 'dontInvert' });
        if (code?.data && !busy) {
          busy = true;
          say('QR detected...');
          onToken(code.data).finally(() => {
            busy = false;
            say('Ready for next scan');
          });
        }
      }
      raf = requestAnimationFrame(tick);
    }

    btn.addEventListener('click', () => {
      if (stream) stop(); else start();
    });
  }

// Hold scanner — APPROVE spend token
setupScanner({
  buttonId: 'btnHoldCamera',
  videoId: 'holdVideo',
  canvasId: 'holdCanvas',
  statusId: 'holdScanStatus',
  onToken: async (raw) => {
    const parsed = parseTokenFromScan(raw);
    if (!parsed || parsed.payload.typ !== 'spend') {
      toast('Not a spend token', 'error');
      return;
    }

    const holdId = parsed.payload.data?.holdId;
    if (!holdId) {
      toast('Hold id missing', 'error');
      return;
    }

    const targetUrl = parsed.url || `${window.location.origin}/scan?t=${encodeURIComponent(parsed.token)}`;
    say('Opening approval page...');
    const opened = window.open(targetUrl, '_blank', 'noopener');
    if (!opened) {
      window.location.href = targetUrl;
    }
  },  // ← keep this comma
});   // ← and this closer

// Earn scanner — GENERATE earn/give token
setupScanner({
  buttonId: 'btnEarnCamera',
  videoId: 'earnVideo',
  canvasId: 'earnCanvas',
  statusId: 'earnScanStatus',
  onToken: async (raw) => {
    const parsed = parseTokenFromScan(raw);
    if (!parsed || !['earn', 'give'].includes(parsed.payload.typ)) {
      toast('Unsupported token', 'error');
      return;
    }
    try {
      const { res, body } = await adminFetch('/api/earn/scan', {
        method: 'POST',
        headers: { 'Content-Type': 'application/json' },
        body: JSON.stringify({ token: parsed.token })
      });
      if (res.status === 401){ toast(ADMIN_INVALID_MSG, 'error'); return; }
      if (!res.ok) {
        const msg = (body && body.error) || (typeof body === 'string' ? body : 'Scan failed');
        throw new Error(msg);
      }
      const data = body && typeof body === 'object' ? body : {};
      toast(`Credited ${data.amount} to ${data.userId}`);
    } catch (err) {
      toast(err.message || 'Scan failed', 'error');
    }
  },
}); // must close the call

  // ===== Rewards =====
  function applyUrlToggle(show) {
    document.body.classList.toggle('hide-urls', !show);
  }
  const SHOW_URLS_KEY = 'ck_show_urls';
  (function initToggle() {
    const toggle = $('adminShowUrls');
    if (!toggle) return;
    const saved = localStorage.getItem(SHOW_URLS_KEY);
    const show = saved === '1';
    toggle.checked = show;
    applyUrlToggle(show);
    toggle.addEventListener('change', () => {
      localStorage.setItem(SHOW_URLS_KEY, toggle.checked ? '1' : '0');
      applyUrlToggle(toggle.checked);
      loadRewards();
    });
  })();

  function editReward(item) {
    const nameInput = prompt('Reward name', item.name || '');
    if (nameInput === null) return;
    const name = nameInput.trim();
    if (!name) {
      toast('Reward name required', 'error');
      return;
    }

    const costPrompt = prompt('Cost (points)', Number.isFinite(item.cost) ? String(item.cost) : '');
    if (costPrompt === null) return;
    const cost = Number(costPrompt.trim());
    if (!Number.isFinite(cost) || cost < 0) {
      toast('Cost must be a non-negative number', 'error');
      return;
    }

    const imagePrompt = prompt('Image URL (optional)', item.imageUrl || '');
    if (imagePrompt === null) return;
    const imageUrl = imagePrompt.trim();

    const descPrompt = prompt('Description (optional)', item.description || '');
    if (descPrompt === null) return;
    const description = descPrompt.trim();

    const payload = { name, cost, description };
    payload.imageUrl = imageUrl || null;
    updateReward(item.id, payload);
  }

  async function loadRewards() {
    const list = $('rewardsList');
    if (!list) return;
    const statusEl = $('rewardsStatus');
    const filterValue = $('filterRewards')?.value?.toLowerCase?.() || '';
    list.innerHTML = '<div class="muted">Loading...</div>';
    if (statusEl) statusEl.textContent = '';
    try {
      const { res, body } = await adminFetch('/api/rewards');
      if (res.status === 401){
        toast(ADMIN_INVALID_MSG, 'error');
        list.innerHTML = '<div class="muted">Admin key invalid.</div>';
        return;
      }
      if (!res.ok){
        const msg = (body && body.error) || (typeof body === 'string' ? body : 'Failed to load rewards');
        throw new Error(msg);
      }
      const items = Array.isArray(body) ? body : [];
      list.innerHTML = '';
      const normalized = items.map(item => ({
        id: item.id,
        name: (item.name || item.title || '').trim(),
        cost: Number.isFinite(Number(item.cost)) ? Number(item.cost) : Number(item.price || 0),
        description: item.description || '',
        imageUrl: item.imageUrl || item.image_url || '',
        image_url: item.image_url || item.imageUrl || '',
        active: Number(item.active ?? 1) ? 1 : 0
      }));
      const filtered = normalized.filter(it => !filterValue || it.name.toLowerCase().includes(filterValue));
      const showUrls = document.getElementById('adminShowUrls')?.checked;
      for (const item of filtered) {
        const card = document.createElement('div');
        card.className = 'reward-card';
        card.style.display = 'flex';
        card.style.alignItems = 'center';
        card.style.gap = '12px';
        card.style.background = '#fff';
        card.style.border = '1px solid var(--line)';
        card.style.borderRadius = '10px';
        card.style.padding = '12px';

        const thumb = document.createElement('img');
        thumb.className = 'reward-thumb';
        thumb.src = item.imageUrl || '';
        thumb.alt = '';
        thumb.loading = 'lazy';
        thumb.width = 96;
        thumb.height = 96;
        thumb.style.objectFit = 'cover';
        thumb.style.aspectRatio = '1/1';
        thumb.addEventListener('click', () => { if (thumb.src) openImageModal(thumb.src); });
        if (thumb.src){
          card.appendChild(thumb);
        } else {
          const spacer = document.createElement('div');
          spacer.style.width = '96px';
          spacer.style.height = '96px';
          spacer.style.flex = '0 0 auto';
          card.appendChild(spacer);
        }

        const info = document.createElement('div');
        info.style.flex = '1 1 auto';
        const title = document.createElement('div');
        title.style.fontWeight = '600';
        title.textContent = item.name || 'Reward';
        info.appendChild(title);

        const cost = document.createElement('div');
        cost.className = 'muted';
        cost.textContent = `${item.cost || 0} points`;
        info.appendChild(cost);

        if (item.description) {
          const desc = document.createElement('div');
          desc.className = 'muted';
          desc.textContent = item.description;
          info.appendChild(desc);
        }

        if (!item.active) {
          const badge = document.createElement('div');
          badge.className = 'muted';
          badge.textContent = 'Inactive';
          info.appendChild(badge);
          card.style.opacity = '0.6';
        }

        card.appendChild(info);

        if (showUrls && item.image_url){
          const div = document.createElement('div');
          div.className = 'muted mono';
          div.textContent = item.image_url;
          card.appendChild(div);
        }

        const actions = document.createElement('div');
        actions.style.display = 'flex';
        actions.style.flexDirection = 'column';
        actions.style.gap = '6px';
        actions.style.flex = '0 0 auto';
        actions.style.marginLeft = 'auto';

        const editBtn = document.createElement('button');
        editBtn.textContent = 'Edit';
        editBtn.addEventListener('click', () => editReward(item));
        actions.appendChild(editBtn);

        const toggleBtn = document.createElement('button');
        toggleBtn.textContent = item.active ? 'Deactivate' : 'Activate';
        toggleBtn.addEventListener('click', () => updateReward(item.id, { active: item.active ? 0 : 1 }));
        actions.appendChild(toggleBtn);

        card.appendChild(actions);

        list.appendChild(card);
      }
      if (!filtered.length) list.innerHTML = '<div class="muted">No rewards match.</div>';
    } catch (err) {
      const msg = err.message || 'Failed to load rewards';
      if (statusEl) statusEl.textContent = msg;
      if (list) list.innerHTML = `<div class="muted">${msg}</div>`;
    }
  }
  $('btnLoadRewards')?.addEventListener('click', loadRewards);
  $('filterRewards')?.addEventListener('input', loadRewards);

  async function updateReward(id, body) {
    try {
      const { res, body: respBody } = await adminFetch(`/api/rewards/${id}`, {
        method: 'PATCH',
        headers: { 'Content-Type': 'application/json' },
        body: JSON.stringify(body)
      });
      if (res.status === 401){ toast(ADMIN_INVALID_MSG, 'error'); return; }
      if (!res.ok) {
        const msg = (respBody && respBody.error) || (typeof respBody === 'string' ? respBody : 'update failed');
        throw new Error(msg);
      }
      toast('Reward updated');
      loadRewards();
    } catch (err) {
      toast(err.message || 'Update failed', 'error');
    }
  }

  document.getElementById('btnCreateReward')?.addEventListener('click', async (e)=>{
    e.preventDefault();
    const nameEl = document.getElementById('rewardName');
    const costEl = document.getElementById('rewardCost');
    const imageEl = document.getElementById('rewardImage');
    const descEl = document.getElementById('rewardDesc');

    const name = nameEl?.value?.trim() || '';
    const cost = Number(costEl?.value || NaN);
    const imageUrl = imageEl?.value?.trim() || null;
    const description = descEl?.value?.trim() || '';
    if (!name || Number.isNaN(cost)) { toast('Name and numeric cost required', 'error'); return; }

    const { res, body } = await adminFetch('/api/rewards', {
      method:'POST',
      headers:{'Content-Type':'application/json'},
      body: JSON.stringify({ name, cost, imageUrl, description }),
    });

    if (res.status === 401){ toast(ADMIN_INVALID_MSG, 'error'); return; }
    if (!res.ok){ toast((typeof body === 'string' ? body : body?.error) || 'Create failed', 'error'); return; }

    toast('Reward created');
    if (nameEl) nameEl.value = '';
    if (costEl) costEl.value = '1';
    if (imageEl) imageEl.value = '';
    if (descEl) descEl.value = '';
    loadRewards?.(); // refresh the list if available
  });

  // image upload
  const drop = $('drop');
  const fileInput = $('file');
  const uploadStatus = $('uploadStatus');
  if (drop && fileInput) {
    drop.addEventListener('click', () => fileInput.click());
    drop.addEventListener('dragover', (e) => { e.preventDefault(); drop.classList.add('drag'); });
    drop.addEventListener('dragleave', () => drop.classList.remove('drag'));
    drop.addEventListener('drop', (e) => {
      e.preventDefault(); drop.classList.remove('drag');
      if (e.dataTransfer.files[0]) handleFile(e.dataTransfer.files[0]);
    });
    fileInput.addEventListener('change', () => {
      if (fileInput.files[0]) handleFile(fileInput.files[0]);
    });
  }

  async function handleFile(file) {
    try {
      uploadStatus.textContent = 'Uploading...';
      const base64 = await fileToDataUrl(file);
      const { res, body } = await adminFetch('/admin/upload-image64', {
        method: 'POST',
        headers: { 'Content-Type': 'application/json' },
        body: JSON.stringify({ image64: base64 })
      });
      if (res.status === 401){ toast(ADMIN_INVALID_MSG, 'error'); uploadStatus.textContent = 'Admin key invalid.'; return; }
      if (!res.ok) {
        const msg = (body && body.error) || (typeof body === 'string' ? body : 'upload failed');
        throw new Error(msg);
      }
      const data = body && typeof body === 'object' ? body : {};
      $('rewardImage').value = data.url || '';
      uploadStatus.textContent = data.url ? `Uploaded: ${data.url}` : 'Uploaded';
    } catch (err) {
      uploadStatus.textContent = 'Upload failed';
      toast(err.message || 'Upload failed', 'error');
    }
  }

  function fileToDataUrl(file) {
    return new Promise((resolve, reject) => {
      const reader = new FileReader();
      reader.onload = () => resolve(reader.result);
      reader.onerror = () => reject(reader.error || new Error('read failed'));
      reader.readAsDataURL(file);
    });
  }

  // ===== Earn templates =====
  const earnTableBody = $('earnTable')?.querySelector('tbody');
  let earnTemplates = [];

  async function loadTemplates() {
    try {
      const { res, body } = await adminFetch('/api/earn-templates?sort=sort_order');
      if (res.status === 401){ toast(ADMIN_INVALID_MSG, 'error'); return; }
      if (!res.ok){
        const msg = (body && body.error) || (typeof body === 'string' ? body : 'failed');
        throw new Error(msg);
      }
      const data = Array.isArray(body) ? body : [];
      earnTemplates = data;
      renderTemplates();
      populateQuickTemplates();
    } catch (err) {
      toast(err.message || 'Load templates failed', 'error');
    }
  }
  $('btnReloadTemplates')?.addEventListener('click', loadTemplates);
  document.addEventListener('DOMContentLoaded', loadTemplates);

  function renderTemplates() {
    if (!earnTableBody) return;
    const query = $('templateSearch').value.trim().toLowerCase();
    earnTableBody.innerHTML = '';
    const rows = earnTemplates.filter(t => !query || t.title.toLowerCase().includes(query) || (t.description || '').toLowerCase().includes(query));
    for (const tpl of rows) {
      const tr = document.createElement('tr');
      if (!tpl.active) tr.classList.add('inactive');
      tr.innerHTML = `
        <td>${tpl.id}</td>
        <td>${tpl.title}</td>
        <td>${tpl.points}</td>
        <td>${tpl.description || ''}</td>
        <td>${tpl.youtube_url ? `<a href="${tpl.youtube_url}" target="_blank">Video</a>` : ''}</td>
        <td>${tpl.active ? 'Yes' : 'No'}</td>
        <td>${tpl.sort_order}</td>
        <td>${formatTime(tpl.updated_at * 1000)}</td>
        <td class="actions"></td>
      `;
      const actions = tr.querySelector('.actions');
      const editBtn = document.createElement('button');
      editBtn.textContent = 'Edit';
      editBtn.addEventListener('click', () => editTemplate(tpl));
      const toggleBtn = document.createElement('button');
      toggleBtn.textContent = tpl.active ? 'Deactivate' : 'Activate';
      toggleBtn.addEventListener('click', () => updateTemplate(tpl.id, { active: tpl.active ? 0 : 1 }));
      const delBtn = document.createElement('button');
      delBtn.textContent = 'Delete';
      delBtn.addEventListener('click', () => deleteTemplate(tpl.id));
      actions.append(editBtn, toggleBtn, delBtn);
      earnTableBody.appendChild(tr);
    }
  }
  $('templateSearch')?.addEventListener('input', renderTemplates);

  async function addTemplate() {
    const title = prompt('Template title');
    if (!title) return;
    const points = Number(prompt('Points value')); if (!Number.isFinite(points) || points <= 0) return toast('Invalid points', 'error');
    const description = prompt('Description (optional)') || '';
    const youtube_url = prompt('YouTube URL (optional)') || null;
    const sort_order = Number(prompt('Sort order (optional)', '0')) || 0;
    try {
      const { res, body } = await adminFetch('/api/earn-templates', {
        method: 'POST',
        headers: { 'Content-Type': 'application/json' },
        body: JSON.stringify({ title, points, description, youtube_url, sort_order })
      });
      if (res.status === 401){ toast(ADMIN_INVALID_MSG, 'error'); return; }
      if (!res.ok) {
        const msg = (body && body.error) || (typeof body === 'string' ? body : 'create failed');
        throw new Error(msg);
      }
      toast('Template added');
      loadTemplates();
    } catch (err) {
      toast(err.message || 'Create failed', 'error');
    }
  }
  $('btnAddTemplate')?.addEventListener('click', addTemplate);

  async function editTemplate(tpl) {
    const title = prompt('Title', tpl.title);
    if (!title) return;
    const points = Number(prompt('Points', tpl.points));
    if (!Number.isFinite(points) || points <= 0) return toast('Invalid points', 'error');
    const description = prompt('Description', tpl.description || '') || '';
    const youtube_url = prompt('YouTube URL', tpl.youtube_url || '') || null;
    const sort_order = Number(prompt('Sort order', tpl.sort_order));
    try {
      const { res, body } = await adminFetch(`/api/earn-templates/${tpl.id}`, {
        method: 'PATCH',
        headers: { 'Content-Type': 'application/json' },
        body: JSON.stringify({ title, points, description, youtube_url, sort_order })
      });
      if (res.status === 401){ toast(ADMIN_INVALID_MSG, 'error'); return; }
      if (!res.ok) {
        const msg = (body && body.error) || (typeof body === 'string' ? body : 'update failed');
        throw new Error(msg);
      }
      toast('Template updated');
      loadTemplates();
    } catch (err) {
      toast(err.message || 'Update failed', 'error');
    }
  }

  async function updateTemplate(id, body) {
    try {
      const { res, body: respBody } = await adminFetch(`/api/earn-templates/${id}`, {
        method: 'PATCH',
        headers: { 'Content-Type': 'application/json' },
        body: JSON.stringify(body)
      });
      if (!res.ok) {
        const msg = (respBody && respBody.error) || (typeof respBody === 'string' ? respBody : 'update failed');
        throw new Error(msg);
      }
      toast('Template saved');
      loadTemplates();
    } catch (err) {
      toast(err.message || 'Update failed', 'error');
    }
  }

  async function deleteTemplate(id) {
    if (!confirm('Delete this template?')) return;
    try {
      const { res, body } = await adminFetch(`/api/earn-templates/${id}`, { method: 'DELETE' });
      if (res.status === 401){ toast(ADMIN_INVALID_MSG, 'error'); return; }
      if (!res.ok) {
        const msg = (body && body.error) || (typeof body === 'string' ? body : 'delete failed');
        throw new Error(msg);
      }
      toast('Template deleted');
      loadTemplates();
    } catch (err) {
      toast(err.message || 'Delete failed', 'error');
    }
  }

  function populateQuickTemplates() {
    const select = $('quickTemplate');
    if (!select) return;
    select.innerHTML = '<option value="">Select template</option>';
    for (const tpl of earnTemplates.filter(t => t.active)) {
      const opt = document.createElement('option');
      opt.value = tpl.id;
      opt.textContent = `${tpl.title} (+${tpl.points})`;
      select.appendChild(opt);
    }
  }

  $('btnQuickAward')?.addEventListener('click', async () => {
    const templateId = $('quickTemplate').value;
    const userId = $('quickUser').value.trim();
    if (!templateId || !userId) return toast('Select template and user', 'error');
    try {
      const { res, body } = await adminFetch('/api/earn/quick', {
        method: 'POST',
        headers: { 'Content-Type': 'application/json' },
        body: JSON.stringify({ templateId, userId })
      });
      if (res.status === 401){ toast(ADMIN_INVALID_MSG, 'error'); return; }
      if (!res.ok) {
        const msg = (body && body.error) || (typeof body === 'string' ? body : 'quick failed');
        throw new Error(msg);
      }
      const data = body && typeof body === 'object' ? body : {};
      const amount = data.amount ?? '??';
      const user = data.userId || userId;
      toast(`Awarded ${amount} to ${user}`);
      $('quickUser').value = '';
    } catch (err) {
      toast(err.message || 'Quick award failed', 'error');
    }
  });

  // ===== History modal =====
  const historyModal = $('historyModal');
  const historyTable = $('historyTable')?.querySelector('tbody');
  function openHistory(preset = {}) {
    if (!historyModal) return;
    historyModal.style.display = 'flex';
    if (preset.type) $('historyType').value = preset.type;
    if (preset.userId) $('historyUser').value = preset.userId;
    if (preset.source) $('historySource').value = preset.source;
    loadHistory();
  }
  function closeHistory() {
    if (historyModal) historyModal.style.display = 'none';
  }
  $('btnHistoryClose')?.addEventListener('click', closeHistory);
  $('btnHistoryRefresh')?.addEventListener('click', loadHistory);
  $('btnHistoryCsv')?.addEventListener('click', () => {
    const params = buildHistoryParams();
    const qs = new URLSearchParams({ ...params, format: 'csv' }).toString();
    window.open(`/api/history?${qs}`, '_blank');
  });

  function buildHistoryParams() {
    const type = $('historyType').value;
    const source = $('historySource').value;
    const userId = $('historyUser').value.trim();
    const fromDate = $('historyFrom').value;
    const toDate = $('historyTo').value;
    const params = { limit: '50' };
    if (type !== 'all') params.type = type;
    if (source !== 'all') params.source = source;
    if (userId) params.userId = userId;
    if (fromDate) params.from = fromDate;
    if (toDate) params.to = toDate;
    return params;
  }

  async function loadHistory() {
    if (!historyTable) return;
    historyTable.innerHTML = '<tr><td colspan="11" class="muted">Loading...</td></tr>';
    try {
      const params = buildHistoryParams();
      const qs = new URLSearchParams(params).toString();
      const { res, body } = await adminFetch(`/api/history?${qs}`);
      if (res.status === 401){
        toast(ADMIN_INVALID_MSG, 'error');
        historyTable.innerHTML = '<tr><td colspan="11" class="muted">Admin key invalid.</td></tr>';
        return;
      }
      if (!res.ok) {
        const msg = (body && body.error) || (typeof body === 'string' ? body : 'history failed');
        throw new Error(msg);
      }
      const data = body && typeof body === 'object' ? body : {};
      historyTable.innerHTML = '';
      for (const row of data.rows || []) {
        const tr = document.createElement('tr');
        tr.innerHTML = `
          <td>${formatTime(row.at)}</td>
          <td>${row.userId}</td>
          <td>${row.action}</td>
          <td>${row.delta}</td>
          <td>${row.balance_after}</td>
          <td>${row.note || ''}</td>
          <td>${row.templates ? JSON.stringify(row.templates) : ''}</td>
          <td>${row.itemId || ''}</td>
          <td>${row.holdId || ''}</td>
          <td>${row.finalCost ?? ''}</td>
          <td>${row.actor || ''}</td>
        `;
        historyTable.appendChild(tr);
      }
      if (!historyTable.children.length) {
        historyTable.innerHTML = '<tr><td colspan="11" class="muted">No history</td></tr>';
      }
    } catch (err) {
      historyTable.innerHTML = `<tr><td colspan="11" class="muted">${err.message || 'Failed'}</td></tr>`;
    }
  }

  document.querySelectorAll('.view-history').forEach(btn => {
    btn.addEventListener('click', () => {
      const preset = {};
      const type = btn.dataset.historyType;
      if (type && type !== 'all') {
        preset.type = type;
      }
      const scope = btn.dataset.historyScope;
      if (scope === 'member') {
        const userId = requireMemberId();
        if (!userId) return;
        preset.userId = userId;
      } else if (btn.dataset.historyUser) {
        preset.userId = btn.dataset.historyUser;
      }
      openHistory(preset);
    });
  });

})();

console.info('admin.js loaded ok');<|MERGE_RESOLUTION|>--- conflicted
+++ resolved
@@ -88,24 +88,9 @@
   const memberListStatus = $('memberListStatus');
   const memberSearchInput = $('memberSearch');
   const memberListSection = $('memberListSection');
-<<<<<<< HEAD
-  const memberListCard = $('secMemberList');
-  const memberRegisterContainer = $('memberRegisterContainer');
-  const memberRegisterFields = $('memberRegisterFields');
-  const memberRegisterToggle = $('toggleMemberRegister');
-
-  function setMemberRegisterControlsDisabled(disabled) {
-    if (!memberRegisterFields) return;
-    const fields = memberRegisterFields.querySelectorAll('input, select, textarea, button');
-    fields.forEach((field) => {
-      field.disabled = disabled;
-    });
-  }
-=======
   const memberRegisterFields = $('memberRegisterFields');
   const memberRegisterToggle = $('toggleMemberRegister');
   const memberRegisterToggleArrow = $('memberRegisterToggleArrow');
->>>>>>> e8ea5cf6
 
   function getMemberIdInfo() {
     const raw = (memberIdInput?.value || '').trim();
@@ -145,27 +130,6 @@
     memberInfoDetails.appendChild(div);
   }
 
-<<<<<<< HEAD
-  function syncMemberRegisterExpanded(expanded) {
-    const isExpanded = !!expanded;
-    if (memberRegisterToggle) memberRegisterToggle.setAttribute('aria-expanded', isExpanded ? 'true' : 'false');
-    if (memberRegisterContainer) memberRegisterContainer.classList.toggle('expanded', isExpanded);
-    if (memberRegisterFields) {
-      memberRegisterFields.setAttribute('aria-hidden', isExpanded ? 'false' : 'true');
-    }
-    setMemberRegisterControlsDisabled(!isExpanded);
-  }
-
-  function setMemberRegisterExpanded(expanded) {
-    syncMemberRegisterExpanded(!!expanded);
-  }
-
-  syncMemberRegisterExpanded(false);
-
-  memberRegisterToggle?.addEventListener('click', () => {
-    const current = memberRegisterToggle.getAttribute('aria-expanded') === 'true';
-    setMemberRegisterExpanded(!current);
-=======
   function setMemberRegisterExpanded(expanded) {
     if (memberRegisterFields) memberRegisterFields.hidden = !expanded;
     if (memberRegisterToggleArrow) memberRegisterToggleArrow.textContent = expanded ? '▲' : '▼';
@@ -177,7 +141,6 @@
   memberRegisterToggle?.addEventListener('click', () => {
     const nextExpanded = memberRegisterFields ? memberRegisterFields.hidden : true;
     setMemberRegisterExpanded(nextExpanded);
->>>>>>> e8ea5cf6
   });
 
   function renderMemberInfo(member) {
@@ -402,17 +365,9 @@
       memberTableBody.innerHTML = '';
       if (memberListStatus) memberListStatus.textContent = 'Search for a member to view results.';
       if (memberListSection) memberListSection.hidden = true;
-<<<<<<< HEAD
-      if (memberListCard) memberListCard.hidden = true;
       return;
     }
     if (memberListSection) memberListSection.hidden = false;
-    if (memberListCard) memberListCard.hidden = false;
-=======
-      return;
-    }
-    if (memberListSection) memberListSection.hidden = false;
->>>>>>> e8ea5cf6
     memberTableBody.innerHTML = '<tr><td colspan="5" class="muted">Loading...</td></tr>';
     if (memberListStatus) memberListStatus.textContent = '';
     try {
