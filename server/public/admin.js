function getYouTubeId(url) {
  if (!url) return "";
  try {
    const u = new URL(url);
    if (u.hostname.includes("youtu.be")) return u.pathname.slice(1);
    if (u.searchParams.has("v")) return u.searchParams.get("v");
    const parts = u.pathname.split("/").filter(Boolean);
    const idx = parts.findIndex((p) => p === "embed" || p === "shorts");
    if (idx !== -1 && parts[idx + 1]) return parts[idx + 1];
    return "";
  } catch {
    const m = String(url).match(/(?:v=|\/embed\/|youtu\.be\/|\/shorts\/)([A-Za-z0-9_\-]{6,})/);
    return m ? m[1] : "";
  }
}

function getYouTubeThumbnail(url) {
  const id = getYouTubeId(url);
  return id ? `https://img.youtube.com/vi/${id}/hqdefault.jpg` : "";
}

function getYouTubeEmbed(url, { host = "www.youtube.com", autoplay = true } = {}) {
  const id = getYouTubeId(url);
  if (!id) return "";
  const params = new URLSearchParams({
    modestbranding: "1",
    rel: "0",
    playsinline: "1",
  });
  if (autoplay) params.set("autoplay", "1");
  return `https://${host}/embed/${id}?${params.toString()}`;
}

window.getYouTubeId = getYouTubeId;
window.getYouTubeThumbnail = getYouTubeThumbnail;
window.getYouTubeEmbed = getYouTubeEmbed;

(function () {
  if (window.__CK_ADMIN_READY__) return;
  window.__CK_ADMIN_READY__ = true;

  const ADMIN_KEY_DEFAULT = 'Mamapapa';
  const ADMIN_INVALID_MSG = 'Admin key invalid. Use "Mamapapa" → Save, then retry.';
  const $k = (id) => document.getElementById(id);
  const $ = $k;
  const keyInput = $k('adminKey'); // use current ID
  const memoryStore = {};

  function storageGet(key) {
    try {
      const value = window.localStorage.getItem(key);
      if (value != null) memoryStore[key] = value;
      return value;
    } catch (error) {
      console.warn('localStorage getItem failed', error);
      return Object.prototype.hasOwnProperty.call(memoryStore, key) ? memoryStore[key] : null;
    }
  }

  function storageSet(key, value) {
    let ok = true;
    try {
      window.localStorage.setItem(key, value);
    } catch (error) {
      console.warn('localStorage setItem failed', error);
      ok = false;
    }
    memoryStore[key] = value;
    return ok;
  }

  function storageRemove(key) {
    let ok = true;
    try {
      window.localStorage.removeItem(key);
    } catch (error) {
      console.warn('localStorage removeItem failed', error);
      ok = false;
    }
    delete memoryStore[key];
    return ok;
  }

  function ensureMemberPanelStyles() {
    if (document.getElementById('memberPanelsStyles')) return;
    const style = document.createElement('style');
    style.id = 'memberPanelsStyles';
    style.textContent = `
.member-balance-container {
  display: grid;
  gap: 12px;
}

details.member-fold {
  border: 1px solid var(--line, #e5e7eb);
  border-radius: 10px;
  background: #fff;
  overflow: hidden;
}

details.member-fold[open] {
  box-shadow: 0 4px 14px rgba(15, 23, 42, 0.08);
}

details.member-fold summary {
  list-style: none;
  display: flex;
  align-items: center;
  justify-content: space-between;
  gap: 12px;
  cursor: pointer;
  font-weight: 600;
  padding: 12px 14px;
  position: relative;
  padding-right: 36px;
}

details.member-fold summary::-webkit-details-marker {
  display: none;
}

details.member-fold summary::after {
  content: '▾';
  position: absolute;
  right: 14px;
  color: var(--muted, #6b7280);
  font-size: 12px;
  transition: transform 0.2s ease;
}

details.member-fold[open] summary::after {
  transform: rotate(-180deg);
}

details.member-fold .summary-value {
  font-size: 13px;
  color: var(--muted, #6b7280);
  font-weight: 500;
}

.member-fold-body {
  padding: 0 14px 14px;
  display: flex;
  flex-direction: column;
  gap: 10px;
}

.ledger-summary {
  display: flex;
  flex-wrap: wrap;
  gap: 8px;
  margin-top: 8px;
}

.ledger-summary .chip {
  display: inline-flex;
  flex-direction: column;
  padding: 6px 10px;
  background: rgba(37, 99, 235, 0.1);
  color: var(--accent, #2563eb);
  border-radius: 999px;
  font-size: 12px;
  font-weight: 600;
  min-width: 120px;
}

.ledger-summary .chip span {
  color: var(--muted, #6b7280);
  font-weight: 500;
}

.member-ledger {
  display: grid;
  gap: 8px;
}
`;
    if (document.head) {
      document.head.appendChild(style);
    } else if (document.body) {
      document.body.appendChild(style);
    }
  }

  function ensureMemberPanels() {
    ensureMemberPanelStyles();
    if (!memberInfoPanel) return;
    let container = document.getElementById('memberBalanceContainer');
    if (!container) {
      container = document.createElement('div');
      container.id = 'memberBalanceContainer';
      container.className = 'stack member-balance-container';
      if (memberInfoDetails && memberInfoDetails.nextSibling) {
        memberInfoPanel.insertBefore(container, memberInfoDetails.nextSibling);
      } else {
        memberInfoPanel.appendChild(container);
      }
    } else if (container.parentElement !== memberInfoPanel) {
      memberInfoPanel.appendChild(container);
    }

    if (!container.querySelector('#memberBalanceDetails')) {
      container.innerHTML = `
<details id="memberBalanceDetails" class="member-fold">
  <summary>
    <span>Balance</span>
    <span class="summary-value" id="memberBalanceSummaryValue">—</span>
  </summary>
  <div class="member-fold-body" id="memberBalanceBody">
    <div class="muted">Balance info will appear here.</div>
  </div>
</details>
<details id="memberEarnDetails" class="member-fold">
  <summary>
    <span>Earn</span>
    <span class="summary-value" id="memberEarnSummaryValue">—</span>
  </summary>
  <div class="member-fold-body" id="memberEarnBody">
    <div id="memberEarnSummary" class="ledger-summary">
      <div class="muted">Earn activity will appear here.</div>
    </div>
  </div>
</details>
<details id="memberRedeemDetails" class="member-fold">
  <summary>
    <span>Redeem</span>
    <span class="summary-value" id="memberRedeemSummaryValue">—</span>
  </summary>
  <div class="member-fold-body">
    <div id="memberRedeemSummary" class="ledger-summary">
      <div class="muted">Redeem activity will appear here.</div>
    </div>
    <div id="memberLedger" class="member-ledger muted">Redeemed rewards will appear here.</div>
  </div>
</details>
<details id="memberRefundDetails" class="member-fold">
  <summary>
    <span>Refund</span>
    <span class="summary-value" id="memberRefundSummaryValue">—</span>
  </summary>
  <div class="member-fold-body" id="memberRefundBody">
    <div id="memberRefundSummary" class="ledger-summary">
      <div class="muted">Refund activity will appear here.</div>
    </div>
  </div>
</details>
`;
    }
  }

  if (keyInput) {
    keyInput.placeholder = `enter admin key (${ADMIN_KEY_DEFAULT})`;
    const saved = storageGet('CK_ADMIN_KEY');
    if (!saved) keyInput.value = ADMIN_KEY_DEFAULT;
  }

  const toastHost = $('toastHost');

  function toast(msg, type = 'success', ms = 2400) {
    if (!toastHost) return alert(msg);
    const el = document.createElement('div');
    el.className = `toast ${type}`;
    el.textContent = msg;
    toastHost.appendChild(el);
    requestAnimationFrame(() => el.classList.add('show'));
    setTimeout(() => {
      el.classList.remove('show');
      setTimeout(() => el.remove(), 200);
    }, ms);
  }

  function openImageModal(src){
    if (!src) return;
    const m=document.createElement('div');
    Object.assign(m.style,{position:'fixed',inset:0,background:'rgba(0,0,0,.7)',display:'grid',placeItems:'center',zIndex:9999});
    m.addEventListener('click',()=>m.remove());
    const big=new Image();
    big.src=src;
    big.style.maxWidth='90vw';
    big.style.maxHeight='90vh';
    big.style.boxShadow='0 8px 24px rgba(0,0,0,.5)';
    m.appendChild(big);
    document.body.appendChild(m);
  }

  function getYouTubeId(u) {
    if (!u) return '';
    try {
      // Allow raw IDs
      if (/^[\w-]{11}$/.test(u)) return u;

      const x = new URL(u);
      // youtu.be/<id>
      if (x.hostname.includes('youtu.be')) {
        return (x.pathname.split('/')[1] || '').split('?')[0].split('&')[0];
      }
      // youtube.com/watch?v=<id>
      const v = x.searchParams.get('v');
      if (v) return v.split('&')[0];

      // youtube.com/shorts/<id>
      const mShorts = x.pathname.match(/\/shorts\/([\w-]{11})/);
      if (mShorts) return mShorts[1];

      // youtube.com/embed/<id>
      const mEmbed = x.pathname.match(/\/embed\/([\w-]{11})/);
      if (mEmbed) return mEmbed[1];

      // Last resort: first 11-char token
      const m = u.match(/([\w-]{11})/);
      return m ? m[1] : '';
    } catch {
      const m = String(u).match(/([\w-]{11})/);
      return m ? m[1] : '';
    }
  }

  (function setupVideoModal() {
    const modal = document.getElementById("videoModal");
    if (!modal) return;

    window.openVideoModal = function openVideoModal(url) {
      const id = window.getYouTubeId ? getYouTubeId(url) : "";
      if (!id) {
        console.warn("openVideoModal: no video id for url:", url);
        return;
      }
      const iframe = modal?.querySelector("iframe");
      const link = modal?.querySelector("#openOnYouTube");
      if (!iframe) {
        console.error("openVideoModal: modal/iframe not found");
        return;
      }
      const embedUrl =
        window.getYouTubeEmbed?.(`https://www.youtube.com/watch?v=${id}`, {
          autoplay: true,
        }) ||
        `https://www.youtube.com/embed/${id}?autoplay=1&rel=0&modestbranding=1&playsinline=1`;
      iframe.src = embedUrl;
      if (link) {
        link.href = `https://www.youtube.com/watch?v=${id}`;
      }
      modal.classList.remove("hidden");
      modal.classList.add("open");
    };

    window.closeVideoModal = function closeVideoModal() {
      const iframe = modal?.querySelector("iframe");
      const link = modal?.querySelector("#openOnYouTube");
      if (iframe) iframe.src = "";
      if (link) link.removeAttribute("href");
      modal.classList.remove("open");
      modal.classList.add("hidden");
    };

    // Close on backdrop or [data-close]
    modal.addEventListener("click", (e) => {
      if (e.target.matches("[data-close]") || e.target === modal.querySelector(".modal-backdrop")) {
        e.preventDefault();
        closeVideoModal();
      }
    });

    // Close on Esc
    window.addEventListener("keydown", (e) => {
      if (!modal.classList.contains("hidden") && e.key === "Escape") closeVideoModal();
    });
  })();

  const ADMIN_KEY_STORAGE = 'CK_ADMIN_KEY';
  function loadAdminKey() {
    return storageGet(ADMIN_KEY_STORAGE) || '';
  }
  function saveAdminKey(value) {
    if (!value) {
      return storageRemove(ADMIN_KEY_STORAGE);
    }
    return storageSet(ADMIN_KEY_STORAGE, value);
  }

  $('saveAdminKey')?.addEventListener('click', () => {
    const value = (keyInput?.value || '').trim();
    const persisted = saveAdminKey(value);
    toast(persisted ? 'Admin key saved' : 'Admin key saved for this session only (storage blocked).');
  });

  document.addEventListener('DOMContentLoaded', () => {
    const saved = loadAdminKey();
    if (saved && keyInput) keyInput.value = saved;
  });

  async function loadFeatureFlagsFromServer() {
    try {
      const res = await fetch('/api/features');
      if (!res.ok) return;
      const data = await res.json().catch(() => ({}));
      if (data && typeof data === 'object') {
        applyFeatureFlags(data);
      }
    } catch (err) {
      console.warn('feature flag fetch failed', err);
    }
  }

  function getAdminKey(){
    const el = document.getElementById('adminKey');
    return (storageGet('CK_ADMIN_KEY') || el?.value || '').trim();
  }
  async function adminFetch(url, opts = {}) {
    const headers = {
      'x-admin-key': getAdminKey(),
      'x-actor-role': 'admin',
      ...(opts.headers || {})
    };
    if (opts.idempotencyKey) headers['idempotency-key'] = opts.idempotencyKey;
    const res = await fetch(url, { ...opts, headers });
    const ct = res.headers.get('content-type') || '';
    const body = ct.includes('application/json') ? await res.json().catch(()=>({})) : await res.text().catch(()=> '');
    return { res, body };
  }

  const ERROR_MESSAGES = {
    INVALID_AMOUNT: 'Enter a positive amount to continue.',
    INVALID_DELTA: 'Adjustment amount must be non-zero.',
    INVALID_USER: 'Choose a member before performing this action.',
    INVALID_PARENT_TX: 'Select a redeemed reward to refund.',
    INVALID_REASON: 'Pick a refund reason.',
    REFUND_NOT_ALLOWED: 'This reward has already been fully refunded.',
    OVER_REFUND: 'Amount exceeds the refundable balance.',
    FEATURE_DISABLED: 'This feature is currently turned off.',
    ROLE_REQUIRED: 'You do not have permission to do that.',
    INSUFFICIENT_FUNDS: 'Not enough balance to complete this action.',
    TOKEN_USED: 'This QR code has already been used.',
    hold_not_pending: 'This reward request is no longer pending.',
    invalid_payload: 'The request was missing required information.',
    scan_failed: 'Unable to redeem that QR code. Try again.'
  };

  function presentError(code, fallback) {
    if (!code && fallback) return fallback;
    const normalized = String(code || '').trim();
    if (!normalized) return fallback || 'Something went wrong.';
    const direct = ERROR_MESSAGES[normalized];
    if (direct) return direct;
    const upper = ERROR_MESSAGES[normalized.toUpperCase()];
    if (upper) return upper;
    return fallback || normalized.replace(/_/g, ' ');
  }

  function debounce(fn, wait = 300) {
    let timer = null;
    return function debounced(...args) {
      if (timer) clearTimeout(timer);
      timer = setTimeout(() => fn.apply(this, args), wait);
    };
  }

  function renderQr(elId, text) {
    const el = $(elId);
    if (!el) return;
    el.innerHTML = '';
    if (!text) return;
    new QRCode(el, { text, width: 200, height: 200 });
  }

  function generateIdempotencyKey() {
    if (window.crypto?.randomUUID) {
      return window.crypto.randomUUID();
    }
    const rand = Math.random().toString(16).slice(2);
    return `refund-${Date.now()}-${rand}`;
  }

  const MONTH_NAMES = [
    'January', 'February', 'March', 'April', 'May', 'June',
    'July', 'August', 'September', 'October', 'November', 'December'
  ];

  function buildDateParts(year, month, day) {
    const y = Number(year);
    const m = Number(month);
    const d = Number(day);
    if (!Number.isFinite(y) || !Number.isFinite(m) || !Number.isFinite(d)) return null;
    const date = new Date(Date.UTC(y, m - 1, d));
    if (date.getUTCFullYear() !== y || date.getUTCMonth() + 1 !== m || date.getUTCDate() !== d) return null;
    return { year: y, month: m, day: d, date };
  }

  function parseDobParts(value) {
    if (value === undefined || value === null) return null;
    const trimmed = String(value).trim();
    if (!trimmed) return null;

    const digits = trimmed.replace(/[^0-9]/g, '');
    if (digits.length === 8) {
      const parts = buildDateParts(digits.slice(0, 4), digits.slice(4, 6), digits.slice(6, 8));
      if (parts) return parts;
    }

    const isoMatch = trimmed.match(/^(\d{4})[-/](\d{1,2})[-/](\d{1,2})$/);
    if (isoMatch) {
      const parts = buildDateParts(isoMatch[1], isoMatch[2], isoMatch[3]);
      if (parts) return parts;
    }

    const sanitized = trimmed
      .replace(/(\d+)(st|nd|rd|th)/gi, '$1')
      .replace(/[.,]/g, '')
      .replace(/-/g, ' ');
    const parsed = Date.parse(sanitized);
    if (!Number.isNaN(parsed)) {
      const date = new Date(parsed);
      return buildDateParts(date.getUTCFullYear(), date.getUTCMonth() + 1, date.getUTCDate());
    }

    return null;
  }

  function normalizeDobInput(value) {
    const trimmed = (value ?? '').toString().trim();
    if (!trimmed) return '';
    const parts = parseDobParts(trimmed);
    if (!parts) return trimmed;
    const month = String(parts.month).padStart(2, '0');
    const day = String(parts.day).padStart(2, '0');
    return `${parts.year.toString().padStart(4, '0')}-${month}-${day}`;
  }

  function formatDobFriendly(value) {
    const trimmed = (value ?? '').toString().trim();
    if (!trimmed) return '';
    const parts = parseDobParts(trimmed);
    if (!parts) return trimmed;
    const monthName = MONTH_NAMES[parts.month - 1] || parts.month;
    const day = parts.day;
    const suffix = (() => {
      const mod100 = day % 100;
      if (mod100 >= 11 && mod100 <= 13) return 'th';
      switch (day % 10) {
        case 1: return 'st';
        case 2: return 'nd';
        case 3: return 'rd';
        default: return 'th';
      }
    })();
    return `${parts.year}-${monthName} ${day}${suffix}`;
  }

  function normalizeSexValue(value) {
    const normalized = (value ?? '').toString().trim().toLowerCase();
    if (!normalized) return '';
    if (['boy', 'male', 'm'].includes(normalized)) return 'Boy';
    if (['girl', 'female', 'f'].includes(normalized)) return 'Girl';
    return '';
  }


  const memberIdInput = $('memberUserId');
  const memberStatusEl = $('memberStatus');
  const memberInfoDetails = $('memberInfoDetails');
  const memberBalanceContainer = $('memberBalanceContainer');
  const memberBalanceDetails = $('memberBalanceDetails');
  const memberBalanceSummaryValue = $('memberBalanceSummaryValue');
  const memberBalanceBody = $('memberBalanceBody');
  const memberEarnDetails = $('memberEarnDetails');
  const memberEarnSummaryValue = $('memberEarnSummaryValue');
  const memberEarnSummary = $('memberEarnSummary');
  const memberRedeemDetails = $('memberRedeemDetails');
  const memberRedeemSummaryValue = $('memberRedeemSummaryValue');
  const memberRedeemSummary = $('memberRedeemSummary');
  const memberRefundDetails = $('memberRefundDetails');
  const memberRefundSummaryValue = $('memberRefundSummaryValue');
  const memberRefundSummary = $('memberRefundSummary');
  const memberLedgerHost = $('memberLedger');
  const memberTableBody = $('memberTable')?.querySelector('tbody');
  const memberListStatus = $('memberListStatus');
  const memberSearchInput = $('memberSearch');
  const memberListSection = $('memberListSection');
  const memberEditModal = $('memberEditModal');
  const memberEditForm = $('memberEditForm');
  const memberEditIdInput = $('memberEditId');
  const memberEditNameInput = $('memberEditName');
  const memberEditDobInput = $('memberEditDob');
  const memberEditSexSelect = $('memberEditSex');
  const memberEditSaveBtn = $('btnMemberEditSave');

  const refundModal = $('refundModal');
  const refundForm = $('refundForm');
  const refundAmountInput = $('refundAmount');
  const refundReasonSelect = $('refundReason');
  const refundNotesInput = $('refundNotes');
  const refundRemainingText = $('refundRemaining');
  const refundConfirmBtn = $('btnRefundConfirm');
  const activityTableBody = $('activityTable')?.querySelector('tbody');
  const activityStatus = $('activityStatus');
  const activityVerb = $('activityVerb');
  const activityActor = $('activityActor');
  const activityFrom = $('activityFrom');
  const activityTo = $('activityTo');
  const btnActivityRefresh = $('btnActivityRefresh');
  const activityRowIndex = new Map();

  const MEMBER_EDIT_SAVE_DEFAULT_TEXT = memberEditSaveBtn?.textContent || 'Save Changes';
  let activeMemberEdit = null;
  let activeRefundContext = null;
  let latestHints = null;
  let latestHintsErrorMessage = null;
  let featureFlags = { refunds: true };

  function applyFeatureFlags(flags = {}) {
    featureFlags = { ...featureFlags, ...flags };
    const refundsEnabled = !!featureFlags.refunds;
    document.documentElement.setAttribute('data-feature-refunds', refundsEnabled ? 'on' : 'off');
    const nodes = document.querySelectorAll('[data-feature="refunds"]');
    nodes.forEach((el) => {
      if (el instanceof HTMLButtonElement) {
        el.disabled = !refundsEnabled;
        el.title = refundsEnabled ? '' : 'Refunds are disabled by policy.';
      } else if (!refundsEnabled) {
        el.setAttribute('aria-disabled', 'true');
      } else {
        el.removeAttribute('aria-disabled');
      }
    });
    if (!refundsEnabled && typeof closeRefundModal === 'function') {
      closeRefundModal();
    }
  }

  function renderBalanceFromHints(hints) {
    if (!memberBalanceSummaryValue || !memberBalanceBody) return;
    if (!hints) {
      memberBalanceSummaryValue.textContent = '—';
      const message = latestHintsErrorMessage || 'Balance info will appear here.';
      setPlaceholder(memberBalanceBody, message);
      return;
    }
    const balanceValue = Number(hints.balance ?? 0);
    const formattedBalance = formatTokenValue(balanceValue);
    memberBalanceSummaryValue.textContent = `${formattedBalance} tokens`;
    memberBalanceBody.innerHTML = '';
    const line = document.createElement('div');
    line.textContent = `Current balance: ${formattedBalance} tokens.`;
    memberBalanceBody.appendChild(line);
    const details = document.createElement('small');
    details.className = 'muted';
    const redeemInfo = hints.can_redeem
      ? `Can redeem up to ${formatTokenValue(hints.max_redeem ?? balanceValue)} tokens.`
      : 'Not enough balance to redeem right now.';
    details.textContent = redeemInfo;
    memberBalanceBody.appendChild(details);
  }

  function applyStateHints(hints, { errorMessage = null } = {}) {
    latestHints = hints ? { ...hints } : null;
    latestHintsErrorMessage = hints ? null : errorMessage || null;
    if (!hints) {
      renderBalanceFromHints(null);
      return;
    }
    applyFeatureFlags(hints.features || {});
    renderBalanceFromHints(hints);
    const refundsEnabled = !!(hints.features?.refunds);
    const refundAllowed = refundsEnabled && !!hints.can_refund;
    document.querySelectorAll('[data-feature="refunds"]').forEach((node) => {
      if (!(node instanceof HTMLButtonElement)) return;
      node.disabled = !refundAllowed;
      node.title = refundAllowed ? '' : refundsEnabled ? 'Nothing refundable right now.' : 'Refunds are disabled by policy.';
    });
  }

  function getMemberIdInfo() {
    const raw = (memberIdInput?.value || '').trim();
    return { raw, normalized: raw.toLowerCase() };
  }

  function normalizeMemberInput() {
    if (!memberIdInput) return getMemberIdInfo();
    const info = getMemberIdInfo();
    if (info.raw && info.raw !== info.normalized) {
      memberIdInput.value = info.normalized;
      return { raw: info.normalized, normalized: info.normalized };
    }
    return info;
  }

  function setPlaceholder(container, text) {
    if (!container) return;
    container.innerHTML = '';
    if (!text) return;
    const div = document.createElement('div');
    div.className = 'muted';
    div.textContent = text;
    container.appendChild(div);
  }

  function resetSummaryValue(el) {
    if (el) el.textContent = '—';
  }

  function collapseDetails(detailsEl) {
    detailsEl?.removeAttribute('open');
  }

  function clearMemberLedger(message = 'Redeemed rewards will appear here.') {
    setPlaceholder(memberLedgerHost, message);
    setPlaceholder(memberEarnSummary, 'Earn activity will appear here.');
    setPlaceholder(memberRedeemSummary, 'Redeem activity will appear here.');
    setPlaceholder(memberRefundSummary, 'Refund activity will appear here.');
    if (memberBalanceBody) setPlaceholder(memberBalanceBody, 'Balance info will appear here.');
    resetSummaryValue(memberBalanceSummaryValue);
    resetSummaryValue(memberEarnSummaryValue);
    resetSummaryValue(memberRedeemSummaryValue);
    resetSummaryValue(memberRefundSummaryValue);
    collapseDetails(memberBalanceDetails);
    collapseDetails(memberEarnDetails);
    collapseDetails(memberRedeemDetails);
    collapseDetails(memberRefundDetails);
    if (memberBalanceContainer) memberBalanceContainer.hidden = true;
    activeRefundContext = null;
  }

  function formatTokenValue(value) {
    const num = Number(value);
    if (!Number.isFinite(num)) {
      return `${value ?? 0}`;
    }
    return num.toLocaleString(undefined, { maximumFractionDigits: 2, minimumFractionDigits: 0 });
  }

  function renderSummarySection({ summary, valueEl, container, emptyMessage }) {
    if (valueEl) {
      if (!summary) {
        valueEl.textContent = 'No activity';
      } else {
        const d7 = formatTokenValue(summary.d7 ?? 0);
        const d30 = formatTokenValue(summary.d30 ?? 0);
        valueEl.textContent = `7d ${d7} · 30d ${d30}`;
      }
    }
    if (!container) return;
    container.innerHTML = '';
    if (!summary) {
      setPlaceholder(container, emptyMessage);
      return;
    }
    const rows = [
      { label: 'Past 7 days', value: summary.d7 ?? 0 },
      { label: 'Past 30 days', value: summary.d30 ?? 0 }
    ];
    for (const row of rows) {
      const chip = document.createElement('div');
      chip.className = 'chip';
      chip.textContent = row.label;
      const span = document.createElement('span');
      span.textContent = `${formatTokenValue(row.value)} tokens`;
      chip.appendChild(span);
      container.appendChild(chip);
    }
  }

  function renderLedgerSummary(summary) {
    renderSummarySection({
      summary: summary?.earn,
      valueEl: memberEarnSummaryValue,
      container: memberEarnSummary,
      emptyMessage: 'No earn activity recorded.'
    });
    renderSummarySection({
      summary: summary?.redeem,
      valueEl: memberRedeemSummaryValue,
      container: memberRedeemSummary,
      emptyMessage: 'No redeemed activity recorded.'
    });
    renderSummarySection({
      summary: summary?.refund,
      valueEl: memberRefundSummaryValue,
      container: memberRefundSummary,
      emptyMessage: 'No refunds recorded.'
    });
  }

  function renderRedeemLedger(redeems = []) {
    if (!memberLedgerHost) return;
    activeRefundContext = null;
    memberLedgerHost.innerHTML = '';
    if (!Array.isArray(redeems) || !redeems.length) {
      const empty = document.createElement('div');
      empty.className = 'muted';
      empty.textContent = 'No redeemed rewards yet.';
      memberLedgerHost.appendChild(empty);
      return;
    }
    for (const entry of redeems) {
      const card = document.createElement('div');
      card.className = 'ledger-entry';

      const header = document.createElement('div');
      header.className = 'ledger-entry-header';
      const title = document.createElement('div');
      title.className = 'ledger-entry-title';
      const amount = Math.abs(Number(entry.redeem_amount || entry.delta || 0));
      const label = entry.note || entry.action || 'Redeem';
      title.textContent = `${label} · ${amount} tokens`;
      header.appendChild(title);

      const badge = document.createElement('span');
      badge.className = 'badge';
      if (entry.refund_status === 'refunded') {
        badge.classList.add('success');
        badge.textContent = 'Refunded';
      } else if (entry.refund_status === 'partial') {
        badge.classList.add('warning');
        badge.textContent = `Partial refund`;
      } else {
        badge.textContent = 'Redeemed';
      }
      header.appendChild(badge);

      const actions = document.createElement('div');
      actions.className = 'ledger-actions';
      if (entry.remaining_refundable > 0) {
        const btn = document.createElement('button');
        btn.type = 'button';
        btn.className = 'primary';
        btn.dataset.feature = 'refunds';
        btn.textContent = entry.remaining_refundable === amount
          ? 'Refund'
          : `Refund (remaining ${entry.remaining_refundable})`;
        btn.addEventListener('click', () => openRefundModal(entry));
        actions.appendChild(btn);
      } else {
        const note = document.createElement('span');
        note.className = 'refund-remaining';
        note.textContent = 'No refundable amount remaining';
        actions.appendChild(note);
      }
      header.appendChild(actions);

      card.appendChild(header);

      const meta = document.createElement('div');
      meta.className = 'meta';
      const when = document.createElement('span');
      when.textContent = `Redeemed ${formatTime(entry.at)}`;
      meta.appendChild(when);
      if (entry.actor) {
        const actor = document.createElement('span');
        actor.textContent = `By ${entry.actor}`;
        meta.appendChild(actor);
      }
      const totals = document.createElement('span');
      totals.textContent = `Refunded ${entry.refunded_amount || 0} · Remaining ${entry.remaining_refundable || 0}`;
      meta.appendChild(totals);
      card.appendChild(meta);

      if (Array.isArray(entry.refunds) && entry.refunds.length) {
        const list = document.createElement('div');
        list.className = 'ledger-refund-list';
        for (const refund of entry.refunds) {
          const line = document.createElement('div');
          line.className = 'ledger-refund';
          const headline = document.createElement('strong');
          headline.textContent = `+${Number(refund.delta || 0)} tokens on ${formatTime(refund.at)}`;
          line.appendChild(headline);
          const details = document.createElement('span');
          const parts = [];
          if (refund.refund_reason) parts.push(refund.refund_reason.replace(/_/g, ' '));
          if (refund.actor) parts.push(refund.actor);
          if (refund.id) parts.push(`#${refund.id}`);
          details.textContent = parts.join(' · ');
          line.appendChild(details);
          if (refund.refund_notes) {
            const notes = document.createElement('span');
            notes.textContent = refund.refund_notes;
            line.appendChild(notes);
          }
          list.appendChild(line);
        }
        card.appendChild(list);
      }

      memberLedgerHost.appendChild(card);
    }
  }

  function openRefundModal(entry) {
    if (!refundModal || !refundAmountInput || !refundReasonSelect || !refundConfirmBtn) return;
    activeRefundContext = entry;
    const remaining = Math.max(0, Number(entry.remaining_refundable || 0));
    refundAmountInput.value = remaining || Math.abs(Number(entry.redeem_amount || entry.delta || 0)) || 1;
    refundAmountInput.max = remaining || '';
    refundAmountInput.focus();
    refundReasonSelect.value = refundReasonSelect.options[0]?.value || 'duplicate';
    if (refundNotesInput) refundNotesInput.value = '';
    if (refundRemainingText) {
      const label = entry.note || entry.action || 'reward';
      refundRemainingText.textContent = `Up to ${remaining} tokens can be refunded for “${label}”.`;
    }
    refundConfirmBtn.disabled = false;
    refundConfirmBtn.textContent = 'Confirm refund';
    refundModal.classList.remove('hidden');
  }

  function closeRefundModal() {
    if (!refundModal) return;
    refundModal.classList.add('hidden');
    activeRefundContext = null;
  }

  async function refreshMemberLedger(userId, { showPanels = true } = {}) {
    if (!userId) {
      clearMemberLedger();
      return null;
    }
    if (showPanels && memberBalanceContainer) memberBalanceContainer.hidden = false;
    if (memberLedgerHost) setPlaceholder(memberLedgerHost, 'Loading redeemed items…');
    if (memberEarnSummaryValue) memberEarnSummaryValue.textContent = 'Loading…';
    if (memberRedeemSummaryValue) memberRedeemSummaryValue.textContent = 'Loading…';
    if (memberRefundSummaryValue) memberRefundSummaryValue.textContent = 'Loading…';
    if (memberEarnSummary) setPlaceholder(memberEarnSummary, 'Loading earn activity…');
    if (memberRedeemSummary) setPlaceholder(memberRedeemSummary, 'Loading redeem activity…');
    if (memberRefundSummary) setPlaceholder(memberRefundSummary, 'Loading refund activity…');
    try {
      const { res, body } = await adminFetch(`/ck/ledger/${encodeURIComponent(userId)}`);
      if (res.status === 401) {
        clearMemberLedger('Admin key invalid.');
        toast(ADMIN_INVALID_MSG, 'error');
        return null;
      }
      if (!res.ok) {
        const msg = (body && body.error) || (typeof body === 'string' ? body : 'Failed to load ledger');
        throw new Error(msg);
      }
      const data = body && typeof body === 'object' ? body : {};
      renderLedgerSummary(data.summary || {});
      renderRedeemLedger(Array.isArray(data.redeems) ? data.redeems : []);
      if (data.hints) {
        applyStateHints(data.hints);
      } else {
        applyStateHints(null);
      }
      if (showPanels && memberBalanceContainer) memberBalanceContainer.hidden = false;
      return data;
    } catch (err) {
      console.error(err);
      const friendly = presentError(err?.message, 'Failed to load ledger history.');
      if (memberLedgerHost) setPlaceholder(memberLedgerHost, friendly);
      renderLedgerSummary(null);
      applyStateHints(null, { errorMessage: presentError(err?.message, 'Balance temporarily unavailable. Please try again.') });
      return null;
    }
  }

  function requireMemberId({ silent = false } = {}) {
    const info = normalizeMemberInput();
    if (!info.normalized) {
      if (!silent) toast('Enter user id', 'error');
      memberIdInput?.focus();
      return null;
    }
    return info.normalized;
  }

  function setMemberStatus(message) {
    if (memberStatusEl) memberStatusEl.textContent = message || '';
  }

  function setMemberInfoMessage(message) {
    if (!memberInfoDetails) return;
    memberInfoDetails.innerHTML = '';
    const div = document.createElement('div');
    div.className = 'muted';
    div.textContent = message;
    memberInfoDetails.appendChild(div);
  }

  // Collapsible panels: pairs <button.card-toggle aria-controls="..."> + <div id="...">
  function initCollapsibles() {
    const toggles = document.querySelectorAll('.card .card-toggle[aria-controls]');
    toggles.forEach(btn => {
      const targetId = btn.getAttribute('aria-controls');
      const target = document.getElementById(targetId);
      if (!target) return;

      const arrow = btn.querySelector('[data-arrow]');

      const setState = (expanded) => {
        btn.setAttribute('aria-expanded', String(expanded));
        target.hidden = !expanded;
        if (arrow) arrow.textContent = expanded ? '▲' : '▼';
      };

      // start collapsed unless markup says otherwise
      setState(btn.getAttribute('aria-expanded') === 'true');

      btn.addEventListener('click', () => {
        const next = btn.getAttribute('aria-expanded') !== 'true';
        setState(next);
      });
    });
  }

  // ensure DOM is ready, then call once
  document.addEventListener('DOMContentLoaded', initCollapsibles);

  function renderMemberInfo(member) {
    if (!memberInfoDetails) return;
    memberInfoDetails.innerHTML = '';
    if (!member) {
      setMemberInfoMessage('No member found.');
      return;
    }
    const nameEl = document.createElement('div');
    nameEl.style.fontWeight = '600';
    nameEl.textContent = member.name || member.userId;
    memberInfoDetails.appendChild(nameEl);

    const idEl = document.createElement('div');
    idEl.className = 'muted mono';
    idEl.textContent = `ID: ${member.userId}`;
    memberInfoDetails.appendChild(idEl);

    const dobEl = document.createElement('div');
    dobEl.className = 'muted';
    const dobDisplay = formatDobFriendly(member.dob || '') || '—';
    dobEl.textContent = `DOB: ${dobDisplay}`;
    memberInfoDetails.appendChild(dobEl);

    const sexEl = document.createElement('div');
    sexEl.className = 'muted';
    const sexDisplay = normalizeSexValue(member.sex) || member.sex || '—';
    sexEl.textContent = `Sex: ${sexDisplay}`;
    memberInfoDetails.appendChild(sexEl);
  }

  function memberIdChanged({ loadActivityNow = true } = {}) {
    normalizeMemberInput();
    setMemberStatus('');
    setMemberInfoMessage('Enter a user ID and click Member Info to view details.');
    clearMemberLedger('Redeemed rewards will appear here.');
    loadHolds();
    loadActivity();
  }

  memberIdInput?.addEventListener('change', (event) => memberIdChanged({ loadActivityNow: event?.isTrusted !== false }));
  memberIdInput?.addEventListener('input', () => {
    if (!memberIdInput.value.trim()) resetActivityView();
  });
  memberIdInput?.addEventListener('blur', normalizeMemberInput);
  memberIdInput?.addEventListener('keyup', (event) => {
    if (event.key === 'Enter') memberIdChanged({ loadActivityNow: event.isTrusted !== false });
  });

  $('btnMemberInfo')?.addEventListener('click', async () => {
    const userId = requireMemberId();
    if (!userId) return;
    loadActivity();
    setMemberStatus('');
    setMemberInfoMessage('Loading member info...');
    clearMemberLedger();
    try {
      const { res, body } = await adminFetch(`/api/members/${encodeURIComponent(userId)}`);
      if (res.status === 401) {
        toast(ADMIN_INVALID_MSG, 'error');
        setMemberInfoMessage('Admin key invalid.');
        return;
      }
      if (res.status === 404) {
        setMemberInfoMessage(`No profile found for "${userId}".`);
        return;
      }
      if (!res.ok) {
        const msg = (body && body.error) || (typeof body === 'string' ? body : 'Failed to load member');
        throw new Error(msg);
      }
      const member = body && typeof body === 'object' ? body : null;
      renderMemberInfo(member);
      if (member) {
        setMemberStatus(`Loaded member ${member.userId}.`);
        clearMemberLedger();
      } else {
        clearMemberLedger('Redeemed rewards will appear here.');
      }
    } catch (err) {
      console.error(err);
      setMemberInfoMessage(err.message || 'Failed to load member.');
      toast(err.message || 'Failed to load member', 'error');
      clearMemberLedger(err.message || 'Redeem history unavailable.');
    }
  });

  $('btnMemberBalance')?.addEventListener('click', async () => {
    const userId = requireMemberId();
    if (!userId) return;
    loadActivity();
    setMemberStatus('Fetching balance...');
    if (memberBalanceContainer) memberBalanceContainer.hidden = false;
    collapseDetails(memberBalanceDetails);
    collapseDetails(memberEarnDetails);
    collapseDetails(memberRedeemDetails);
    collapseDetails(memberRefundDetails);
    if (memberBalanceSummaryValue) memberBalanceSummaryValue.textContent = 'Loading…';
    if (memberBalanceBody) setPlaceholder(memberBalanceBody, 'Loading balance…');
    const data = await refreshMemberLedger(userId, { showPanels: true });
    if (data?.hints) {
      const formattedBalance = formatTokenValue(Number(data.hints.balance ?? 0));
      setMemberStatus(`Balance: ${formattedBalance} tokens.`);
    } else {
      setMemberStatus('Balance unavailable.');
    }
  });

  async function submitMemberRegistration() {
    const idEl = $('memberRegisterId');
    const nameEl = $('memberRegisterName');
    const dobEl = $('memberRegisterDob');
    const sexEl = $('memberRegisterSex');
    const userId = (idEl?.value || '').trim().toLowerCase();
    const name = (nameEl?.value || '').trim();
    const dob = (dobEl?.value || '').trim();
    const sex = (sexEl?.value || '').trim();
    if (!userId || !name) {
      toast('User ID and name required', 'error');
      return;
    }
    setMemberStatus('Registering member...');
    try {
      const { res, body } = await adminFetch('/api/members', {
        method: 'POST',
        headers: { 'Content-Type': 'application/json' },
        body: JSON.stringify({ userId, name, dob: dob || undefined, sex: sex || undefined })
      });
      if (res.status === 401) {
        toast(ADMIN_INVALID_MSG, 'error');
        setMemberStatus('Admin key invalid.');
        return;
      }
      if (res.status === 409) {
        throw new Error('User ID already exists');
      }
      if (!res.ok) {
        const msg = (body && body.error) || (typeof body === 'string' ? body : 'Failed to register');
        throw new Error(msg);
      }
      toast('Member registered');
      setMemberStatus(`Registered member ${userId}.`);
      if (idEl) idEl.value = '';
      if (nameEl) nameEl.value = '';
      if (dobEl) dobEl.value = '';
      if (sexEl) sexEl.value = '';
      if (memberIdInput) {
        memberIdInput.value = userId;
        memberIdChanged();
      }
      await loadMembersList();
    } catch (err) {
      console.error(err);
      setMemberStatus(err.message || 'Failed to register member.');
      toast(err.message || 'Failed to register member', 'error');
    }
  }

  $('btnMemberRegister')?.addEventListener('click', submitMemberRegistration);

  function autoFormatDobField(input) {
    if (!input) return;
    const formatted = formatDobFriendly(input.value);
    input.value = formatted;
  }

  function openMemberEditModal(member) {
    if (!memberEditModal || !memberEditForm) return;
    activeMemberEdit = { ...member };
    if (memberEditIdInput) memberEditIdInput.value = member.userId || '';
    if (memberEditNameInput) memberEditNameInput.value = member.name || '';
    if (memberEditDobInput) {
      memberEditDobInput.value = member.dob ? formatDobFriendly(member.dob) : '';
      autoFormatDobField(memberEditDobInput);
    }
    if (memberEditSexSelect) {
      const normalizedSex = normalizeSexValue(member.sex) || '';
      memberEditSexSelect.value = normalizedSex;
    }
    memberEditModal.classList.remove('hidden');
    if (memberEditNameInput) memberEditNameInput.focus();
  }

  function closeMemberEditModal() {
    if (!memberEditModal) return;
    memberEditModal.classList.add('hidden');
    memberEditForm?.reset?.();
    if (memberEditSaveBtn) {
      memberEditSaveBtn.disabled = false;
      memberEditSaveBtn.textContent = MEMBER_EDIT_SAVE_DEFAULT_TEXT;
    }
    activeMemberEdit = null;
  }

  memberEditDobInput?.addEventListener('blur', () => autoFormatDobField(memberEditDobInput));
  memberEditDobInput?.addEventListener('change', () => autoFormatDobField(memberEditDobInput));

  memberEditForm?.addEventListener('submit', async (event) => {
    event?.preventDefault();
    if (!activeMemberEdit) {
      closeMemberEditModal();
      return;
    }
    const userId = activeMemberEdit.userId;
    const name = memberEditNameInput?.value?.trim() || '';
    if (!name) {
      toast('Name required', 'error');
      memberEditNameInput?.focus?.();
      return;
    }
    const dob = normalizeDobInput(memberEditDobInput?.value || '');
    const sexRaw = memberEditSexSelect?.value || '';
    const sex = normalizeSexValue(sexRaw) || '';
    if (memberEditSaveBtn) {
      memberEditSaveBtn.disabled = true;
      memberEditSaveBtn.textContent = 'Saving...';
    }
    try {
      const payload = { name, dob: dob || undefined, sex: sex || undefined };
      const { res, body } = await adminFetch(`/api/members/${encodeURIComponent(userId)}`, {
        method: 'PATCH',
        headers: { 'Content-Type': 'application/json' },
        body: JSON.stringify(payload)
      });
      if (res.status === 401) {
        toast(ADMIN_INVALID_MSG, 'error');
        return;
      }
      if (!res.ok) {
        const msg = (body && body.error) || (typeof body === 'string' ? body : 'Failed to update member');
        throw new Error(msg);
      }
      toast('Member updated');
      const updated = body && typeof body === 'object' ? body.member || body : null;
      closeMemberEditModal();
      await loadMembersList();
      if (updated && memberIdInput?.value === updated.userId) {
        renderMemberInfo(updated);
      }
    } catch (err) {
      console.error(err);
      toast(err.message || 'Failed to update member', 'error');
    } finally {
      if (memberEditSaveBtn && memberEditModal && !memberEditModal.classList.contains('hidden')) {
        memberEditSaveBtn.disabled = false;
        memberEditSaveBtn.textContent = MEMBER_EDIT_SAVE_DEFAULT_TEXT;
      }
    }
  });

  function editMember(member) {
    if (!member) return;
    openMemberEditModal(member);
  }

  async function deleteMember(member) {
    if (!member) return;
    if (!confirm(`Delete member "${member.userId}"? This cannot be undone.`)) return;
    try {
      const { res, body } = await adminFetch(`/api/members/${encodeURIComponent(member.userId)}`, {
        method: 'DELETE'
      });
      if (res.status === 401) {
        toast(ADMIN_INVALID_MSG, 'error');
        return;
      }
      if (res.status === 404) {
        toast('Member already removed', 'error');
        return;
      }
      if (!res.ok) {
        const msg = (body && body.error) || (typeof body === 'string' ? body : 'Failed to delete member');
        throw new Error(msg);
      }
      toast('Member deleted');
      if (memberIdInput?.value === member.userId) {
        memberIdInput.value = '';
        memberIdChanged();
      }
      await loadMembersList();
    } catch (err) {
      console.error(err);
      toast(err.message || 'Failed to delete member', 'error');
    }
  }

  async function loadMembersList() {
    if (!memberTableBody) return;
    const search = (memberSearchInput?.value || '').trim().toLowerCase();
    if (!search) {
      memberTableBody.innerHTML = '';
      if (memberListStatus) memberListStatus.textContent = 'Type in the search box to list members.';
      if (memberListSection) memberListSection.hidden = false;
      return;
    }
    if (memberListSection) memberListSection.hidden = false;
    memberTableBody.innerHTML = '<tr><td colspan="5" class="muted">Loading...</td></tr>';
    if (memberListStatus) memberListStatus.textContent = '';
    try {
      const qs = search ? `?search=${encodeURIComponent(search)}` : '';
      const { res, body } = await adminFetch(`/api/members${qs}`);
      if (res.status === 401) {
        toast(ADMIN_INVALID_MSG, 'error');
        memberTableBody.innerHTML = '<tr><td colspan="5" class="muted">Admin key invalid.</td></tr>';
        if (memberListStatus) memberListStatus.textContent = 'Admin key invalid.';
        return;
      }
      if (!res.ok) {
        const msg = (body && body.error) || (typeof body === 'string' ? body : 'Failed to load members');
        throw new Error(msg);
      }
      const rows = Array.isArray(body) ? body : [];
      memberTableBody.innerHTML = '';
      if (!rows.length) {
        memberTableBody.innerHTML = '<tr><td colspan="5" class="muted">No members found.</td></tr>';
        if (memberListStatus) memberListStatus.textContent = 'No members found.';
        return;
      }
      for (const row of rows) {
        const tr = document.createElement('tr');
        const idCell = document.createElement('td');
        idCell.textContent = row.userId;
        tr.appendChild(idCell);
        const nameCell = document.createElement('td');
        nameCell.textContent = row.name || '';
        tr.appendChild(nameCell);
        const dobCell = document.createElement('td');
        dobCell.textContent = formatDobFriendly(row.dob || '') || '';
        tr.appendChild(dobCell);
        const sexCell = document.createElement('td');
        sexCell.textContent = normalizeSexValue(row.sex) || row.sex || '';
        tr.appendChild(sexCell);
        const actions = document.createElement('td');
        actions.style.display = 'flex';
        actions.style.flexWrap = 'wrap';
        actions.style.gap = '6px';
        actions.style.alignItems = 'center';

        const editBtn = document.createElement('button');
        editBtn.textContent = 'Edit';
        editBtn.addEventListener('click', () => editMember(row));
        actions.appendChild(editBtn);

        const deleteBtn = document.createElement('button');
        deleteBtn.textContent = 'Delete';
        deleteBtn.addEventListener('click', () => deleteMember(row));
        actions.appendChild(deleteBtn);

        tr.appendChild(actions);
        memberTableBody.appendChild(tr);
      }
      if (memberListStatus) {
        const count = rows.length;
        memberListStatus.textContent = `Showing ${count} member${count === 1 ? '' : 's'}.`;
      }
    } catch (err) {
      console.error(err);
      memberTableBody.innerHTML = `<tr><td colspan="5" class="muted">${err.message || 'Failed to load members.'}</td></tr>`;
      if (memberListStatus) memberListStatus.textContent = err.message || 'Failed to load members.';
    }
  }

  $('btnMemberReload')?.addEventListener('click', loadMembersList);

  let memberSearchTimer = null;
  memberSearchInput?.addEventListener('input', () => {
    clearTimeout(memberSearchTimer);
    memberSearchTimer = setTimeout(loadMembersList, 250);
  });

  function parseTokenFromScan(data) {
    try {
      if (!data) return null;
      let token = data.trim();
      let url = '';
      if (token.startsWith('http')) {
        const urlObj = new URL(token);
        if (urlObj.searchParams.get('t')) token = urlObj.searchParams.get('t');
        url = urlObj.toString();
      }
      const part = token.split('.')[0];
      const padded = part.replace(/-/g, '+').replace(/_/g, '/');
      const mod = padded.length % 4;
      const base = mod ? padded + '='.repeat(4 - mod) : padded;
      const payload = JSON.parse(atob(base));
      if (!url && typeof window !== 'undefined' && window.location) {
        url = `${window.location.origin}/scan?t=${encodeURIComponent(token)}`;
      }
      return { token, payload, url };
    } catch (e) {
      console.error('parse token failed', e);
      return null;
    }
  }

  async function generateIssueQr() {
    const userId = requireMemberId();
    if (!userId) return;
    const amount = Number($('issueAmount').value);
    const note = $('issueNote').value.trim();
    if (!Number.isFinite(amount) || amount <= 0) {
      toast('Enter a positive amount', 'error');
      return;
    }
    $('issueStatus').textContent = 'Generating QR...';
    try {
      const { res, body } = await adminFetch('/api/tokens/give', {
        method: 'POST',
        headers: { 'Content-Type': 'application/json' },
        body: JSON.stringify({ userId, amount, note: note || undefined })
      });
      const data = body && typeof body === 'object' ? body : {};
      if (res.status === 401){
        toast(ADMIN_INVALID_MSG, 'error');
        $('issueStatus').textContent = 'Admin key invalid.';
        return;
      }
      if (!res.ok) {
        const msg = (body && body.error) || (typeof body === 'string' ? body : 'request failed');
        throw new Error(msg);
      }
      renderQr('qrIssue', data.qrText);
      $('issueLink').value = data.qrText || '';
      $('issueStatus').textContent = `QR expires in 2 minutes. Amount ${data.amount ?? '?'} points.`;
      toast('QR ready');
    } catch (err) {
      console.error(err);
      $('issueStatus').textContent = 'Failed to generate QR.';
      toast(err.message || 'Failed', 'error');
    }
  }
  $('btnIssueGenerate')?.addEventListener('click', generateIssueQr);

  $('btnIssueCopy')?.addEventListener('click', () => {
    const text = $('issueLink').value;
    if (!text) return toast('Nothing to copy', 'error');
    navigator.clipboard?.writeText(text).then(() => toast('Link copied')).catch(() => toast('Copy failed', 'error'));
  });

  // ===== Holds =====
  const holdsTable = $('holdsTable')?.querySelector('tbody');
  async function loadHolds() {
    if (!holdsTable) return;
    const status = $('holdFilter')?.value || 'pending';
    const memberInfo = normalizeMemberInput() || {};
    const rawUserId = (memberInfo.raw || '').trim();
    const normalizedUser = (memberInfo.normalized || '').trim();
    holdsTable.innerHTML = '';
    if (!normalizedUser) {
      const msg = 'Enter a user ID in Member Management to view holds.';
      $('holdsStatus').textContent = msg;
      const row = document.createElement('tr');
      const cell = document.createElement('td');
      cell.colSpan = 6;
      cell.className = 'muted';
      cell.textContent = msg;
      row.appendChild(cell);
      holdsTable.appendChild(row);
      return;
    }
    $('holdsStatus').textContent = 'Loading...';
    try {
      const params = new URLSearchParams({ status });
      if (normalizedUser) params.set('userId', normalizedUser);
      const { res, body } = await adminFetch(`/api/holds?${params.toString()}`);
      if (res.status === 401) {
        toast(ADMIN_INVALID_MSG, 'error');
        $('holdsStatus').textContent = 'Admin key invalid.';
        holdsTable.innerHTML = '<tr><td colspan="6" class="muted">Admin key invalid.</td></tr>';
        return;
      }
      if (!res.ok) {
        const msg = (body && body.error) || (typeof body === 'string' ? body : 'failed');
        throw new Error(msg);
      }
      const rows = Array.isArray(body) ? body : [];
      if (!rows.length) {
        const row = document.createElement('tr');
        const cell = document.createElement('td');
        cell.colSpan = 6;
        cell.className = 'muted';
        cell.textContent = `No holds for "${rawUserId}".`;
        row.appendChild(cell);
        holdsTable.appendChild(row);
        $('holdsStatus').textContent = `No holds for "${rawUserId}".`;
        return;
      }
      const frag = document.createDocumentFragment();
      for (const row of rows) {
        const tr = document.createElement('tr');
        tr.dataset.holdId = row.id;
        tr.innerHTML = `
          <td>${formatTime(row.createdAt)}</td>
          <td>${row.userId}</td>
          <td>${row.itemName || ''}</td>
          <td>${row.quotedCost ?? ''}</td>
          <td>${row.status}</td>
          <td class="actions"></td>
        `;
        const actions = tr.querySelector('.actions');
        if (row.status === 'pending') {
          const cancelBtn = document.createElement('button');
          cancelBtn.textContent = 'Cancel';
          cancelBtn.addEventListener('click', () => cancelHold(row.id));
          actions.appendChild(cancelBtn);
        } else {
          actions.textContent = '-';
        }
        frag.appendChild(tr);
      }
      holdsTable.appendChild(frag);
      const count = rows.length;
      const suffix = count === 1 ? '' : 's';
      $('holdsStatus').textContent = `Showing ${count} hold${suffix} for "${rawUserId}".`;
    } catch (err) {
      console.error(err);
      $('holdsStatus').textContent = err.message || 'Failed to load holds';
    }
  }
  $('btnReloadHolds')?.addEventListener('click', loadHolds);
  $('holdFilter')?.addEventListener('change', loadHolds);
  document.addEventListener('DOMContentLoaded', loadHolds);

  memberEditModal?.addEventListener('click', (event) => {
    const target = event.target;
    if (target?.dataset?.close !== undefined || target === memberEditModal || target?.classList?.contains('modal-backdrop')) {
      event.preventDefault();
      closeMemberEditModal();
    }
  });

  refundModal?.addEventListener('click', (event) => {
    const target = event.target;
    if (target?.dataset?.close !== undefined || target === refundModal || target?.classList?.contains('modal-backdrop')) {
      event.preventDefault();
      closeRefundModal();
    }
  });

  window.addEventListener('keydown', (event) => {
    if (event.key === 'Escape' && memberEditModal && !memberEditModal.classList.contains('hidden')) {
      closeMemberEditModal();
    }
    if (event.key === 'Escape' && refundModal && !refundModal.classList.contains('hidden')) {
      closeRefundModal();
    }
  });

  refundForm?.addEventListener('submit', async (event) => {
    event.preventDefault();
    if (!activeRefundContext) {
      toast('Select a redeem entry to refund.', 'error');
      return;
    }
    const userId = activeRefundContext.userId || activeRefundContext.user_id || '';
    const remaining = Math.max(0, Number(activeRefundContext.remaining_refundable || 0));
    const amount = Number(refundAmountInput?.value || 0);
    if (!Number.isFinite(amount) || amount <= 0) {
      toast('Enter a positive refund amount.', 'error');
      return;
    }
    if (remaining && amount > remaining + 0.0001) {
      toast(`Amount exceeds remaining refundable tokens (${remaining}).`, 'error');
      return;
    }
    const payload = {
      user_id: userId,
      redeem_tx_id: activeRefundContext.id,
      amount,
      reason: refundReasonSelect?.value || 'duplicate',
      notes: (refundNotesInput?.value || '').trim() || undefined,
      idempotency_key: generateIdempotencyKey()
    };
    refundConfirmBtn.disabled = true;
    refundConfirmBtn.textContent = 'Processing…';
    try {
      const { res, body } = await adminFetch('/ck/refund', {
        method: 'POST',
        headers: { 'Content-Type': 'application/json' },
        body: JSON.stringify(payload)
      });
      if (res.status === 401) {
        toast(ADMIN_INVALID_MSG, 'error');
        refundConfirmBtn.disabled = false;
        refundConfirmBtn.textContent = 'Confirm refund';
        return;
      }
      if (res.status === 429) {
        const retry = Number(body?.retry_after_ms || 0);
        const seconds = retry ? Math.ceil(retry / 1000) : null;
        const msg = seconds ? `Too many refunds. Try again in ${seconds} seconds.` : 'Too many refunds right now. Try again soon.';
        throw new Error(msg);
      }
      if (res.status === 409 && body && typeof body === 'object') {
        toast(presentError(body.error || 'REFUND_EXISTS', 'This refund was already recorded.'), 'warning');
        closeRefundModal();
        await refreshMemberLedger(userId);
        applyStateHints(body.hints || null);
        return;
      }
      if (!res.ok) {
        const msg = presentError(body?.error, 'Refund failed');
        throw new Error(msg);
      }
      toast(`${amount} tokens returned.`, 'success');
      closeRefundModal();
      await refreshMemberLedger(userId);
      applyStateHints(body?.hints || null);
      loadHolds();
    } catch (err) {
      console.error(err);
      toast(presentError(err.message, 'Refund failed'), 'error');
      refundConfirmBtn.disabled = false;
      refundConfirmBtn.textContent = 'Confirm refund';
    }
  });

  async function cancelHold(id) {
    if (!confirm('Cancel this hold?')) return;
    try {
      const { res, body } = await adminFetch(`/api/holds/${id}/cancel`, { method: 'POST' });
      if (res.status === 401){ toast(ADMIN_INVALID_MSG, 'error'); return; }
      if (!res.ok) {
        const msg = presentError(body?.error, 'Cancel failed');
        throw new Error(msg);
      }
      toast('Hold released');
      applyStateHints(body?.hints || null);
      loadHolds();
    } catch (err) {
      toast(presentError(err.message, 'Cancel failed'), 'error');
    }
  }

  function renderActivity(rows = [], { emptyMessage = 'No activity yet.' } = {}) {
    if (!activityTableBody) return;
    activityRowIndex.clear();
    activityTableBody.innerHTML = '';
    if (!rows.length) {
      const tr = document.createElement('tr');
      const td = document.createElement('td');
      td.colSpan = 9;
      td.className = 'muted';
      td.textContent = emptyMessage;
      tr.appendChild(td);
      activityTableBody.appendChild(tr);
      return;
    }
    const frag = document.createDocumentFragment();
    for (const row of rows) {
      const tr = document.createElement('tr');
      const txId = row.id ? String(row.id) : '';
      if (txId) {
        tr.dataset.txId = txId;
        activityRowIndex.set(txId, tr);
      }
      if (row.parent_tx_id) {
        tr.dataset.parentId = String(row.parent_tx_id);
      }
      const deltaNum = Number(row.delta || 0);
      const deltaText = `${deltaNum > 0 ? '+' : ''}${formatTokenValue(deltaNum)}`;
      const balanceText = formatTokenValue(row.balance_after ?? row.balanceAfter ?? 0);
      const cells = [
        formatTime(row.at),
        row.userId || '',
        row.verb || '',
        row.action || '',
        deltaText,
        balanceText,
        row.actor || '',
        row.parent_tx_id || '',
        txId
      ];
      cells.forEach((value, idx) => {
        const td = document.createElement('td');
        if ((idx === 7 || idx === 8) && value) {
          const btn = document.createElement('button');
          btn.type = 'button';
          btn.className = 'link-button';
          btn.dataset.linkTarget = String(value);
          btn.textContent = value;
          td.appendChild(btn);
        } else {
          td.textContent = value ?? '';
        }
        tr.appendChild(td);
      });
      frag.appendChild(tr);
    }
    activityTableBody.appendChild(frag);
    activityTableBody.querySelectorAll('.link-button').forEach(btn => {
      btn.addEventListener('click', () => {
        const targetId = btn.getAttribute('data-link-target');
        if (!targetId) return;
        const target = activityRowIndex.get(targetId);
        if (target) {
          target.classList.add('activity-highlight');
          target.scrollIntoView({ behavior: 'smooth', block: 'center' });
          setTimeout(() => target.classList.remove('activity-highlight'), 1500);
        } else {
          toast('Transaction not in the current view.', 'info');
        }
      });
    });
  }

  const triggerActivityLoad = debounce(() => loadActivity(), 300);

  function resetActivityView(message = 'Enter a user ID to view activity.') {
    renderActivity([], { emptyMessage: message });
    if (activityStatus) activityStatus.textContent = message;
  }

  async function loadActivity() {
    if (!activityTableBody) return;
    const memberInfo = getMemberIdInfo();
    const user = (memberInfo?.normalized || '').trim();
    if (!user) {
      if (activityStatus) activityStatus.textContent = 'Enter a user ID to view activity.';
      renderActivity([], { emptyMessage: 'Enter a user ID to view activity.' });
      return;
    }
    const params = new URLSearchParams();
    const verb = (activityVerb?.value || 'all').toLowerCase();
    if (verb && verb !== 'all') params.set('verb', verb);
    params.set('userId', user);
    const actor = (activityActor?.value || '').trim();
    if (actor) params.set('actor', actor);
    if (activityFrom?.value) params.set('from', activityFrom.value);
    if (activityTo?.value) params.set('to', activityTo.value);
    params.set('limit', '100');
    params.set('offset', '0');
    const qs = params.toString() ? `?${params.toString()}` : '';
    if (activityStatus) activityStatus.textContent = 'Loading activity…';
    activityTableBody.innerHTML = '';
    try {
      const { res, body } = await adminFetch(`/api/history${qs}`);
      if (res.status === 401) {
        toast(ADMIN_INVALID_MSG, 'error');
        if (activityStatus) activityStatus.textContent = 'Admin key invalid.';
        renderActivity([], { emptyMessage: 'Admin key invalid.' });
        return;
      }
      if (!res.ok) {
        const msg = presentError(body?.error, 'Activity load failed');
        throw new Error(msg);
      }
      const rows = Array.isArray(body?.rows) ? body.rows : [];
      renderActivity(rows);
      if (activityStatus) {
        activityStatus.textContent = rows.length
          ? `Showing ${rows.length} item${rows.length === 1 ? '' : 's'}.`
          : 'No activity matches your filters.';
      }
    } catch (err) {
      console.error(err);
      if (activityStatus) activityStatus.textContent = presentError(err.message, 'Activity unavailable.');
      renderActivity([], { emptyMessage: 'Activity unavailable.' });
    }
  }

  function formatTime(ms) {
    if (!ms) return '';
    try {
      return new Date(ms).toLocaleString();
    } catch {
      return ms;
    }
  }

  // ===== Scanner helpers =====
  function setupScanner({ buttonId, videoId, canvasId, statusId, onToken }) {
    const btn = $(buttonId);
    const video = $(videoId);
    const canvas = $(canvasId);
    const status = $(statusId);
    if (!btn || !video || !canvas) return;

    const ctx = canvas.getContext('2d');
    let stream = null;
    let raf = 0;
    let busy = false;

    function say(msg) { if (status) status.textContent = msg || ''; }

    async function start() {
      if (stream) { stop(); return; }
      if (!navigator.mediaDevices?.getUserMedia) {
        say('Camera not available');
        return;
      }
      try {
        stream = await navigator.mediaDevices.getUserMedia({ video: { facingMode: { ideal: 'environment' } } });
        video.srcObject = stream;
        video.style.display = 'block';
        await video.play();
        say('Point camera at QR');
        tick();
      } catch (err) {
        console.error(err);
        say('Camera blocked or unavailable');
      }
    }

    function stop() {
      cancelAnimationFrame(raf);
      if (stream) stream.getTracks().forEach(t => t.stop());
      stream = null;
      video.pause();
      video.srcObject = null;
      video.style.display = 'none';
      say('Camera stopped');
    }

    function tick() {
      if (!stream) return;
      if (video.readyState === video.HAVE_ENOUGH_DATA) {
        canvas.width = video.videoWidth;
        canvas.height = video.videoHeight;
        ctx.drawImage(video, 0, 0, canvas.width, canvas.height);
        const img = ctx.getImageData(0, 0, canvas.width, canvas.height);
        const code = jsQR(img.data, img.width, img.height, { inversionAttempts: 'dontInvert' });
        if (code?.data && !busy) {
          busy = true;
          say('QR detected...');
          onToken(code.data).finally(() => {
            busy = false;
            say('Ready for next scan');
          });
        }
      }
      raf = requestAnimationFrame(tick);
    }

    btn.addEventListener('click', () => {
      if (stream) stop(); else start();
    });
  }

// Hold scanner — APPROVE spend token
setupScanner({
  buttonId: 'btnHoldCamera',
  videoId: 'holdVideo',
  canvasId: 'holdCanvas',
  statusId: 'holdScanStatus',
  onToken: async (raw) => {
    const parsed = parseTokenFromScan(raw);
    if (!parsed || parsed.payload.typ !== 'spend') {
      toast('Not a spend token', 'error');
      return;
    }

    const holdId = parsed.payload.data?.holdId;
    if (!holdId) {
      toast('Hold id missing', 'error');
      return;
    }

    const targetUrl = parsed.url || `${window.location.origin}/scan?t=${encodeURIComponent(parsed.token)}`;
    say('Opening approval page...');
    const opened = window.open(targetUrl, '_blank', 'noopener');
    if (!opened) {
      window.location.href = targetUrl;
    }
  },  // ← keep this comma
});   // ← and this closer

// Earn scanner — GENERATE earn/give token
setupScanner({
  buttonId: 'btnEarnCamera',
  videoId: 'earnVideo',
  canvasId: 'earnCanvas',
  statusId: 'earnScanStatus',
  onToken: async (raw) => {
    const parsed = parseTokenFromScan(raw);
    if (!parsed || !['earn', 'give'].includes(parsed.payload.typ)) {
      toast('Unsupported token', 'error');
      return;
    }
    try {
      const { res, body } = await adminFetch('/api/earn/scan', {
        method: 'POST',
        headers: { 'Content-Type': 'application/json' },
        body: JSON.stringify({ token: parsed.token })
      });
      if (res.status === 401){ toast(ADMIN_INVALID_MSG, 'error'); return; }
      if (!res.ok) {
        const msg = (body && body.error) || (typeof body === 'string' ? body : 'Scan failed');
        throw new Error(msg);
      }
      const data = body && typeof body === 'object' ? body : {};
      toast(`Credited ${data.amount} to ${data.userId}`);
    } catch (err) {
      toast(err.message || 'Scan failed', 'error');
    }
  },
}); // must close the call

  // ===== Rewards =====
  function applyUrlToggle(show) {
    document.body.classList.toggle('hide-urls', !show);
  }

  function appendMediaUrl(container, label, url) {
    if (!container || !url) return;
    const row = document.createElement('div');
    row.className = 'muted mono media-url';
    row.style.flex = '1 1 100%';
    row.style.minWidth = '0';
    row.style.display = 'flex';
    row.style.alignItems = 'baseline';
    row.style.gap = '4px';
    const strong = document.createElement('strong');
    strong.textContent = `${label}:`;
    row.appendChild(strong);
    const value = document.createElement('span');
    value.textContent = url;
    value.style.flex = '1';
    value.style.minWidth = '0';
    value.style.wordBreak = 'break-all';
    row.appendChild(value);
    container.appendChild(row);
  }
  const SHOW_URLS_KEY = 'ck_show_urls';
  (function initToggle() {
    const toggle = $('adminShowUrls');
    if (!toggle) return;
    const saved = storageGet(SHOW_URLS_KEY);
    const show = saved === '1';
    toggle.checked = show;
    applyUrlToggle(show);
    toggle.addEventListener('change', () => {
      storageSet(SHOW_URLS_KEY, toggle.checked ? '1' : '0');
      applyUrlToggle(toggle.checked);
      loadRewards();
    });
  })();

  function editReward(item) {
    const nameInput = prompt('Reward name', item.name || '');
    if (nameInput === null) return;
    const name = nameInput.trim();
    if (!name) {
      toast('Reward name required', 'error');
      return;
    }

    const costPrompt = prompt('Cost (points)', Number.isFinite(item.cost) ? String(item.cost) : '');
    if (costPrompt === null) return;
    const cost = Number(costPrompt.trim());
    if (!Number.isFinite(cost) || cost < 0) {
      toast('Cost must be a non-negative number', 'error');
      return;
    }

    const imagePrompt = prompt('Image URL (optional)', item.imageUrl || '');
    if (imagePrompt === null) return;
    const imageUrl = imagePrompt.trim();

    const youtubePrompt = prompt('YouTube URL (optional)', item.youtubeUrl || '');
    if (youtubePrompt === null) return;
    const youtubeUrl = youtubePrompt.trim();

    const descPrompt = prompt('Description (optional)', item.description || '');
    if (descPrompt === null) return;
    const description = descPrompt.trim();

    const payload = { name, cost, description };
    payload.imageUrl = imageUrl || null;
    payload.youtubeUrl = youtubeUrl || null;
    updateReward(item.id, payload);
  }

<<<<<<< HEAD
  const rewardsToggleBtn = $('btnShowInactiveRewards');
  let rewardsStatusFilter = 'active';

  function updateRewardsToggleButton() {
    if (!rewardsToggleBtn) return;
    const showingInactive = rewardsStatusFilter === 'disabled';
    rewardsToggleBtn.hidden = false;
    rewardsToggleBtn.textContent = showingInactive ? 'Show active rewards' : 'Show deactivated rewards';
    rewardsToggleBtn.setAttribute('aria-pressed', showingInactive ? 'true' : 'false');
    rewardsToggleBtn.classList.toggle('is-selected', showingInactive);
=======
  const rewardsActiveBtn = $('btnShowActiveRewards');
  const rewardsInactiveBtn = $('btnShowInactiveRewards');
  let rewardsStatusFilter = 'active';

  function updateRewardsToggleButtons() {
    const showActive = rewardsStatusFilter === 'active';
    if (rewardsActiveBtn) {
      rewardsActiveBtn.disabled = showActive;
      rewardsActiveBtn.setAttribute('aria-pressed', showActive ? 'true' : 'false');
      rewardsActiveBtn.classList.toggle('is-selected', showActive);
    }
    if (rewardsInactiveBtn) {
      rewardsInactiveBtn.disabled = !showActive;
      rewardsInactiveBtn.setAttribute('aria-pressed', showActive ? 'false' : 'true');
      rewardsInactiveBtn.classList.toggle('is-selected', !showActive);
    }
>>>>>>> 8702e455
  }

  async function loadRewards() {
    const list = $('rewardsList');
    if (!list) return;
    const statusEl = $('rewardsStatus');
    const filterValue = $('filterRewards')?.value?.toLowerCase?.() || '';
    list.innerHTML = '<div class="muted">Loading...</div>';
    if (statusEl) statusEl.textContent = '';
    try {
      const params = new URLSearchParams();
      if (rewardsStatusFilter && rewardsStatusFilter !== 'all') {
        params.set('status', rewardsStatusFilter === 'active' ? 'active' : 'disabled');
      }
      const qs = params.toString() ? `?${params.toString()}` : '';
      const { res, body } = await adminFetch(`/api/rewards${qs}`);
      if (res.status === 401){
        toast(ADMIN_INVALID_MSG, 'error');
        list.innerHTML = '<div class="muted">Admin key invalid.</div>';
        return;
      }
      if (!res.ok){
        const msg = (body && body.error) || (typeof body === 'string' ? body : 'Failed to load rewards');
        throw new Error(msg);
      }
      const items = Array.isArray(body) ? body : [];
      list.innerHTML = '';
      const normalized = items.map(item => ({
        id: item.id,
        name: (item.name || item.title || '').trim(),
        cost: Number.isFinite(Number(item.cost)) ? Number(item.cost) : Number(item.price || 0),
        description: item.description || '',
        imageUrl: item.imageUrl || item.image_url || '',
        image_url: item.image_url || item.imageUrl || '',
        youtubeUrl: item.youtubeUrl || item.youtube_url || '',
        youtube_url: item.youtube_url || item.youtubeUrl || '',
        status: (item.status || (item.active ? 'active' : 'disabled') || 'active').toString().toLowerCase(),
        active: Number(item.active ?? (item.status === 'disabled' ? 0 : 1)) ? 1 : 0
      }));
      const filtered = normalized.filter(it => {
        const matchesFilter = !filterValue || it.name.toLowerCase().includes(filterValue);
        if (!matchesFilter) return false;
        if (rewardsStatusFilter === 'active') return it.status !== 'disabled';
        if (rewardsStatusFilter === 'disabled') return it.status === 'disabled';
        return true;
      });
      const showUrls = document.getElementById('adminShowUrls')?.checked;
      for (const item of filtered) {
        const card = document.createElement('div');
        card.className = 'reward-card';
        card.style.display = 'flex';
        card.style.alignItems = 'center';
        card.style.gap = '12px';
        card.style.background = '#fff';
        card.style.border = '1px solid var(--line)';
        card.style.borderRadius = '10px';
        card.style.padding = '12px';

        const thumb = document.createElement('img');
        thumb.className = 'reward-thumb';
        thumb.src = item.imageUrl || '';
        thumb.alt = '';
        thumb.loading = 'lazy';
        thumb.width = 96;
        thumb.height = 96;
        thumb.style.objectFit = 'cover';
        thumb.style.aspectRatio = '1/1';
        thumb.addEventListener('click', () => { if (thumb.src) openImageModal(thumb.src); });
        if (thumb.src){
          card.appendChild(thumb);
        } else {
          const spacer = document.createElement('div');
          spacer.style.width = '96px';
          spacer.style.height = '96px';
          spacer.style.flex = '0 0 auto';
          card.appendChild(spacer);
        }

        const youtubeThumbUrl = getYouTubeThumbnail(item.youtubeUrl);
        if (youtubeThumbUrl) {
          const ytThumb = document.createElement('img');
          ytThumb.src = youtubeThumbUrl;
          ytThumb.alt = 'YouTube preview';
          ytThumb.loading = 'lazy';
          ytThumb.width = 72;
          ytThumb.height = 54;
          ytThumb.style.objectFit = 'cover';
          ytThumb.style.aspectRatio = '4 / 3';
          ytThumb.style.borderRadius = '8px';
          ytThumb.style.flex = '0 0 auto';
          ytThumb.style.cursor = 'pointer';
          ytThumb.style.boxShadow = '0 2px 6px rgba(0,0,0,0.15)';
          ytThumb.title = 'Open YouTube video';
          ytThumb.dataset.youtube = item.youtubeUrl;
          ytThumb.addEventListener('click', () => {
            const url = ytThumb.dataset.youtube;
            if (url) {
              openVideoModal(url);
            }
          });
          ytThumb.addEventListener('error', () => ytThumb.remove());
          card.appendChild(ytThumb);
        }

        const info = document.createElement('div');
        info.style.flex = '1 1 auto';
        const title = document.createElement('div');
        title.style.fontWeight = '600';
        title.textContent = item.name || 'Reward';
        info.appendChild(title);

        const cost = document.createElement('div');
        cost.className = 'muted';
        cost.textContent = `${item.cost || 0} points`;
        info.appendChild(cost);

        if (item.description) {
          const desc = document.createElement('div');
          desc.className = 'muted';
          desc.textContent = item.description;
          info.appendChild(desc);
        }

        if (!item.active) {
          const badge = document.createElement('div');
          badge.className = 'muted';
          badge.textContent = 'Inactive';
          info.appendChild(badge);
          card.style.opacity = '0.6';
        }

        card.appendChild(info);

        if (showUrls){
          if (item.imageUrl) appendMediaUrl(card, 'Image', item.imageUrl);
          if (item.youtubeUrl) appendMediaUrl(card, 'YouTube', item.youtubeUrl);
        }

        const actions = document.createElement('div');
        actions.style.display = 'flex';
        actions.style.flexDirection = 'column';
        actions.style.gap = '6px';
        actions.style.flex = '0 0 auto';
        actions.style.marginLeft = 'auto';

        if (item.youtubeUrl) {
          const watchBtn = document.createElement('button');
          watchBtn.type = 'button';
          watchBtn.className = 'btn btn-sm';
          watchBtn.textContent = 'Watch clip';
          watchBtn.dataset.youtube = item.youtubeUrl;
          watchBtn.addEventListener('click', () => {
            const url = watchBtn.dataset.youtube;
            if (url) openVideoModal(url);
          });
          actions.appendChild(watchBtn);
        }

        const editBtn = document.createElement('button');
        editBtn.textContent = 'Edit';
        editBtn.addEventListener('click', () => editReward(item));
        actions.appendChild(editBtn);

        const isDisabled = item.status === 'disabled' || !item.active;
        if (rewardsStatusFilter === 'disabled') {
          const reactivateBtn = document.createElement('button');
          reactivateBtn.textContent = 'Reactivate';
          reactivateBtn.addEventListener('click', () => updateReward(item.id, { active: 1 }));
          actions.appendChild(reactivateBtn);

          const deleteBtn = document.createElement('button');
          deleteBtn.textContent = 'Delete permanently';
          deleteBtn.addEventListener('click', () => deleteReward(item.id));
          actions.appendChild(deleteBtn);
        } else {
          const toggleBtn = document.createElement('button');
<<<<<<< HEAD
          toggleBtn.textContent = isDisabled ? 'Reactivate' : 'Deactivate';
=======
          toggleBtn.textContent = isDisabled ? 'Activate' : 'Deactivate';
>>>>>>> 8702e455
          toggleBtn.addEventListener('click', () => updateReward(item.id, { active: isDisabled ? 1 : 0 }));
          actions.appendChild(toggleBtn);
        }

        card.appendChild(actions);

        list.appendChild(card);
      }
      if (!filtered.length) {
        const emptyLabel = rewardsStatusFilter === 'disabled' ? 'No deactivated rewards.' : 'No rewards match.';
        list.innerHTML = `<div class="muted">${emptyLabel}</div>`;
      }
      if (statusEl) {
        const label = rewardsStatusFilter === 'disabled' ? 'deactivated' : 'active';
        statusEl.textContent = `Showing ${filtered.length} ${label} reward${filtered.length === 1 ? '' : 's'}.`;
      }
<<<<<<< HEAD
      updateRewardsToggleButton();
=======
>>>>>>> 8702e455
    } catch (err) {
      const msg = err.message || 'Failed to load rewards';
      if (statusEl) statusEl.textContent = msg;
      if (list) list.innerHTML = `<div class="muted">${msg}</div>`;
    }
  }
  $('btnLoadRewards')?.addEventListener('click', () => {
    rewardsStatusFilter = 'active';
    updateRewardsToggleButton();
    loadRewards();
  });
  $('filterRewards')?.addEventListener('input', loadRewards);

<<<<<<< HEAD
  rewardsToggleBtn?.addEventListener('click', () => {
    rewardsStatusFilter = rewardsStatusFilter === 'disabled' ? 'active' : 'disabled';
    updateRewardsToggleButton();
=======
  rewardsActiveBtn?.addEventListener('click', () => {
    rewardsStatusFilter = 'active';
    updateRewardsToggleButtons();
    loadRewards();
  });

  rewardsInactiveBtn?.addEventListener('click', () => {
    rewardsStatusFilter = 'disabled';
    updateRewardsToggleButtons();
>>>>>>> 8702e455
    loadRewards();
  });

  async function updateReward(id, body) {
    try {
      const { res, body: respBody } = await adminFetch(`/api/rewards/${id}`, {
        method: 'PATCH',
        headers: { 'Content-Type': 'application/json' },
        body: JSON.stringify(body)
      });
      if (res.status === 401){ toast(ADMIN_INVALID_MSG, 'error'); return; }
      if (!res.ok) {
        const msg = (respBody && respBody.error) || (typeof respBody === 'string' ? respBody : 'update failed');
        throw new Error(msg);
      }
      toast('Reward updated');
      loadRewards();
    } catch (err) {
      toast(err.message || 'Update failed', 'error');
    }
  }

  async function deleteReward(id) {
    if (!confirm('Delete this reward permanently?')) return;
    try {
      const { res, body } = await adminFetch(`/api/rewards/${id}`, { method: 'DELETE' });
      if (res.status === 401) {
        toast(ADMIN_INVALID_MSG, 'error');
        return;
      }
      if (res.status === 409) {
        toast('Reward is referenced by existing records.', 'error');
        return;
      }
      if (!res.ok) {
        const msg = (body && body.error) || (typeof body === 'string' ? body : 'Delete failed');
        throw new Error(msg);
      }
      toast('Reward deleted');
      loadRewards();
    } catch (err) {
      console.error(err);
      toast(err.message || 'Delete failed', 'error');
    }
  }

  document.getElementById('btnCreateReward')?.addEventListener('click', async (e)=>{
    e.preventDefault();
    const nameEl = document.getElementById('rewardName');
    const costEl = document.getElementById('rewardCost');
    const imageEl = document.getElementById('rewardImage');
    const youtubeEl = document.getElementById('rewardYoutube');
    const descEl = document.getElementById('rewardDesc');

    const name = nameEl?.value?.trim() || '';
    const cost = Number(costEl?.value || NaN);
    const imageUrl = imageEl?.value?.trim() || null;
    const youtubeUrl = youtubeEl?.value?.trim() || null;
    const description = descEl?.value?.trim() || '';
    if (!name || Number.isNaN(cost)) { toast('Name and numeric cost required', 'error'); return; }

    const { res, body } = await adminFetch('/api/rewards', {
      method:'POST',
      headers:{'Content-Type':'application/json'},
      body: JSON.stringify({ name, cost, imageUrl, youtubeUrl, description }),
    });

    if (res.status === 401){ toast(ADMIN_INVALID_MSG, 'error'); return; }
    if (!res.ok){ toast((typeof body === 'string' ? body : body?.error) || 'Create failed', 'error'); return; }

    toast('Reward created');
    if (nameEl) nameEl.value = '';
    if (costEl) costEl.value = '1';
    if (imageEl) imageEl.value = '';
    if (youtubeEl) youtubeEl.value = '';
    if (descEl) descEl.value = '';
    loadRewards?.(); // refresh the list if available
  });

  updateRewardsToggleButtons();

  // image upload
  const drop = $('drop');
  const fileInput = $('file');
  const uploadStatus = $('uploadStatus');
  if (drop && fileInput) {
    drop.addEventListener('click', () => fileInput.click());
    drop.addEventListener('dragover', (e) => { e.preventDefault(); drop.classList.add('drag'); });
    drop.addEventListener('dragleave', () => drop.classList.remove('drag'));
    drop.addEventListener('drop', (e) => {
      e.preventDefault(); drop.classList.remove('drag');
      if (e.dataTransfer.files[0]) handleFile(e.dataTransfer.files[0]);
    });
    fileInput.addEventListener('change', () => {
      if (fileInput.files[0]) handleFile(fileInput.files[0]);
    });
  }

  async function handleFile(file) {
    try {
      uploadStatus.textContent = 'Uploading...';
      const base64 = await fileToDataUrl(file);
      const { res, body } = await adminFetch('/admin/upload-image64', {
        method: 'POST',
        headers: { 'Content-Type': 'application/json' },
        body: JSON.stringify({ image64: base64 })
      });
      if (res.status === 401){ toast(ADMIN_INVALID_MSG, 'error'); uploadStatus.textContent = 'Admin key invalid.'; return; }
      if (!res.ok) {
        const msg = (body && body.error) || (typeof body === 'string' ? body : 'upload failed');
        throw new Error(msg);
      }
      const data = body && typeof body === 'object' ? body : {};
      $('rewardImage').value = data.url || '';
      uploadStatus.textContent = data.url ? `Uploaded: ${data.url}` : 'Uploaded';
    } catch (err) {
      uploadStatus.textContent = 'Upload failed';
      toast(err.message || 'Upload failed', 'error');
    }
  }

  function fileToDataUrl(file) {
    return new Promise((resolve, reject) => {
      const reader = new FileReader();
      reader.onload = () => resolve(reader.result);
      reader.onerror = () => reject(reader.error || new Error('read failed'));
      reader.readAsDataURL(file);
    });
  }

  // ===== Earn templates =====
  const earnTableBody = $('earnTable')?.querySelector('tbody');
  const inactiveModal = $('inactiveTemplatesModal');
  const inactiveTableBody = $('inactiveTemplatesTable')?.querySelector('tbody');
  const inactiveEmpty = $('inactiveTemplatesEmpty');
  let earnTemplates = [];

  async function loadTemplates() {
    try {
      const { res, body } = await adminFetch('/api/earn-templates?sort=sort_order');
      if (res.status === 401){ toast(ADMIN_INVALID_MSG, 'error'); return; }
      if (!res.ok){
        const msg = (body && body.error) || (typeof body === 'string' ? body : 'failed');
        throw new Error(msg);
      }
      const data = Array.isArray(body) ? body : [];
      earnTemplates = data;
      renderTemplates();
      populateQuickTemplates();
      renderInactiveTemplates();
    } catch (err) {
      toast(err.message || 'Load templates failed', 'error');
    }
  }
  $('btnReloadTemplates')?.addEventListener('click', loadTemplates);
  document.addEventListener('DOMContentLoaded', loadTemplates);

  function renderTemplates() {
    if (!earnTableBody) return;
    const query = $('templateSearch').value.trim().toLowerCase();
    earnTableBody.innerHTML = '';
    const rows = earnTemplates.filter(t => !query || t.title.toLowerCase().includes(query) || (t.description || '').toLowerCase().includes(query));
    for (const tpl of rows) {
      const tr = document.createElement('tr');
      if (!tpl.active) tr.classList.add('inactive');
      tr.innerHTML = `
        <td>${tpl.id}</td>
        <td>${tpl.title}</td>
        <td>${tpl.points}</td>
        <td>${tpl.description || ''}</td>
        <td>${tpl.youtube_url ? `<a class="video-link" href="${tpl.youtube_url}" target="_blank" rel="noopener" title="Open video"><span aria-hidden="true">🎬</span><span class="sr-only">Video</span></a>` : ''}</td>
        <td>${tpl.active ? 'Yes' : 'No'}</td>
        <td>${tpl.sort_order}</td>
        <td>${formatTime(tpl.updated_at * 1000)}</td>
        <td class="actions"></td>
      `;
      const videoLink = tr.querySelector('a[href]');
      if (videoLink) {
        videoLink.dataset.youtube = videoLink.href;
        videoLink.addEventListener('click', (event) => {
          event.preventDefault();
          const url = videoLink.dataset.youtube;
          if (url) openVideoModal(url);
        });
      }
      const actions = tr.querySelector('.actions');
      const editBtn = document.createElement('button');
      editBtn.textContent = 'Edit';
      editBtn.addEventListener('click', () => editTemplate(tpl));
      const toggleBtn = document.createElement('button');
      toggleBtn.textContent = tpl.active ? 'Deactivate' : 'Activate';
      toggleBtn.addEventListener('click', () => updateTemplate(tpl.id, { active: tpl.active ? 0 : 1 }));
      const delBtn = document.createElement('button');
      delBtn.textContent = 'Delete';
      delBtn.addEventListener('click', () => deleteTemplate(tpl.id));
      actions.append(editBtn, toggleBtn, delBtn);
      earnTableBody.appendChild(tr);
    }
  }
  $('templateSearch')?.addEventListener('input', renderTemplates);

  function renderInactiveTemplates() {
    if (!inactiveTableBody) return;
    const rows = earnTemplates.filter(t => !t.active);
    inactiveTableBody.innerHTML = '';
    if (inactiveEmpty) inactiveEmpty.hidden = rows.length !== 0;
    if (!rows.length) return;
    for (const tpl of rows) {
      const tr = document.createElement('tr');
      tr.innerHTML = `
        <td>${tpl.id}</td>
        <td>${tpl.title}</td>
        <td>${tpl.points}</td>
        <td>${tpl.description || ''}</td>
        <td>${tpl.sort_order}</td>
        <td>${formatTime(tpl.updated_at * 1000)}</td>
        <td class="actions"></td>
      `;
      const videoLink = tr.querySelector('a[href]');
      if (videoLink) {
        videoLink.dataset.youtube = videoLink.href;
        videoLink.addEventListener('click', (event) => {
          event.preventDefault();
          const url = videoLink.dataset.youtube;
          if (url) openVideoModal(url);
        });
      }
      const actions = tr.querySelector('.actions');
      if (actions) {
        const reactivateBtn = document.createElement('button');
        reactivateBtn.textContent = 'Reactivate';
        reactivateBtn.addEventListener('click', async () => {
          await updateTemplate(tpl.id, { active: 1 });
          renderInactiveTemplates();
        });
        actions.appendChild(reactivateBtn);
      }
      inactiveTableBody.appendChild(tr);
    }
  }

  function openInactiveTemplatesModal() {
    if (!inactiveModal) return;
    renderInactiveTemplates();
    inactiveModal.classList.add('open');
    inactiveModal.setAttribute('aria-hidden', 'false');
  }

  function closeInactiveTemplatesModal() {
    if (!inactiveModal) return;
    inactiveModal.classList.remove('open');
    inactiveModal.setAttribute('aria-hidden', 'true');
  }

  $('btnShowInactiveTemplates')?.addEventListener('click', openInactiveTemplatesModal);
  $('btnInactiveTemplatesClose')?.addEventListener('click', closeInactiveTemplatesModal);
  inactiveModal?.addEventListener('click', (event) => {
    if (event.target === inactiveModal) closeInactiveTemplatesModal();
  });
  document.addEventListener('keydown', (event) => {
    if (event.key === 'Escape' && inactiveModal?.classList.contains('open')) {
      closeInactiveTemplatesModal();
    }
  });

  async function addTemplate() {
    const title = prompt('Template title');
    if (!title) return;
    const points = Number(prompt('Points value')); if (!Number.isFinite(points) || points <= 0) return toast('Invalid points', 'error');
    const description = prompt('Description (optional)') || '';
    const youtube_url = prompt('YouTube URL (optional)') || null;
    const sort_order = Number(prompt('Sort order (optional)', '0')) || 0;
    try {
      const { res, body } = await adminFetch('/api/earn-templates', {
        method: 'POST',
        headers: { 'Content-Type': 'application/json' },
        body: JSON.stringify({ title, points, description, youtube_url, sort_order })
      });
      if (res.status === 401){ toast(ADMIN_INVALID_MSG, 'error'); return; }
      if (!res.ok) {
        const msg = (body && body.error) || (typeof body === 'string' ? body : 'create failed');
        throw new Error(msg);
      }
      toast('Template added');
      loadTemplates();
    } catch (err) {
      toast(err.message || 'Create failed', 'error');
    }
  }
  $('btnAddTemplate')?.addEventListener('click', addTemplate);

  async function editTemplate(tpl) {
    const title = prompt('Title', tpl.title);
    if (!title) return;
    const points = Number(prompt('Points', tpl.points));
    if (!Number.isFinite(points) || points <= 0) return toast('Invalid points', 'error');
    const description = prompt('Description', tpl.description || '') || '';
    const youtube_url = prompt('YouTube URL', tpl.youtube_url || '') || null;
    const sort_order = Number(prompt('Sort order', tpl.sort_order));
    try {
      const { res, body } = await adminFetch(`/api/earn-templates/${tpl.id}`, {
        method: 'PATCH',
        headers: { 'Content-Type': 'application/json' },
        body: JSON.stringify({ title, points, description, youtube_url, sort_order })
      });
      if (res.status === 401){ toast(ADMIN_INVALID_MSG, 'error'); return; }
      if (!res.ok) {
        const msg = (body && body.error) || (typeof body === 'string' ? body : 'update failed');
        throw new Error(msg);
      }
      toast('Template updated');
      loadTemplates();
    } catch (err) {
      toast(err.message || 'Update failed', 'error');
    }
  }

  async function updateTemplate(id, body) {
    try {
      const { res, body: respBody } = await adminFetch(`/api/earn-templates/${id}`, {
        method: 'PATCH',
        headers: { 'Content-Type': 'application/json' },
        body: JSON.stringify(body)
      });
      if (res.status === 401){ toast(ADMIN_INVALID_MSG, 'error'); return; }
      if (!res.ok) {
        const msg = (respBody && respBody.error) || (typeof respBody === 'string' ? respBody : 'update failed');
        throw new Error(msg);
      }
      toast('Template saved');
      await loadTemplates();
    } catch (err) {
      toast(err.message || 'Update failed', 'error');
    }
  }

  async function deleteTemplate(id) {
    if (!confirm('Delete this template?')) return;
    try {
      const { res, body } = await adminFetch(`/api/earn-templates/${id}`, { method: 'DELETE' });
      if (res.status === 401){ toast(ADMIN_INVALID_MSG, 'error'); return; }
      if (!res.ok) {
        const msg = (body && body.error) || (typeof body === 'string' ? body : 'delete failed');
        throw new Error(msg);
      }
      toast('Template deleted');
      loadTemplates();
    } catch (err) {
      toast(err.message || 'Delete failed', 'error');
    }
  }

  function populateQuickTemplates() {
    const select = $('quickTemplate');
    if (!select) return;
    select.innerHTML = '<option value="">Select template</option>';
    for (const tpl of earnTemplates.filter(t => t.active)) {
      const opt = document.createElement('option');
      opt.value = tpl.id;
      opt.textContent = `${tpl.title} (+${tpl.points})`;
      select.appendChild(opt);
    }
  }

  $('btnQuickAward')?.addEventListener('click', async () => {
    const templateId = $('quickTemplate').value;
    const userId = $('quickUser').value.trim();
    if (!templateId || !userId) return toast('Select template and user', 'error');
    try {
      const { res, body } = await adminFetch('/api/earn/quick', {
        method: 'POST',
        headers: { 'Content-Type': 'application/json' },
        body: JSON.stringify({ templateId, userId })
      });
      if (res.status === 401){ toast(ADMIN_INVALID_MSG, 'error'); return; }
      if (!res.ok) {
        const msg = presentError(body?.error, 'Quick award failed');
        throw new Error(msg);
      }
      const data = body && typeof body === 'object' ? body : {};
      const amount = data.amount ?? '??';
      const user = data.userId || userId;
      toast(`Awarded ${amount} to ${user}`);
      $('quickUser').value = '';
      applyStateHints(data.hints || latestHints);
      const info = normalizeMemberInput();
      if (info?.normalized && info.normalized === String(user).toLowerCase()) {
        await refreshMemberLedger(info.normalized, { showPanels: true });
      }
    } catch (err) {
      toast(presentError(err.message, 'Quick award failed'), 'error');
    }
  });

  // ===== History modal =====
  const historyModal = $('historyModal');
  const historyTable = $('historyTable')?.querySelector('tbody');
  function openHistory(preset = {}) {
    if (!historyModal) return;
    historyModal.style.display = 'flex';
    if (preset.type) $('historyType').value = preset.type;
    if (preset.userId) $('historyUser').value = preset.userId;
    if (preset.source) $('historySource').value = preset.source;
    loadHistory();
  }
  function closeHistory() {
    if (historyModal) historyModal.style.display = 'none';
  }
  $('btnHistoryClose')?.addEventListener('click', closeHistory);
  $('btnHistoryRefresh')?.addEventListener('click', loadHistory);
  $('btnHistoryCsv')?.addEventListener('click', () => {
    const params = buildHistoryParams();
    const qs = new URLSearchParams({ ...params, format: 'csv' }).toString();
    window.open(`/api/history?${qs}`, '_blank');
  });

  function buildHistoryParams() {
    const type = $('historyType').value;
    const source = $('historySource').value;
    const userId = $('historyUser').value.trim();
    const fromDate = $('historyFrom').value;
    const toDate = $('historyTo').value;
    const params = { limit: '50' };
    if (type !== 'all') params.type = type;
    if (source !== 'all') params.source = source;
    if (userId) params.userId = userId;
    if (fromDate) params.from = fromDate;
    if (toDate) params.to = toDate;
    return params;
  }

  async function loadHistory() {
    if (!historyTable) return;
    historyTable.innerHTML = '<tr><td colspan="17" class="muted">Loading...</td></tr>';
    try {
      const params = buildHistoryParams();
      const qs = new URLSearchParams(params).toString();
      const { res, body } = await adminFetch(`/api/history?${qs}`);
      if (res.status === 401){
        toast(ADMIN_INVALID_MSG, 'error');
        historyTable.innerHTML = '<tr><td colspan="17" class="muted">Admin key invalid.</td></tr>';
        return;
      }
      if (!res.ok) {
        const msg = (body && body.error) || (typeof body === 'string' ? body : 'history failed');
        throw new Error(msg);
      }
      const data = body && typeof body === 'object' ? body : {};
      historyTable.innerHTML = '';
      for (const row of data.rows || []) {
        const tr = document.createElement('tr');
        const values = [
          formatTime(row.at),
          row.userId || '',
          row.verb || '',
          row.action || '',
          row.delta ?? '',
          row.balance_after ?? '',
          row.note || '',
          row.notes || '',
          row.templates ? JSON.stringify(row.templates) : '',
          row.itemId || '',
          row.holdId || '',
          row.parent_tx_id || '',
          row.finalCost ?? '',
          row.refund_reason || '',
          row.refund_notes || '',
          row.actor || '',
          row.idempotency_key || ''
        ];
        for (const value of values) {
          const td = document.createElement('td');
          td.textContent = value === undefined || value === null ? '' : String(value);
          tr.appendChild(td);
        }
        historyTable.appendChild(tr);
      }
      if (!historyTable.children.length) {
        historyTable.innerHTML = '<tr><td colspan="17" class="muted">No history</td></tr>';
      }
    } catch (err) {
      historyTable.innerHTML = `<tr><td colspan="17" class="muted">${err.message || 'Failed'}</td></tr>`;
    }
  }

  document.querySelectorAll('.view-history').forEach(btn => {
    btn.addEventListener('click', () => {
      const preset = {};
      const type = btn.dataset.historyType;
      if (type && type !== 'all') {
        preset.type = type;
      }
      const scope = btn.dataset.historyScope;
      if (scope === 'member') {
        const userId = requireMemberId();
        if (!userId) return;
        preset.userId = userId;
      } else if (btn.dataset.historyUser) {
        preset.userId = btn.dataset.historyUser;
      }
      openHistory(preset);
    });
  });

  if (btnActivityRefresh) btnActivityRefresh.addEventListener('click', () => loadActivity());
  if (activityVerb) activityVerb.addEventListener('change', () => loadActivity());
  if (activityActor) activityActor.addEventListener('input', triggerActivityLoad);
  [activityFrom, activityTo].forEach(el => {
    if (el) el.addEventListener('change', () => loadActivity());
  });
  if (activityTableBody) {
    renderActivity([], { emptyMessage: 'Enter a user ID to view activity.' });
    if (activityStatus) activityStatus.textContent = 'Enter a user ID to view activity.';
  }

  loadFeatureFlagsFromServer();

})();

console.info('admin.js loaded ok');<|MERGE_RESOLUTION|>--- conflicted
+++ resolved
@@ -1975,18 +1975,6 @@
     updateReward(item.id, payload);
   }
 
-<<<<<<< HEAD
-  const rewardsToggleBtn = $('btnShowInactiveRewards');
-  let rewardsStatusFilter = 'active';
-
-  function updateRewardsToggleButton() {
-    if (!rewardsToggleBtn) return;
-    const showingInactive = rewardsStatusFilter === 'disabled';
-    rewardsToggleBtn.hidden = false;
-    rewardsToggleBtn.textContent = showingInactive ? 'Show active rewards' : 'Show deactivated rewards';
-    rewardsToggleBtn.setAttribute('aria-pressed', showingInactive ? 'true' : 'false');
-    rewardsToggleBtn.classList.toggle('is-selected', showingInactive);
-=======
   const rewardsActiveBtn = $('btnShowActiveRewards');
   const rewardsInactiveBtn = $('btnShowInactiveRewards');
   let rewardsStatusFilter = 'active';
@@ -2003,7 +1991,6 @@
       rewardsInactiveBtn.setAttribute('aria-pressed', showActive ? 'false' : 'true');
       rewardsInactiveBtn.classList.toggle('is-selected', !showActive);
     }
->>>>>>> 8702e455
   }
 
   async function loadRewards() {
@@ -2180,11 +2167,7 @@
           actions.appendChild(deleteBtn);
         } else {
           const toggleBtn = document.createElement('button');
-<<<<<<< HEAD
-          toggleBtn.textContent = isDisabled ? 'Reactivate' : 'Deactivate';
-=======
           toggleBtn.textContent = isDisabled ? 'Activate' : 'Deactivate';
->>>>>>> 8702e455
           toggleBtn.addEventListener('click', () => updateReward(item.id, { active: isDisabled ? 1 : 0 }));
           actions.appendChild(toggleBtn);
         }
@@ -2201,10 +2184,6 @@
         const label = rewardsStatusFilter === 'disabled' ? 'deactivated' : 'active';
         statusEl.textContent = `Showing ${filtered.length} ${label} reward${filtered.length === 1 ? '' : 's'}.`;
       }
-<<<<<<< HEAD
-      updateRewardsToggleButton();
-=======
->>>>>>> 8702e455
     } catch (err) {
       const msg = err.message || 'Failed to load rewards';
       if (statusEl) statusEl.textContent = msg;
@@ -2218,11 +2197,6 @@
   });
   $('filterRewards')?.addEventListener('input', loadRewards);
 
-<<<<<<< HEAD
-  rewardsToggleBtn?.addEventListener('click', () => {
-    rewardsStatusFilter = rewardsStatusFilter === 'disabled' ? 'active' : 'disabled';
-    updateRewardsToggleButton();
-=======
   rewardsActiveBtn?.addEventListener('click', () => {
     rewardsStatusFilter = 'active';
     updateRewardsToggleButtons();
@@ -2232,7 +2206,6 @@
   rewardsInactiveBtn?.addEventListener('click', () => {
     rewardsStatusFilter = 'disabled';
     updateRewardsToggleButtons();
->>>>>>> 8702e455
     loadRewards();
   });
 
