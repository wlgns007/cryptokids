(function () {
  if (window.__CK_ADMIN_READY__) return;
  window.__CK_ADMIN_READY__ = true;

  const ADMIN_KEY_DEFAULT = 'Mamapapa';
  const $k = (id) => document.getElementById(id);
  const $ = $k;
  const keyInput = $k('adminKey'); // use current ID
  if (keyInput) {
    keyInput.placeholder = `enter admin key (${ADMIN_KEY_DEFAULT})`;
    const saved = localStorage.getItem('CK_ADMIN_KEY');
    if (!saved) keyInput.value = ADMIN_KEY_DEFAULT;
  }

  const toastHost = $('toastHost');

  function toast(msg, type = 'success', ms = 2400) {
    if (!toastHost) return alert(msg);
    const el = document.createElement('div');
    el.className = `toast ${type}`;
    el.textContent = msg;
    toastHost.appendChild(el);
    requestAnimationFrame(() => el.classList.add('show'));
    setTimeout(() => {
      el.classList.remove('show');
      setTimeout(() => el.remove(), 200);
    }, ms);
  }

  const ADMIN_KEY_STORAGE = 'CK_ADMIN_KEY';
  function loadAdminKey() {
    return localStorage.getItem(ADMIN_KEY_STORAGE) || '';
  }
  function saveAdminKey(value) {
    localStorage.setItem(ADMIN_KEY_STORAGE, value || '');
  }

  $('saveAdminKey')?.addEventListener('click', () => {
    const value = (keyInput?.value || '').trim();
    saveAdminKey(value);
    toast('Admin key saved');
  });

  document.addEventListener('DOMContentLoaded', () => {
    const saved = loadAdminKey();
    if (saved && keyInput) keyInput.value = saved;
  });

<<<<<<< HEAD
  // auth-aware fetch for admin endpoints
  function getAdminKey() {
    const el = document.getElementById('adminKey');
    return (localStorage.getItem('CK_ADMIN_KEY') || el?.value || '').trim();
  }
  async function adminFetch(url, opts = {}) {
    const headers = { ...(opts.headers || {}), 'x-admin-key': getAdminKey() };
    const res = await fetch(url, { ...opts, headers });
    const ctype = res.headers.get('content-type') || '';
    const isJson = ctype.includes('application/json');
    const body = await (isJson ? res.json().catch(() => ({})) : res.text().catch(() => ''));
=======
  async function adminFetch(url, opts = {}) {
    const key = (localStorage.getItem('CK_ADMIN_KEY') || $k('adminKey')?.value || '').trim();
    const headers = { ...(opts.headers || {}), 'x-admin-key': key };
    const res = await fetch(url, { ...opts, headers });

    const ctype = res.headers.get('content-type') || '';
    let body;
    if (ctype.includes('application/json')) {
      body = await res.json().catch(() => ({}));
    } else {
      body = await res.text().catch(() => '');
    }
>>>>>>> 3b8c1fa3
    return { res, body };
  }

  function renderQr(elId, text) {
    const el = $(elId);
    if (!el) return;
    el.innerHTML = '';
    if (!text) return;
    new QRCode(el, { text, width: 200, height: 200 });
  }

  function parseTokenFromScan(data) {
    try {
      if (!data) return null;
      let token = data.trim();
      if (token.startsWith('http')) {
        const url = new URL(token);
        if (url.searchParams.get('t')) token = url.searchParams.get('t');
      }
      const part = token.split('.')[0];
      const padded = part.replace(/-/g, '+').replace(/_/g, '/');
      const mod = padded.length % 4;
      const base = mod ? padded + '='.repeat(4 - mod) : padded;
      const payload = JSON.parse(atob(base));
      return { token, payload };
    } catch (e) {
      console.error('parse token failed', e);
      return null;
    }
  }

  async function generateIssueQr() {
    const userId = $('issueUserId').value.trim();
    const amount = Number($('issueAmount').value);
    const note = $('issueNote').value.trim();
    if (!userId || !Number.isFinite(amount) || amount <= 0) {
      toast('Enter user and positive amount', 'error');
      return;
    }
    $('issueStatus').textContent = 'Generating QR...';
    try {
      const { res, body } = await adminFetch('/api/tokens/give', {
        method: 'POST',
        headers: { 'Content-Type': 'application/json' },
        body: JSON.stringify({ userId, amount, note: note || undefined })
      });
      const data = body && typeof body === 'object' ? body : {};
      if (!res.ok) {
        const msg = (body && body.error) || (typeof body === 'string' ? body : 'request failed');
        throw new Error(msg);
      }
      renderQr('qrIssue', data.qrText);
      $('issueLink').value = data.qrText || '';
      $('issueStatus').textContent = `QR expires in 2 minutes. Amount ${data.amount ?? '?'} points.`;
      toast('QR ready');
    } catch (err) {
      console.error(err);
      $('issueStatus').textContent = 'Failed to generate QR.';
      toast(err.message || 'Failed', 'error');
    }
  }
  $('btnIssueGenerate')?.addEventListener('click', generateIssueQr);

  $('btnIssueBalance')?.addEventListener('click', async () => {
    const userId = $('issueUserId').value.trim();
    if (!userId) return toast('Enter user id', 'error');
    try {
      const res = await fetch(`/balance/${encodeURIComponent(userId)}`);
      const data = await res.json();
      if (!res.ok) throw new Error(data.error || 'Failed');
      $('issueStatus').textContent = `Balance: ${data.balance} points`;
    } catch (err) {
      toast(err.message || 'Balance failed', 'error');
    }
  });

  $('btnIssueCopy')?.addEventListener('click', () => {
    const text = $('issueLink').value;
    if (!text) return toast('Nothing to copy', 'error');
    navigator.clipboard?.writeText(text).then(() => toast('Link copied')).catch(() => toast('Copy failed', 'error'));
  });

  // ===== Holds =====
  const holdsTable = $('holdsTable')?.querySelector('tbody');
  async function loadHolds() {
    if (!holdsTable) return;
    const status = $('holdFilter').value;
    $('holdsStatus').textContent = 'Loading...';
    holdsTable.innerHTML = '';
    try {
      const { res, body } = await adminFetch(`/api/holds?status=${encodeURIComponent(status)}`);
      if (!res.ok) {
        const msg = (body && body.error) || (typeof body === 'string' ? body : 'failed');
        throw new Error(msg);
      }
      const rows = Array.isArray(body) ? body : [];
      if (!rows.length) {
        holdsTable.innerHTML = '<tr><td colspan="6" class="muted">No holds</td></tr>';
        $('holdsStatus').textContent = '';
        return;
      }
      const frag = document.createDocumentFragment();
      for (const row of rows) {
        const tr = document.createElement('tr');
        tr.dataset.holdId = row.id;
        tr.innerHTML = `
          <td>${formatTime(row.createdAt)}</td>
          <td>${row.userId}</td>
          <td>${row.itemName || ''}</td>
          <td>${row.quotedCost ?? ''}</td>
          <td>${row.status}</td>
          <td class="actions"></td>
        `;
        const actions = tr.querySelector('.actions');
        if (row.status === 'pending') {
          const cancelBtn = document.createElement('button');
          cancelBtn.textContent = 'Cancel';
          cancelBtn.addEventListener('click', () => cancelHold(row.id));
          actions.appendChild(cancelBtn);
        } else {
          actions.textContent = '-';
        }
        frag.appendChild(tr);
      }
      holdsTable.appendChild(frag);
      $('holdsStatus').textContent = '';
    } catch (err) {
      console.error(err);
      $('holdsStatus').textContent = err.message || 'Failed to load holds';
    }
  }
  $('btnReloadHolds')?.addEventListener('click', loadHolds);
  $('holdFilter')?.addEventListener('change', loadHolds);
  document.addEventListener('DOMContentLoaded', loadHolds);

  async function cancelHold(id) {
    if (!confirm('Cancel this hold?')) return;
    try {
      const { res, body } = await adminFetch(`/api/holds/${id}/cancel`, { method: 'POST' });
      if (!res.ok) {
        const msg = (body && body.error) || (typeof body === 'string' ? body : 'failed');
        throw new Error(msg);
      }
      toast('Hold canceled');
      loadHolds();
    } catch (err) {
      toast(err.message || 'Cancel failed', 'error');
    }
  }

  function formatTime(ms) {
    if (!ms) return '';
    try {
      return new Date(ms).toLocaleString();
    } catch {
      return ms;
    }
  }

  // ===== Scanner helpers =====
  function setupScanner({ buttonId, videoId, canvasId, statusId, onToken }) {
    const btn = $(buttonId);
    const video = $(videoId);
    const canvas = $(canvasId);
    const status = $(statusId);
    if (!btn || !video || !canvas) return;

    const ctx = canvas.getContext('2d');
    let stream = null;
    let raf = 0;
    let busy = false;

    function say(msg) { if (status) status.textContent = msg || ''; }

    async function start() {
      if (stream) { stop(); return; }
      if (!navigator.mediaDevices?.getUserMedia) {
        say('Camera not available');
        return;
      }
      try {
        stream = await navigator.mediaDevices.getUserMedia({ video: { facingMode: { ideal: 'environment' } } });
        video.srcObject = stream;
        video.style.display = 'block';
        await video.play();
        say('Point camera at QR');
        tick();
      } catch (err) {
        console.error(err);
        say('Camera blocked or unavailable');
      }
    }

    function stop() {
      cancelAnimationFrame(raf);
      if (stream) stream.getTracks().forEach(t => t.stop());
      stream = null;
      video.pause();
      video.srcObject = null;
      video.style.display = 'none';
      say('Camera stopped');
    }

    function tick() {
      if (!stream) return;
      if (video.readyState === video.HAVE_ENOUGH_DATA) {
        canvas.width = video.videoWidth;
        canvas.height = video.videoHeight;
        ctx.drawImage(video, 0, 0, canvas.width, canvas.height);
        const img = ctx.getImageData(0, 0, canvas.width, canvas.height);
        const code = jsQR(img.data, img.width, img.height, { inversionAttempts: 'dontInvert' });
        if (code?.data && !busy) {
          busy = true;
          say('QR detected...');
          onToken(code.data).finally(() => {
            busy = false;
            say('Ready for next scan');
          });
        }
      }
      raf = requestAnimationFrame(tick);
    }

    btn.addEventListener('click', () => {
      if (stream) stop(); else start();
    });
  }

// Hold scanner — APPROVE spend token
setupScanner({
  buttonId: 'btnHoldCamera',
  videoId: 'holdVideo',
  canvasId: 'holdCanvas',
  statusId: 'holdScanStatus',
  onToken: async (raw) => {
    const parsed = parseTokenFromScan(raw);
    if (!parsed || parsed.payload.typ !== 'spend') {
      toast('Not a spend token', 'error');
      return;
    }

    const holdId = parsed.payload.data?.holdId;
    if (!holdId) {
      toast('Hold id missing', 'error');
      return;
    }

    const override = $('holdOverride').value;
    try {
      const { res, body } = await adminFetch(`/api/holds/${holdId}/approve`, {
        method: 'POST',
        headers: { 'Content-Type': 'application/json' },
        body: JSON.stringify({
          token: parsed.token,
          finalCost: override ? Number(override) : undefined
        })
      });

      if (!res.ok) {
        const msg = (body && body.error) || (typeof body === 'string' ? body : 'Approve failed');
        throw new Error(msg);
      }

      const data = body && typeof body === 'object' ? body : {};
      toast(`Redeemed ${data.finalCost ?? '??'} points`);
      $('holdOverride').value = '';
      loadHolds();
    } catch (err) {
      toast(err.message || 'Redeem failed', 'error');
    }
  },  // ← keep this comma
});   // ← and this closer

// Earn scanner — GENERATE earn/give token
setupScanner({
  buttonId: 'btnEarnCamera',
  videoId: 'earnVideo',
  canvasId: 'earnCanvas',
  statusId: 'earnScanStatus',
  onToken: async (raw) => {
    const parsed = parseTokenFromScan(raw);
    if (!parsed || !['earn', 'give'].includes(parsed.payload.typ)) {
      toast('Unsupported token', 'error');
      return;
<<<<<<< HEAD
    }
    try {
      const { res, body } = await adminFetch('/api/earn/scan', {
        method: 'POST',
        headers: { 'Content-Type': 'application/json' },
        body: JSON.stringify({ token: parsed.token })
      });
      if (!res.ok) {
        const msg = (body && body.error) || (typeof body === 'string' ? body : 'Scan failed');
        throw new Error(msg);
      }
      const data = body && typeof body === 'object' ? body : {};
      const amount = data.amount ?? '??';
      const user = data.userId || 'unknown user';
      toast(`Credited ${amount} to ${user}`);
    } catch (err) {
      toast(err.message || 'Scan failed', 'error');
    }
=======
    }
    try {
      const res = await adminFetch('/api/earn/scan', {
        method: 'POST',
        headers: { 'Content-Type': 'application/json' },
        body: JSON.stringify({ token: parsed.token })
      });
      const data = await res.json();
      if (!res.ok) throw new Error(data.error || 'Scan failed');
      toast(`Credited ${data.amount} to ${data.userId}`);
    } catch (err) {
      toast(err.message || 'Scan failed', 'error');
    }
>>>>>>> 3b8c1fa3
  },
}); // must close the call

  // ===== Rewards =====
  function applyUrlToggle(show) {
    document.body.classList.toggle('hide-urls', !show);
  }
  const SHOW_URLS_KEY = 'ck_show_urls';
  (function initToggle() {
    const toggle = $('toggleUrls');
    if (!toggle) return;
    const saved = localStorage.getItem(SHOW_URLS_KEY);
    const show = saved === '1';
    toggle.checked = show;
    applyUrlToggle(show);
    toggle.addEventListener('change', () => {
      localStorage.setItem(SHOW_URLS_KEY, toggle.checked ? '1' : '0');
      applyUrlToggle(toggle.checked);
    });
  })();

  async function loadRewards() {
    const list = $('rewardsList');
    const filter = $('filterRewards').value.toLowerCase();
    list.innerHTML = '<div class="muted">Loading...</div>';
    try {
      const res = await fetch('/api/rewards');
      const items = await res.json();
      if (!res.ok) throw new Error(items.error || 'failed');
      list.innerHTML = '';
      const filtered = items.filter(it => !filter || it.title.toLowerCase().includes(filter));
      for (const r of filtered) {
        const card = document.createElement('div');
        card.style.background = '#fff';
        card.style.border = '1px solid var(--line)';
        card.style.borderRadius = '10px';
        card.style.padding = '12px';
        card.style.display = 'grid';
        card.style.gridTemplateColumns = '80px 1fr auto';
        card.style.gap = '12px';
        card.style.alignItems = 'center';

        const img = document.createElement('img');
        img.src = r.imageUrl || '';
        img.alt = '';
        img.style.width = '80px';
        img.style.height = '80px';
        img.style.objectFit = 'cover';
        img.style.borderRadius = '10px';
        img.onerror = () => img.remove();
        if (r.imageUrl) card.appendChild(img); else card.appendChild(document.createElement('div'));

        const meta = document.createElement('div');
        meta.innerHTML = `<div style="font-weight:600;">${r.title}</div><div class="muted">${r.price} points</div>`;
        if (r.description) {
          const desc = document.createElement('div');
          desc.className = 'muted';
          desc.textContent = r.description;
          meta.appendChild(desc);
        }
        if (r.imageUrl) {
          const url = document.createElement('div');
          url.className = 'muted url';
          url.textContent = r.imageUrl;
          meta.appendChild(url);
        }
        card.appendChild(meta);

        const actions = document.createElement('div');
        actions.style.display = 'flex';
        actions.style.flexDirection = 'column';
        actions.style.gap = '6px';
        const disableBtn = document.createElement('button');
        disableBtn.textContent = 'Deactivate';
        disableBtn.addEventListener('click', () => updateReward(r.id, { active: 0 }));
        actions.appendChild(disableBtn);
        card.appendChild(actions);

        list.appendChild(card);
      }
      if (!filtered.length) list.innerHTML = '<div class="muted">No rewards match.</div>';
    } catch (err) {
      $('rewardsStatus').textContent = err.message || 'Failed to load rewards';
    }
  }
  $('btnLoadRewards')?.addEventListener('click', loadRewards);
  $('filterRewards')?.addEventListener('input', loadRewards);

  async function updateReward(id, body) {
    try {
      const { res, body: respBody } = await adminFetch(`/api/rewards/${id}`, {
        method: 'PATCH',
        headers: { 'Content-Type': 'application/json' },
        body: JSON.stringify(body)
      });
      if (!res.ok) {
        const msg = (respBody && respBody.error) || (typeof respBody === 'string' ? respBody : 'update failed');
        throw new Error(msg);
      }
      toast('Reward updated');
      loadRewards();
    } catch (err) {
      toast(err.message || 'Update failed', 'error');
    }
  }

  async function createReward() {
    const name = $('rewardName').value.trim();
    const cost = $('rewardCost').value;
    const imageUrl = $('rewardImage').value.trim();
<<<<<<< HEAD
    const description = $('rewardDesc')?.value.trim() || '';
=======
    const description = $('rewardDescription').value.trim();
>>>>>>> 3b8c1fa3
    const costValue = Number(cost);
    if (!name || !Number.isFinite(costValue) || costValue <= 0) {
      toast('Enter name and positive price', 'error');
      return;
    }
    try {
      const payload = { name, cost: costValue, imageUrl, description };
      const { res, body } = await adminFetch('/api/rewards', {
        method: 'POST',
        headers: { 'Content-Type': 'application/json' },
        body: JSON.stringify(payload),
      });
<<<<<<< HEAD
      if (res.status === 401) { toast('Admin key invalid. Use "Mamapapa" → Save, then retry.', 'error'); return; }
      if (!res.ok) {
        console.warn('Create reward failed', res.status, body);
        toast((body && body.error) || (typeof body === 'string' ? body : 'Create failed'), 'error');
        return;
      }
      toast('Reward created');
      document.getElementById('rewardName').value = '';
      document.getElementById('rewardCost').value = '1';
      document.getElementById('rewardImage').value = '';
      document.getElementById('rewardDesc').value = '';
      reloadRewards?.();
=======
      if (res.status === 401) {
        toast('Admin key invalid. Use "Mamapapa" → Save, then retry.', 'error');
        return;
      }
      if (!res.ok) {
        const msg = (body && body.error) || (typeof body === 'string' ? body : 'Create failed');
        toast(msg, 'error');
        return;
      }
      $('rewardsStatus').textContent = '';
      toast('Reward created');
      $('rewardName').value = '';
      $('rewardCost').value = '';
      $('rewardImage').value = '';
      $('rewardDescription').value = '';
      reloadRewards?.();
      loadRewards();
>>>>>>> 3b8c1fa3
    } catch (err) {
      toast(err.message || 'Create failed', 'error');
    }
  }
  $('btnCreateReward')?.addEventListener('click', createReward);

  // image upload
  const drop = $('drop');
  const fileInput = $('file');
  const uploadStatus = $('uploadStatus');
  if (drop && fileInput) {
    drop.addEventListener('click', () => fileInput.click());
    drop.addEventListener('dragover', (e) => { e.preventDefault(); drop.classList.add('drag'); });
    drop.addEventListener('dragleave', () => drop.classList.remove('drag'));
    drop.addEventListener('drop', (e) => {
      e.preventDefault(); drop.classList.remove('drag');
      if (e.dataTransfer.files[0]) handleFile(e.dataTransfer.files[0]);
    });
    fileInput.addEventListener('change', () => {
      if (fileInput.files[0]) handleFile(fileInput.files[0]);
    });
  }

  async function handleFile(file) {
    try {
      uploadStatus.textContent = 'Uploading...';
      const base64 = await fileToDataUrl(file);
      const { res, body } = await adminFetch('/admin/upload-image64', {
        method: 'POST',
        headers: { 'Content-Type': 'application/json' },
        body: JSON.stringify({ image64: base64 })
      });
      if (!res.ok) {
        const msg = (body && body.error) || (typeof body === 'string' ? body : 'upload failed');
        throw new Error(msg);
      }
      const data = body && typeof body === 'object' ? body : {};
      $('rewardImage').value = data.url || '';
      uploadStatus.textContent = data.url ? `Uploaded: ${data.url}` : 'Uploaded';
    } catch (err) {
      uploadStatus.textContent = 'Upload failed';
      toast(err.message || 'Upload failed', 'error');
    }
  }

  function fileToDataUrl(file) {
    return new Promise((resolve, reject) => {
      const reader = new FileReader();
      reader.onload = () => resolve(reader.result);
      reader.onerror = () => reject(reader.error || new Error('read failed'));
      reader.readAsDataURL(file);
    });
  }

  // ===== Earn templates =====
  const earnTableBody = $('earnTable')?.querySelector('tbody');
  let earnTemplates = [];

  async function loadTemplates() {
    try {
      const res = await fetch('/api/earn-templates?sort=sort_order');
      const data = await res.json();
      if (!res.ok) throw new Error(data.error || 'failed');
      earnTemplates = data;
      renderTemplates();
      populateQuickTemplates();
    } catch (err) {
      toast(err.message || 'Load templates failed', 'error');
    }
  }
  $('btnReloadTemplates')?.addEventListener('click', loadTemplates);
  document.addEventListener('DOMContentLoaded', loadTemplates);

  function renderTemplates() {
    if (!earnTableBody) return;
    const query = $('templateSearch').value.trim().toLowerCase();
    earnTableBody.innerHTML = '';
    const rows = earnTemplates.filter(t => !query || t.title.toLowerCase().includes(query) || (t.description || '').toLowerCase().includes(query));
    for (const tpl of rows) {
      const tr = document.createElement('tr');
      if (!tpl.active) tr.classList.add('inactive');
      tr.innerHTML = `
        <td>${tpl.id}</td>
        <td>${tpl.title}</td>
        <td>${tpl.points}</td>
        <td>${tpl.description || ''}</td>
        <td>${tpl.youtube_url ? `<a href="${tpl.youtube_url}" target="_blank">Video</a>` : ''}</td>
        <td>${tpl.active ? 'Yes' : 'No'}</td>
        <td>${tpl.sort_order}</td>
        <td>${formatTime(tpl.updated_at * 1000)}</td>
        <td class="actions"></td>
      `;
      const actions = tr.querySelector('.actions');
      const editBtn = document.createElement('button');
      editBtn.textContent = 'Edit';
      editBtn.addEventListener('click', () => editTemplate(tpl));
      const toggleBtn = document.createElement('button');
      toggleBtn.textContent = tpl.active ? 'Deactivate' : 'Activate';
      toggleBtn.addEventListener('click', () => updateTemplate(tpl.id, { active: tpl.active ? 0 : 1 }));
      const delBtn = document.createElement('button');
      delBtn.textContent = 'Delete';
      delBtn.addEventListener('click', () => deleteTemplate(tpl.id));
      actions.append(editBtn, toggleBtn, delBtn);
      earnTableBody.appendChild(tr);
    }
  }
  $('templateSearch')?.addEventListener('input', renderTemplates);

  async function addTemplate() {
    const title = prompt('Template title');
    if (!title) return;
    const points = Number(prompt('Points value')); if (!Number.isFinite(points) || points <= 0) return toast('Invalid points', 'error');
    const description = prompt('Description (optional)') || '';
    const youtube_url = prompt('YouTube URL (optional)') || null;
    const sort_order = Number(prompt('Sort order (optional)', '0')) || 0;
    try {
      const { res, body } = await adminFetch('/api/earn-templates', {
        method: 'POST',
        headers: { 'Content-Type': 'application/json' },
        body: JSON.stringify({ title, points, description, youtube_url, sort_order })
      });
      if (!res.ok) {
        const msg = (body && body.error) || (typeof body === 'string' ? body : 'create failed');
        throw new Error(msg);
      }
      toast('Template added');
      loadTemplates();
    } catch (err) {
      toast(err.message || 'Create failed', 'error');
    }
  }
  $('btnAddTemplate')?.addEventListener('click', addTemplate);

  async function editTemplate(tpl) {
    const title = prompt('Title', tpl.title);
    if (!title) return;
    const points = Number(prompt('Points', tpl.points));
    if (!Number.isFinite(points) || points <= 0) return toast('Invalid points', 'error');
    const description = prompt('Description', tpl.description || '') || '';
    const youtube_url = prompt('YouTube URL', tpl.youtube_url || '') || null;
    const sort_order = Number(prompt('Sort order', tpl.sort_order));
    try {
      const { res, body } = await adminFetch(`/api/earn-templates/${tpl.id}`, {
        method: 'PATCH',
        headers: { 'Content-Type': 'application/json' },
        body: JSON.stringify({ title, points, description, youtube_url, sort_order })
      });
      if (!res.ok) {
        const msg = (body && body.error) || (typeof body === 'string' ? body : 'update failed');
        throw new Error(msg);
      }
      toast('Template updated');
      loadTemplates();
    } catch (err) {
      toast(err.message || 'Update failed', 'error');
    }
  }

  async function updateTemplate(id, body) {
    try {
      const { res, body: respBody } = await adminFetch(`/api/earn-templates/${id}`, {
        method: 'PATCH',
        headers: { 'Content-Type': 'application/json' },
        body: JSON.stringify(body)
      });
      if (!res.ok) {
        const msg = (respBody && respBody.error) || (typeof respBody === 'string' ? respBody : 'update failed');
        throw new Error(msg);
      }
      toast('Template saved');
      loadTemplates();
    } catch (err) {
      toast(err.message || 'Update failed', 'error');
    }
  }

  async function deleteTemplate(id) {
    if (!confirm('Delete this template?')) return;
    try {
      const { res, body } = await adminFetch(`/api/earn-templates/${id}`, { method: 'DELETE' });
      if (!res.ok) {
        const msg = (body && body.error) || (typeof body === 'string' ? body : 'delete failed');
        throw new Error(msg);
      }
      toast('Template deleted');
      loadTemplates();
    } catch (err) {
      toast(err.message || 'Delete failed', 'error');
    }
  }

  function populateQuickTemplates() {
    const select = $('quickTemplate');
    if (!select) return;
    select.innerHTML = '<option value="">Select template</option>';
    for (const tpl of earnTemplates.filter(t => t.active)) {
      const opt = document.createElement('option');
      opt.value = tpl.id;
      opt.textContent = `${tpl.title} (+${tpl.points})`;
      select.appendChild(opt);
    }
  }

  $('btnQuickAward')?.addEventListener('click', async () => {
    const templateId = $('quickTemplate').value;
    const userId = $('quickUser').value.trim();
    if (!templateId || !userId) return toast('Select template and user', 'error');
    try {
      const { res, body } = await adminFetch('/api/earn/quick', {
        method: 'POST',
        headers: { 'Content-Type': 'application/json' },
        body: JSON.stringify({ templateId, userId })
      });
      if (!res.ok) {
        const msg = (body && body.error) || (typeof body === 'string' ? body : 'quick failed');
        throw new Error(msg);
      }
      const data = body && typeof body === 'object' ? body : {};
      const amount = data.amount ?? '??';
      const user = data.userId || userId;
      toast(`Awarded ${amount} to ${user}`);
      $('quickUser').value = '';
    } catch (err) {
      toast(err.message || 'Quick award failed', 'error');
    }
  });

  // ===== History modal =====
  const historyModal = $('historyModal');
  const historyTable = $('historyTable')?.querySelector('tbody');
  function openHistory(preset = {}) {
    if (!historyModal) return;
    historyModal.style.display = 'flex';
    if (preset.type) $('historyType').value = preset.type;
    if (preset.userId) $('historyUser').value = preset.userId;
    if (preset.source) $('historySource').value = preset.source;
    loadHistory();
  }
  function closeHistory() {
    if (historyModal) historyModal.style.display = 'none';
  }
  $('btnHistoryClose')?.addEventListener('click', closeHistory);
  $('btnHistoryRefresh')?.addEventListener('click', loadHistory);
  $('btnHistoryCsv')?.addEventListener('click', () => {
    const params = buildHistoryParams();
    const qs = new URLSearchParams({ ...params, format: 'csv' }).toString();
    window.open(`/api/history?${qs}`, '_blank');
  });

  function buildHistoryParams() {
    const type = $('historyType').value;
    const source = $('historySource').value;
    const userId = $('historyUser').value.trim();
    const fromDate = $('historyFrom').value;
    const toDate = $('historyTo').value;
    const params = { limit: '50' };
    if (type !== 'all') params.type = type;
    if (source !== 'all') params.source = source;
    if (userId) params.userId = userId;
    if (fromDate) params.from = fromDate;
    if (toDate) params.to = toDate;
    return params;
  }

  async function loadHistory() {
    if (!historyTable) return;
    historyTable.innerHTML = '<tr><td colspan="11" class="muted">Loading...</td></tr>';
    try {
      const params = buildHistoryParams();
      const qs = new URLSearchParams(params).toString();
      const { res, body } = await adminFetch(`/api/history?${qs}`);
      if (!res.ok) {
        const msg = (body && body.error) || (typeof body === 'string' ? body : 'history failed');
        throw new Error(msg);
      }
      const data = body && typeof body === 'object' ? body : {};
      historyTable.innerHTML = '';
      for (const row of data.rows || []) {
        const tr = document.createElement('tr');
        tr.innerHTML = `
          <td>${formatTime(row.at)}</td>
          <td>${row.userId}</td>
          <td>${row.action}</td>
          <td>${row.delta}</td>
          <td>${row.balance_after}</td>
          <td>${row.note || ''}</td>
          <td>${row.templates ? JSON.stringify(row.templates) : ''}</td>
          <td>${row.itemId || ''}</td>
          <td>${row.holdId || ''}</td>
          <td>${row.finalCost ?? ''}</td>
          <td>${row.actor || ''}</td>
        `;
        historyTable.appendChild(tr);
      }
      if (!historyTable.children.length) {
        historyTable.innerHTML = '<tr><td colspan="11" class="muted">No history</td></tr>';
      }
    } catch (err) {
      historyTable.innerHTML = `<tr><td colspan="11" class="muted">${err.message || 'Failed'}</td></tr>`;
    }
  }

  document.querySelectorAll('.view-history').forEach(btn => {
    btn.addEventListener('click', () => {
      const type = btn.dataset.historyType;
      if (type === 'spend') openHistory({ type: 'spend' });
      else openHistory({ type: 'earn' });
    });
  });

})();

console.info('admin.js loaded ok');<|MERGE_RESOLUTION|>--- conflicted
+++ resolved
@@ -46,19 +46,6 @@
     if (saved && keyInput) keyInput.value = saved;
   });
 
-<<<<<<< HEAD
-  // auth-aware fetch for admin endpoints
-  function getAdminKey() {
-    const el = document.getElementById('adminKey');
-    return (localStorage.getItem('CK_ADMIN_KEY') || el?.value || '').trim();
-  }
-  async function adminFetch(url, opts = {}) {
-    const headers = { ...(opts.headers || {}), 'x-admin-key': getAdminKey() };
-    const res = await fetch(url, { ...opts, headers });
-    const ctype = res.headers.get('content-type') || '';
-    const isJson = ctype.includes('application/json');
-    const body = await (isJson ? res.json().catch(() => ({})) : res.text().catch(() => ''));
-=======
   async function adminFetch(url, opts = {}) {
     const key = (localStorage.getItem('CK_ADMIN_KEY') || $k('adminKey')?.value || '').trim();
     const headers = { ...(opts.headers || {}), 'x-admin-key': key };
@@ -71,7 +58,6 @@
     } else {
       body = await res.text().catch(() => '');
     }
->>>>>>> 3b8c1fa3
     return { res, body };
   }
 
@@ -356,26 +342,6 @@
     if (!parsed || !['earn', 'give'].includes(parsed.payload.typ)) {
       toast('Unsupported token', 'error');
       return;
-<<<<<<< HEAD
-    }
-    try {
-      const { res, body } = await adminFetch('/api/earn/scan', {
-        method: 'POST',
-        headers: { 'Content-Type': 'application/json' },
-        body: JSON.stringify({ token: parsed.token })
-      });
-      if (!res.ok) {
-        const msg = (body && body.error) || (typeof body === 'string' ? body : 'Scan failed');
-        throw new Error(msg);
-      }
-      const data = body && typeof body === 'object' ? body : {};
-      const amount = data.amount ?? '??';
-      const user = data.userId || 'unknown user';
-      toast(`Credited ${amount} to ${user}`);
-    } catch (err) {
-      toast(err.message || 'Scan failed', 'error');
-    }
-=======
     }
     try {
       const res = await adminFetch('/api/earn/scan', {
@@ -389,7 +355,6 @@
     } catch (err) {
       toast(err.message || 'Scan failed', 'error');
     }
->>>>>>> 3b8c1fa3
   },
 }); // must close the call
 
@@ -500,11 +465,7 @@
     const name = $('rewardName').value.trim();
     const cost = $('rewardCost').value;
     const imageUrl = $('rewardImage').value.trim();
-<<<<<<< HEAD
-    const description = $('rewardDesc')?.value.trim() || '';
-=======
     const description = $('rewardDescription').value.trim();
->>>>>>> 3b8c1fa3
     const costValue = Number(cost);
     if (!name || !Number.isFinite(costValue) || costValue <= 0) {
       toast('Enter name and positive price', 'error');
@@ -517,20 +478,6 @@
         headers: { 'Content-Type': 'application/json' },
         body: JSON.stringify(payload),
       });
-<<<<<<< HEAD
-      if (res.status === 401) { toast('Admin key invalid. Use "Mamapapa" → Save, then retry.', 'error'); return; }
-      if (!res.ok) {
-        console.warn('Create reward failed', res.status, body);
-        toast((body && body.error) || (typeof body === 'string' ? body : 'Create failed'), 'error');
-        return;
-      }
-      toast('Reward created');
-      document.getElementById('rewardName').value = '';
-      document.getElementById('rewardCost').value = '1';
-      document.getElementById('rewardImage').value = '';
-      document.getElementById('rewardDesc').value = '';
-      reloadRewards?.();
-=======
       if (res.status === 401) {
         toast('Admin key invalid. Use "Mamapapa" → Save, then retry.', 'error');
         return;
@@ -548,7 +495,6 @@
       $('rewardDescription').value = '';
       reloadRewards?.();
       loadRewards();
->>>>>>> 3b8c1fa3
     } catch (err) {
       toast(err.message || 'Create failed', 'error');
     }
