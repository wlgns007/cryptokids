--- conflicted
+++ resolved
@@ -1315,11 +1315,7 @@
         <td>${tpl.title}</td>
         <td>${tpl.points}</td>
         <td>${tpl.description || ''}</td>
-<<<<<<< HEAD
-        <td>${tpl.youtube_url ? `<a class="video-link" href="${tpl.youtube_url}" target="_blank" rel="noopener" title="Open video"><svg aria-hidden="true" viewBox="0 0 20 20"><path d="M4.5 3A1.5 1.5 0 0 0 3 4.5v9A1.5 1.5 0 0 0 4.5 15h7a1.5 1.5 0 0 0 1.5-1.5v-1.631l2.928 1.76A1 1 0 0 0 18 12.764V7.236a1 1 0 0 0-1.072-.865L13 8.131V6.5A1.5 1.5 0 0 0 11.5 5h-7Z"/></svg><span class="sr-only">Video</span></a>` : ''}</td>
-=======
         <td>${tpl.youtube_url ? `<a class="video-link" href="${tpl.youtube_url}" target="_blank" rel="noopener" title="Open video"><span aria-hidden="true">🎬</span><span class="sr-only">Video</span></a>` : ''}</td>
->>>>>>> 2c85fe85
         <td>${tpl.active ? 'Yes' : 'No'}</td>
         <td>${tpl.sort_order}</td>
         <td>${formatTime(tpl.updated_at * 1000)}</td>
