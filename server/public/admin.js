(function () {
  if (window.__CK_ADMIN_READY__) return;
  window.__CK_ADMIN_READY__ = true;

  const ADMIN_KEY_DEFAULT = 'Mamapapa';
  const ADMIN_INVALID_MSG = 'Admin key invalid. Use "Mamapapa" → Save, then retry.';
  const $k = (id) => document.getElementById(id);
  const $ = $k;
  const keyInput = $k('adminKey'); // use current ID
  if (keyInput) {
    keyInput.placeholder = `enter admin key (${ADMIN_KEY_DEFAULT})`;
    const saved = localStorage.getItem('CK_ADMIN_KEY');
    if (!saved) keyInput.value = ADMIN_KEY_DEFAULT;
  }

  const toastHost = $('toastHost');

  function toast(msg, type = 'success', ms = 2400) {
    if (!toastHost) return alert(msg);
    const el = document.createElement('div');
    el.className = `toast ${type}`;
    el.textContent = msg;
    toastHost.appendChild(el);
    requestAnimationFrame(() => el.classList.add('show'));
    setTimeout(() => {
      el.classList.remove('show');
      setTimeout(() => el.remove(), 200);
    }, ms);
  }

  function openImageModal(src){
    if (!src) return;
    const m=document.createElement('div');
    Object.assign(m.style,{position:'fixed',inset:0,background:'rgba(0,0,0,.7)',display:'grid',placeItems:'center',zIndex:9999});
    m.addEventListener('click',()=>m.remove());
    const big=new Image();
    big.src=src;
    big.style.maxWidth='90vw';
    big.style.maxHeight='90vh';
    big.style.boxShadow='0 8px 24px rgba(0,0,0,.5)';
    m.appendChild(big);
    document.body.appendChild(m);
  }

<<<<<<< HEAD
  // --- YouTube modal loader with onReady detection ---
  (function () {
    const modal = document.getElementById("videoModal");
    const frame = document.getElementById("videoFrame");
    if (!modal || !frame) return;

    function extractYouTubeId(u){
      if (!u) return "";
      if (/^[\w-]{11}$/.test(u)) return u;
      try{
        const x=new URL(u);
        if (x.hostname.includes("youtu.be")) return x.pathname.slice(1).split("/")[0];
        const v=x.searchParams.get("v"); if (v) return v.split("&")[0];
        let m=x.pathname.match(/\/shorts\/([\w-]{11})/); if (m) return m[1];
        m=x.pathname.match(/\/embed\/([\w-]{11})/); if (m) return m[1];
      }catch{}
      const m=String(u).match(/([\w-]{11})/); return m?m[1]:"";
=======
  function extractYouTubeId(u) {
    if (!u) return "";
    try {
      // Allow raw IDs
      if (/^[\w-]{11}$/.test(u)) return u;

      const x = new URL(u);
      // youtu.be/<id>
      if (x.hostname.includes("youtu.be")) {
        return (x.pathname.split("/")[1] || "").split("?")[0].split("&")[0];
      }
      // youtube.com/watch?v=<id>
      const v = x.searchParams.get("v");
      if (v) return v.split("&")[0];

      // youtube.com/shorts/<id>
      const mShorts = x.pathname.match(/\/shorts\/([\w-]{11})/);
      if (mShorts) return mShorts[1];

      // youtube.com/embed/<id>
      const mEmbed = x.pathname.match(/\/embed\/([\w-]{11})/);
      if (mEmbed) return mEmbed[1];

      // Last resort: first 11-char token
      const m = u.match(/([\w-]{11})/);
      return m ? m[1] : "";
    } catch {
      const m = String(u).match(/([\w-]{11})/);
      return m ? m[1] : "";
>>>>>>> a76779db
    }

<<<<<<< HEAD
    function buildEmbed(id, host){
      return `https://${host}/embed/${id}?autoplay=1&modestbranding=1&rel=0&playsinline=1&enablejsapi=1&origin=${location.origin}`;
    }

    function waitForReady(oframe, timeout=1800){
      return new Promise((resolve,reject)=>{
        let t=setTimeout(()=>{cleanup();reject(new Error("yt-timeout"));}, timeout);
        function onMsg(ev){
          if (ev.source!==oframe.contentWindow) return;
          let d=ev.data; if (typeof d==="string"){ try{ d=JSON.parse(d); }catch{} }
          if (d && d.event==="onReady"){ cleanup(); resolve(); }
        }
        function cleanup(){ clearTimeout(t); window.removeEventListener("message", onMsg); }
        window.addEventListener("message", onMsg);
      });
    }

    window.openVideoModal = async function(url){
      const id = extractYouTubeId(url);
      if (!id){ window.open(url,"_blank","noopener"); return; }
      modal.hidden = false;

      try{
        frame.src = buildEmbed(id,"www.youtube-nocookie.com");
        await waitForReady(frame);
      }catch{
        try{
          frame.src = buildEmbed(id,"www.youtube.com");
          await waitForReady(frame);
        }catch{
          // both blocked → graceful fallback
          window.open(`https://www.youtube.com/watch?v=${id}`,"_blank","noopener");
          closeVideoModal();
        }
      }
    };

    window.closeVideoModal = function(){
      frame.src = "";            // stop playback
      modal.hidden = true;
    };
  })();

  // Close wiring (admin)
  document.querySelector("#videoModal .modal-backdrop")
    ?.addEventListener("click", () => closeVideoModal());
  document.querySelector("#videoModal .modal-close")
    ?.addEventListener("click", () => closeVideoModal());
  window.addEventListener("keydown", (e)=>{ if(e.key==="Escape") closeVideoModal(); });

  function extractYouTubeId(u) {
    if (!u) return "";
    if (/^[\w-]{11}$/.test(u)) return u;
    try {
      const x = new URL(u);
      if (x.hostname.includes("youtu.be")) return x.pathname.slice(1).split("/")[0];
      const v = x.searchParams.get("v"); if (v) return v.split("&")[0];
      let m = x.pathname.match(/\/shorts\/([\w-]{11})/); if (m) return m[1];
      m = x.pathname.match(/\/embed\/([\w-]{11})/); if (m) return m[1];
    } catch {}
    const m = String(u).match(/([\w-]{11})/); return m ? m[1] : "";
  }

  function getYouTubeThumbnail(url) {
    const id = extractYouTubeId(url);
    return id ? `https://img.youtube.com/vi/${id}/hqdefault.jpg` : '';
  }
=======
  (function setupVideoModal() {
    const modal = document.getElementById("videoModal");
    const frame = document.getElementById("videoFrame");
    if (!modal || !frame) return;

    let fallbackTimer = null;

    function buildEmbed(id, host) {
      const h = host || "www.youtube-nocookie.com";
      return `https://${h}/embed/${id}?autoplay=1&modestbranding=1&rel=0&playsinline=1`;
    }

    window.openVideoModal = function (url) {
      const id = extractYouTubeId(url);
      if (!id) return window.open(url, "_blank", "noopener");

      // try nocookie, fallback to regular if it doesn't load quickly
      frame.src = buildEmbed(id, "www.youtube-nocookie.com");
      modal.hidden = false;

      let loaded = false;
      const onload = () => { loaded = true; cleanupListeners(); };
      frame.addEventListener("load", onload, { once: true });

      fallbackTimer = setTimeout(() => {
        if (!loaded) frame.src = buildEmbed(id, "www.youtube.com");
      }, 1500);

      function cleanupListeners() {
        if (fallbackTimer) { clearTimeout(fallbackTimer); fallbackTimer = null; }
      }
    };

    window.closeVideoModal = function () {
      // stop video + hide
      frame.src = "";
      modal.hidden = true;
    };

    // Close on backdrop or [data-close]
    modal.addEventListener("click", (e) => {
      if (e.target.matches("[data-close]") || e.target === modal.querySelector(".modal-backdrop")) {
        e.preventDefault();
        closeVideoModal();
      }
    });

    // Close on Esc
    window.addEventListener("keydown", (e) => {
      if (!modal.hidden && e.key === "Escape") closeVideoModal();
    });
  })();
>>>>>>> a76779db

  const ADMIN_KEY_STORAGE = 'CK_ADMIN_KEY';
  function loadAdminKey() {
    return localStorage.getItem(ADMIN_KEY_STORAGE) || '';
  }
  function saveAdminKey(value) {
    localStorage.setItem(ADMIN_KEY_STORAGE, value || '');
  }

  $('saveAdminKey')?.addEventListener('click', () => {
    const value = (keyInput?.value || '').trim();
    saveAdminKey(value);
    toast('Admin key saved');
  });

  document.addEventListener('DOMContentLoaded', () => {
    const saved = loadAdminKey();
    if (saved && keyInput) keyInput.value = saved;
  });

  function getAdminKey(){
    const el = document.getElementById('adminKey');
    return (localStorage.getItem('CK_ADMIN_KEY') || el?.value || '').trim();
  }
  async function adminFetch(url, opts = {}) {
    const headers = { ...(opts.headers||{}), 'x-admin-key': getAdminKey() };
    const res = await fetch(url, { ...opts, headers });
    const ct = res.headers.get('content-type') || '';
    const body = ct.includes('application/json') ? await res.json().catch(()=>({})) : await res.text().catch(()=> '');
    return { res, body };
  }

  function renderQr(elId, text) {
    const el = $(elId);
    if (!el) return;
    el.innerHTML = '';
    if (!text) return;
    new QRCode(el, { text, width: 200, height: 200 });
  }

  const memberIdInput = $('memberUserId');
  const memberStatusEl = $('memberStatus');
  const memberInfoDetails = $('memberInfoDetails');
  const memberTableBody = $('memberTable')?.querySelector('tbody');
  const memberListStatus = $('memberListStatus');
  const memberSearchInput = $('memberSearch');
  const memberListSection = $('memberListSection');

  function getMemberIdInfo() {
    const raw = (memberIdInput?.value || '').trim();
    return { raw, normalized: raw.toLowerCase() };
  }

  function normalizeMemberInput() {
    if (!memberIdInput) return getMemberIdInfo();
    const info = getMemberIdInfo();
    if (info.raw && info.raw !== info.normalized) {
      memberIdInput.value = info.normalized;
      return { raw: info.normalized, normalized: info.normalized };
    }
    return info;
  }

  function requireMemberId({ silent = false } = {}) {
    const info = normalizeMemberInput();
    if (!info.normalized) {
      if (!silent) toast('Enter user id', 'error');
      memberIdInput?.focus();
      return null;
    }
    return info.normalized;
  }

  function setMemberStatus(message) {
    if (memberStatusEl) memberStatusEl.textContent = message || '';
  }

  function setMemberInfoMessage(message) {
    if (!memberInfoDetails) return;
    memberInfoDetails.innerHTML = '';
    const div = document.createElement('div');
    div.className = 'muted';
    div.textContent = message;
    memberInfoDetails.appendChild(div);
  }

  // Collapsible panels: pairs <button.card-toggle aria-controls="..."> + <div id="...">
  function initCollapsibles() {
    const toggles = document.querySelectorAll('.card .card-toggle[aria-controls]');
    toggles.forEach(btn => {
      const targetId = btn.getAttribute('aria-controls');
      const target = document.getElementById(targetId);
      if (!target) return;

      const arrow = btn.querySelector('[data-arrow]');

      const setState = (expanded) => {
        btn.setAttribute('aria-expanded', String(expanded));
        target.hidden = !expanded;
        if (arrow) arrow.textContent = expanded ? '▲' : '▼';
      };

      // start collapsed unless markup says otherwise
      setState(btn.getAttribute('aria-expanded') === 'true');

      btn.addEventListener('click', () => {
        const next = btn.getAttribute('aria-expanded') !== 'true';
        setState(next);
      });
    });
  }

  // ensure DOM is ready, then call once
  document.addEventListener('DOMContentLoaded', initCollapsibles);

  function renderMemberInfo(member) {
    if (!memberInfoDetails) return;
    memberInfoDetails.innerHTML = '';
    if (!member) {
      setMemberInfoMessage('No member found.');
      return;
    }
    const nameEl = document.createElement('div');
    nameEl.style.fontWeight = '600';
    nameEl.textContent = member.name || member.userId;
    memberInfoDetails.appendChild(nameEl);

    const idEl = document.createElement('div');
    idEl.className = 'muted mono';
    idEl.textContent = `ID: ${member.userId}`;
    memberInfoDetails.appendChild(idEl);

    const dobEl = document.createElement('div');
    dobEl.className = 'muted';
    dobEl.textContent = `DOB: ${member.dob || '—'}`;
    memberInfoDetails.appendChild(dobEl);

    const sexEl = document.createElement('div');
    sexEl.className = 'muted';
    sexEl.textContent = `Sex: ${member.sex || '—'}`;
    memberInfoDetails.appendChild(sexEl);
  }

  function memberIdChanged() {
    normalizeMemberInput();
    setMemberStatus('');
    setMemberInfoMessage('Enter a user ID and click Member Info to view details.');
    loadHolds();
  }

  memberIdInput?.addEventListener('change', memberIdChanged);
  memberIdInput?.addEventListener('blur', normalizeMemberInput);
  memberIdInput?.addEventListener('keyup', (event) => {
    if (event.key === 'Enter') memberIdChanged();
  });

  $('btnMemberInfo')?.addEventListener('click', async () => {
    const userId = requireMemberId();
    if (!userId) return;
    setMemberStatus('');
    setMemberInfoMessage('Loading member info...');
    try {
      const { res, body } = await adminFetch(`/api/members/${encodeURIComponent(userId)}`);
      if (res.status === 401) {
        toast(ADMIN_INVALID_MSG, 'error');
        setMemberInfoMessage('Admin key invalid.');
        return;
      }
      if (res.status === 404) {
        setMemberInfoMessage(`No profile found for "${userId}".`);
        return;
      }
      if (!res.ok) {
        const msg = (body && body.error) || (typeof body === 'string' ? body : 'Failed to load member');
        throw new Error(msg);
      }
      const member = body && typeof body === 'object' ? body : null;
      renderMemberInfo(member);
      if (member) setMemberStatus(`Loaded member ${member.userId}.`);
    } catch (err) {
      console.error(err);
      setMemberInfoMessage(err.message || 'Failed to load member.');
      toast(err.message || 'Failed to load member', 'error');
    }
  });

  $('btnMemberBalance')?.addEventListener('click', async () => {
    const userId = requireMemberId();
    if (!userId) return;
    setMemberStatus('Fetching balance...');
    try {
      const { res, body } = await adminFetch(`/balance/${encodeURIComponent(userId)}`);
      if (!res.ok) {
        const msg = (body && body.error) || (typeof body === 'string' ? body : 'Failed to fetch balance');
        throw new Error(msg);
      }
      const data = body && typeof body === 'object' ? body : {};
      const balance = Number.isFinite(Number(data.balance)) ? Number(data.balance) : data.balance;
      setMemberStatus(`Balance: ${balance ?? 0} points.`);
    } catch (err) {
      console.error(err);
      setMemberStatus(err.message || 'Failed to fetch balance.');
      toast(err.message || 'Failed to fetch balance', 'error');
    }
  });

  async function submitMemberRegistration() {
    const idEl = $('memberRegisterId');
    const nameEl = $('memberRegisterName');
    const dobEl = $('memberRegisterDob');
    const sexEl = $('memberRegisterSex');
    const userId = (idEl?.value || '').trim().toLowerCase();
    const name = (nameEl?.value || '').trim();
    const dob = (dobEl?.value || '').trim();
    const sex = (sexEl?.value || '').trim();
    if (!userId || !name) {
      toast('User ID and name required', 'error');
      return;
    }
    setMemberStatus('Registering member...');
    try {
      const { res, body } = await adminFetch('/api/members', {
        method: 'POST',
        headers: { 'Content-Type': 'application/json' },
        body: JSON.stringify({ userId, name, dob: dob || undefined, sex: sex || undefined })
      });
      if (res.status === 401) {
        toast(ADMIN_INVALID_MSG, 'error');
        setMemberStatus('Admin key invalid.');
        return;
      }
      if (res.status === 409) {
        throw new Error('User ID already exists');
      }
      if (!res.ok) {
        const msg = (body && body.error) || (typeof body === 'string' ? body : 'Failed to register');
        throw new Error(msg);
      }
      toast('Member registered');
      setMemberStatus(`Registered member ${userId}.`);
      if (idEl) idEl.value = '';
      if (nameEl) nameEl.value = '';
      if (dobEl) dobEl.value = '';
      if (sexEl) sexEl.value = '';
      if (memberIdInput) {
        memberIdInput.value = userId;
        memberIdChanged();
      }
      await loadMembersList();
    } catch (err) {
      console.error(err);
      setMemberStatus(err.message || 'Failed to register member.');
      toast(err.message || 'Failed to register member', 'error');
    }
  }

  $('btnMemberRegister')?.addEventListener('click', submitMemberRegistration);

  async function editMember(member) {
    if (!member) return;
    const namePrompt = prompt('Member name', member.name || '');
    if (namePrompt === null) return;
    const name = namePrompt.trim();
    if (!name) {
      toast('Name required', 'error');
      return;
    }
    const dobPrompt = prompt('Date of birth (YYYY-MM-DD)', member.dob || '');
    if (dobPrompt === null) return;
    const dob = dobPrompt.trim();
    const sexPrompt = prompt('Sex', member.sex || '');
    if (sexPrompt === null) return;
    const sex = sexPrompt.trim();
    try {
      const { res, body } = await adminFetch(`/api/members/${encodeURIComponent(member.userId)}`, {
        method: 'PATCH',
        headers: { 'Content-Type': 'application/json' },
        body: JSON.stringify({ name, dob: dob || undefined, sex: sex || undefined })
      });
      if (res.status === 401) {
        toast(ADMIN_INVALID_MSG, 'error');
        return;
      }
      if (!res.ok) {
        const msg = (body && body.error) || (typeof body === 'string' ? body : 'Failed to update member');
        throw new Error(msg);
      }
      toast('Member updated');
      await loadMembersList();
      const updated = body && typeof body === 'object' ? body.member || body : null;
      if (updated && memberIdInput?.value === updated.userId) {
        renderMemberInfo(updated);
      }
    } catch (err) {
      console.error(err);
      toast(err.message || 'Failed to update member', 'error');
    }
  }

  async function deleteMember(member) {
    if (!member) return;
    if (!confirm(`Delete member "${member.userId}"? This cannot be undone.`)) return;
    try {
      const { res, body } = await adminFetch(`/api/members/${encodeURIComponent(member.userId)}`, {
        method: 'DELETE'
      });
      if (res.status === 401) {
        toast(ADMIN_INVALID_MSG, 'error');
        return;
      }
      if (res.status === 404) {
        toast('Member already removed', 'error');
        return;
      }
      if (!res.ok) {
        const msg = (body && body.error) || (typeof body === 'string' ? body : 'Failed to delete member');
        throw new Error(msg);
      }
      toast('Member deleted');
      if (memberIdInput?.value === member.userId) {
        memberIdInput.value = '';
        memberIdChanged();
      }
      await loadMembersList();
    } catch (err) {
      console.error(err);
      toast(err.message || 'Failed to delete member', 'error');
    }
  }

  async function loadMembersList() {
    if (!memberTableBody) return;
    const search = (memberSearchInput?.value || '').trim().toLowerCase();
    if (!search) {
      memberTableBody.innerHTML = '';
      if (memberListStatus) memberListStatus.textContent = 'Type in the search box to list members.';
      if (memberListSection) memberListSection.hidden = false;
      return;
    }
    if (memberListSection) memberListSection.hidden = false;
    memberTableBody.innerHTML = '<tr><td colspan="5" class="muted">Loading...</td></tr>';
    if (memberListStatus) memberListStatus.textContent = '';
    try {
      const qs = search ? `?search=${encodeURIComponent(search)}` : '';
      const { res, body } = await adminFetch(`/api/members${qs}`);
      if (res.status === 401) {
        toast(ADMIN_INVALID_MSG, 'error');
        memberTableBody.innerHTML = '<tr><td colspan="5" class="muted">Admin key invalid.</td></tr>';
        if (memberListStatus) memberListStatus.textContent = 'Admin key invalid.';
        return;
      }
      if (!res.ok) {
        const msg = (body && body.error) || (typeof body === 'string' ? body : 'Failed to load members');
        throw new Error(msg);
      }
      const rows = Array.isArray(body) ? body : [];
      memberTableBody.innerHTML = '';
      if (!rows.length) {
        memberTableBody.innerHTML = '<tr><td colspan="5" class="muted">No members found.</td></tr>';
        if (memberListStatus) memberListStatus.textContent = 'No members found.';
        return;
      }
      for (const row of rows) {
        const tr = document.createElement('tr');
        const idCell = document.createElement('td');
        idCell.textContent = row.userId;
        tr.appendChild(idCell);
        const nameCell = document.createElement('td');
        nameCell.textContent = row.name || '';
        tr.appendChild(nameCell);
        const dobCell = document.createElement('td');
        dobCell.textContent = row.dob || '';
        tr.appendChild(dobCell);
        const sexCell = document.createElement('td');
        sexCell.textContent = row.sex || '';
        tr.appendChild(sexCell);
        const actions = document.createElement('td');
        actions.style.display = 'flex';
        actions.style.flexWrap = 'wrap';
        actions.style.gap = '6px';
        actions.style.alignItems = 'center';

        const selectBtn = document.createElement('button');
        selectBtn.textContent = 'Select';
        selectBtn.addEventListener('click', () => {
          if (memberIdInput) {
            memberIdInput.value = row.userId;
            memberIdChanged();
          }
        });
        actions.appendChild(selectBtn);

        const editBtn = document.createElement('button');
        editBtn.textContent = 'Edit';
        editBtn.addEventListener('click', () => editMember(row));
        actions.appendChild(editBtn);

        const deleteBtn = document.createElement('button');
        deleteBtn.textContent = 'Delete';
        deleteBtn.addEventListener('click', () => deleteMember(row));
        actions.appendChild(deleteBtn);

        tr.appendChild(actions);
        memberTableBody.appendChild(tr);
      }
      if (memberListStatus) {
        const count = rows.length;
        memberListStatus.textContent = `Showing ${count} member${count === 1 ? '' : 's'}.`;
      }
    } catch (err) {
      console.error(err);
      memberTableBody.innerHTML = `<tr><td colspan="5" class="muted">${err.message || 'Failed to load members.'}</td></tr>`;
      if (memberListStatus) memberListStatus.textContent = err.message || 'Failed to load members.';
    }
  }

  $('btnMemberReload')?.addEventListener('click', loadMembersList);

  let memberSearchTimer = null;
  memberSearchInput?.addEventListener('input', () => {
    clearTimeout(memberSearchTimer);
    memberSearchTimer = setTimeout(loadMembersList, 250);
  });

  function parseTokenFromScan(data) {
    try {
      if (!data) return null;
      let token = data.trim();
      let url = '';
      if (token.startsWith('http')) {
        const urlObj = new URL(token);
        if (urlObj.searchParams.get('t')) token = urlObj.searchParams.get('t');
        url = urlObj.toString();
      }
      const part = token.split('.')[0];
      const padded = part.replace(/-/g, '+').replace(/_/g, '/');
      const mod = padded.length % 4;
      const base = mod ? padded + '='.repeat(4 - mod) : padded;
      const payload = JSON.parse(atob(base));
      if (!url && typeof window !== 'undefined' && window.location) {
        url = `${window.location.origin}/scan?t=${encodeURIComponent(token)}`;
      }
      return { token, payload, url };
    } catch (e) {
      console.error('parse token failed', e);
      return null;
    }
  }

  async function generateIssueQr() {
    const userId = requireMemberId();
    if (!userId) return;
    const amount = Number($('issueAmount').value);
    const note = $('issueNote').value.trim();
    if (!Number.isFinite(amount) || amount <= 0) {
      toast('Enter a positive amount', 'error');
      return;
    }
    $('issueStatus').textContent = 'Generating QR...';
    try {
      const { res, body } = await adminFetch('/api/tokens/give', {
        method: 'POST',
        headers: { 'Content-Type': 'application/json' },
        body: JSON.stringify({ userId, amount, note: note || undefined })
      });
      const data = body && typeof body === 'object' ? body : {};
      if (res.status === 401){
        toast(ADMIN_INVALID_MSG, 'error');
        $('issueStatus').textContent = 'Admin key invalid.';
        return;
      }
      if (!res.ok) {
        const msg = (body && body.error) || (typeof body === 'string' ? body : 'request failed');
        throw new Error(msg);
      }
      renderQr('qrIssue', data.qrText);
      $('issueLink').value = data.qrText || '';
      $('issueStatus').textContent = `QR expires in 2 minutes. Amount ${data.amount ?? '?'} points.`;
      toast('QR ready');
    } catch (err) {
      console.error(err);
      $('issueStatus').textContent = 'Failed to generate QR.';
      toast(err.message || 'Failed', 'error');
    }
  }
  $('btnIssueGenerate')?.addEventListener('click', generateIssueQr);

  $('btnIssueCopy')?.addEventListener('click', () => {
    const text = $('issueLink').value;
    if (!text) return toast('Nothing to copy', 'error');
    navigator.clipboard?.writeText(text).then(() => toast('Link copied')).catch(() => toast('Copy failed', 'error'));
  });

  // ===== Holds =====
  const holdsTable = $('holdsTable')?.querySelector('tbody');
  async function loadHolds() {
    if (!holdsTable) return;
    const status = $('holdFilter')?.value || 'pending';
    const memberInfo = normalizeMemberInput() || {};
    const rawUserId = (memberInfo.raw || '').trim();
    const normalizedUser = (memberInfo.normalized || '').trim();
    holdsTable.innerHTML = '';
    if (!normalizedUser) {
      const msg = 'Enter a user ID in Member Management to view holds.';
      $('holdsStatus').textContent = msg;
      const row = document.createElement('tr');
      const cell = document.createElement('td');
      cell.colSpan = 6;
      cell.className = 'muted';
      cell.textContent = msg;
      row.appendChild(cell);
      holdsTable.appendChild(row);
      return;
    }
    $('holdsStatus').textContent = 'Loading...';
    try {
      const { res, body } = await adminFetch(`/api/holds?status=${encodeURIComponent(status)}`);
      if (res.status === 401) {
        toast(ADMIN_INVALID_MSG, 'error');
        $('holdsStatus').textContent = 'Admin key invalid.';
        holdsTable.innerHTML = '<tr><td colspan="6" class="muted">Admin key invalid.</td></tr>';
        return;
      }
      if (!res.ok) {
        const msg = (body && body.error) || (typeof body === 'string' ? body : 'failed');
        throw new Error(msg);
      }
      const rows = Array.isArray(body) ? body : [];
      const filtered = rows.filter(row => String(row.userId || '').trim().toLowerCase() === normalizedUser);
      if (!filtered.length) {
        const row = document.createElement('tr');
        const cell = document.createElement('td');
        cell.colSpan = 6;
        cell.className = 'muted';
        cell.textContent = `No holds for "${rawUserId}".`;
        row.appendChild(cell);
        holdsTable.appendChild(row);
        $('holdsStatus').textContent = `No holds for "${rawUserId}".`;
        return;
      }
      const frag = document.createDocumentFragment();
      for (const row of filtered) {
        const tr = document.createElement('tr');
        tr.dataset.holdId = row.id;
        tr.innerHTML = `
          <td>${formatTime(row.createdAt)}</td>
          <td>${row.userId}</td>
          <td>${row.itemName || ''}</td>
          <td>${row.quotedCost ?? ''}</td>
          <td>${row.status}</td>
          <td class="actions"></td>
        `;
        const actions = tr.querySelector('.actions');
        if (row.status === 'pending') {
          const cancelBtn = document.createElement('button');
          cancelBtn.textContent = 'Cancel';
          cancelBtn.addEventListener('click', () => cancelHold(row.id));
          actions.appendChild(cancelBtn);
        } else {
          actions.textContent = '-';
        }
        frag.appendChild(tr);
      }
      holdsTable.appendChild(frag);
      const count = filtered.length;
      const suffix = count === 1 ? '' : 's';
      $('holdsStatus').textContent = `Showing ${count} hold${suffix} for "${rawUserId}".`;
    } catch (err) {
      console.error(err);
      $('holdsStatus').textContent = err.message || 'Failed to load holds';
    }
  }
  $('btnReloadHolds')?.addEventListener('click', loadHolds);
  $('holdFilter')?.addEventListener('change', loadHolds);
  document.addEventListener('DOMContentLoaded', loadHolds);

  async function cancelHold(id) {
    if (!confirm('Cancel this hold?')) return;
    try {
      const { res, body } = await adminFetch(`/api/holds/${id}/cancel`, { method: 'POST' });
      if (res.status === 401){ toast(ADMIN_INVALID_MSG, 'error'); return; }
      if (!res.ok) {
        const msg = (body && body.error) || (typeof body === 'string' ? body : 'failed');
        throw new Error(msg);
      }
      toast('Hold canceled');
      loadHolds();
    } catch (err) {
      toast(err.message || 'Cancel failed', 'error');
    }
  }

  function formatTime(ms) {
    if (!ms) return '';
    try {
      return new Date(ms).toLocaleString();
    } catch {
      return ms;
    }
  }

  // ===== Scanner helpers =====
  function setupScanner({ buttonId, videoId, canvasId, statusId, onToken }) {
    const btn = $(buttonId);
    const video = $(videoId);
    const canvas = $(canvasId);
    const status = $(statusId);
    if (!btn || !video || !canvas) return;

    const ctx = canvas.getContext('2d');
    let stream = null;
    let raf = 0;
    let busy = false;

    function say(msg) { if (status) status.textContent = msg || ''; }

    async function start() {
      if (stream) { stop(); return; }
      if (!navigator.mediaDevices?.getUserMedia) {
        say('Camera not available');
        return;
      }
      try {
        stream = await navigator.mediaDevices.getUserMedia({ video: { facingMode: { ideal: 'environment' } } });
        video.srcObject = stream;
        video.style.display = 'block';
        await video.play();
        say('Point camera at QR');
        tick();
      } catch (err) {
        console.error(err);
        say('Camera blocked or unavailable');
      }
    }

    function stop() {
      cancelAnimationFrame(raf);
      if (stream) stream.getTracks().forEach(t => t.stop());
      stream = null;
      video.pause();
      video.srcObject = null;
      video.style.display = 'none';
      say('Camera stopped');
    }

    function tick() {
      if (!stream) return;
      if (video.readyState === video.HAVE_ENOUGH_DATA) {
        canvas.width = video.videoWidth;
        canvas.height = video.videoHeight;
        ctx.drawImage(video, 0, 0, canvas.width, canvas.height);
        const img = ctx.getImageData(0, 0, canvas.width, canvas.height);
        const code = jsQR(img.data, img.width, img.height, { inversionAttempts: 'dontInvert' });
        if (code?.data && !busy) {
          busy = true;
          say('QR detected...');
          onToken(code.data).finally(() => {
            busy = false;
            say('Ready for next scan');
          });
        }
      }
      raf = requestAnimationFrame(tick);
    }

    btn.addEventListener('click', () => {
      if (stream) stop(); else start();
    });
  }

// Hold scanner — APPROVE spend token
setupScanner({
  buttonId: 'btnHoldCamera',
  videoId: 'holdVideo',
  canvasId: 'holdCanvas',
  statusId: 'holdScanStatus',
  onToken: async (raw) => {
    const parsed = parseTokenFromScan(raw);
    if (!parsed || parsed.payload.typ !== 'spend') {
      toast('Not a spend token', 'error');
      return;
    }

    const holdId = parsed.payload.data?.holdId;
    if (!holdId) {
      toast('Hold id missing', 'error');
      return;
    }

    const targetUrl = parsed.url || `${window.location.origin}/scan?t=${encodeURIComponent(parsed.token)}`;
    say('Opening approval page...');
    const opened = window.open(targetUrl, '_blank', 'noopener');
    if (!opened) {
      window.location.href = targetUrl;
    }
  },  // ← keep this comma
});   // ← and this closer

// Earn scanner — GENERATE earn/give token
setupScanner({
  buttonId: 'btnEarnCamera',
  videoId: 'earnVideo',
  canvasId: 'earnCanvas',
  statusId: 'earnScanStatus',
  onToken: async (raw) => {
    const parsed = parseTokenFromScan(raw);
    if (!parsed || !['earn', 'give'].includes(parsed.payload.typ)) {
      toast('Unsupported token', 'error');
      return;
    }
    try {
      const { res, body } = await adminFetch('/api/earn/scan', {
        method: 'POST',
        headers: { 'Content-Type': 'application/json' },
        body: JSON.stringify({ token: parsed.token })
      });
      if (res.status === 401){ toast(ADMIN_INVALID_MSG, 'error'); return; }
      if (!res.ok) {
        const msg = (body && body.error) || (typeof body === 'string' ? body : 'Scan failed');
        throw new Error(msg);
      }
      const data = body && typeof body === 'object' ? body : {};
      toast(`Credited ${data.amount} to ${data.userId}`);
    } catch (err) {
      toast(err.message || 'Scan failed', 'error');
    }
  },
}); // must close the call

  // ===== Rewards =====
  function applyUrlToggle(show) {
    document.body.classList.toggle('hide-urls', !show);
  }

  function appendMediaUrl(container, label, url) {
    if (!container || !url) return;
    const row = document.createElement('div');
    row.className = 'muted mono media-url';
    row.style.flex = '1 1 100%';
    row.style.minWidth = '0';
    row.style.display = 'flex';
    row.style.alignItems = 'baseline';
    row.style.gap = '4px';
    const strong = document.createElement('strong');
    strong.textContent = `${label}:`;
    row.appendChild(strong);
    const value = document.createElement('span');
    value.textContent = url;
    value.style.flex = '1';
    value.style.minWidth = '0';
    value.style.wordBreak = 'break-all';
    row.appendChild(value);
    container.appendChild(row);
  }
  const SHOW_URLS_KEY = 'ck_show_urls';
  (function initToggle() {
    const toggle = $('adminShowUrls');
    if (!toggle) return;
    const saved = localStorage.getItem(SHOW_URLS_KEY);
    const show = saved === '1';
    toggle.checked = show;
    applyUrlToggle(show);
    toggle.addEventListener('change', () => {
      localStorage.setItem(SHOW_URLS_KEY, toggle.checked ? '1' : '0');
      applyUrlToggle(toggle.checked);
      loadRewards();
    });
  })();

  function editReward(item) {
    const nameInput = prompt('Reward name', item.name || '');
    if (nameInput === null) return;
    const name = nameInput.trim();
    if (!name) {
      toast('Reward name required', 'error');
      return;
    }

    const costPrompt = prompt('Cost (points)', Number.isFinite(item.cost) ? String(item.cost) : '');
    if (costPrompt === null) return;
    const cost = Number(costPrompt.trim());
    if (!Number.isFinite(cost) || cost < 0) {
      toast('Cost must be a non-negative number', 'error');
      return;
    }

    const imagePrompt = prompt('Image URL (optional)', item.imageUrl || '');
    if (imagePrompt === null) return;
    const imageUrl = imagePrompt.trim();

    const youtubePrompt = prompt('YouTube URL (optional)', item.youtubeUrl || '');
    if (youtubePrompt === null) return;
    const youtubeUrl = youtubePrompt.trim();

    const descPrompt = prompt('Description (optional)', item.description || '');
    if (descPrompt === null) return;
    const description = descPrompt.trim();

    const payload = { name, cost, description };
    payload.imageUrl = imageUrl || null;
    payload.youtubeUrl = youtubeUrl || null;
    updateReward(item.id, payload);
  }

  async function loadRewards() {
    const list = $('rewardsList');
    if (!list) return;
    const statusEl = $('rewardsStatus');
    const filterValue = $('filterRewards')?.value?.toLowerCase?.() || '';
    list.innerHTML = '<div class="muted">Loading...</div>';
    if (statusEl) statusEl.textContent = '';
    try {
      const { res, body } = await adminFetch('/api/rewards');
      if (res.status === 401){
        toast(ADMIN_INVALID_MSG, 'error');
        list.innerHTML = '<div class="muted">Admin key invalid.</div>';
        return;
      }
      if (!res.ok){
        const msg = (body && body.error) || (typeof body === 'string' ? body : 'Failed to load rewards');
        throw new Error(msg);
      }
      const items = Array.isArray(body) ? body : [];
      list.innerHTML = '';
      const normalized = items.map(item => ({
        id: item.id,
        name: (item.name || item.title || '').trim(),
        cost: Number.isFinite(Number(item.cost)) ? Number(item.cost) : Number(item.price || 0),
        description: item.description || '',
        imageUrl: item.imageUrl || item.image_url || '',
        image_url: item.image_url || item.imageUrl || '',
        youtubeUrl: item.youtubeUrl || item.youtube_url || '',
        youtube_url: item.youtube_url || item.youtubeUrl || '',
        active: Number(item.active ?? 1) ? 1 : 0
      }));
      const filtered = normalized.filter(it => !filterValue || it.name.toLowerCase().includes(filterValue));
      const showUrls = document.getElementById('adminShowUrls')?.checked;
      for (const item of filtered) {
        const card = document.createElement('div');
        card.className = 'reward-card';
        card.style.display = 'flex';
        card.style.alignItems = 'center';
        card.style.gap = '12px';
        card.style.background = '#fff';
        card.style.border = '1px solid var(--line)';
        card.style.borderRadius = '10px';
        card.style.padding = '12px';

        const thumb = document.createElement('img');
        thumb.className = 'reward-thumb';
        thumb.src = item.imageUrl || '';
        thumb.alt = '';
        thumb.loading = 'lazy';
        thumb.width = 96;
        thumb.height = 96;
        thumb.style.objectFit = 'cover';
        thumb.style.aspectRatio = '1/1';
        thumb.addEventListener('click', () => { if (thumb.src) openImageModal(thumb.src); });
        if (thumb.src){
          card.appendChild(thumb);
        } else {
          const spacer = document.createElement('div');
          spacer.style.width = '96px';
          spacer.style.height = '96px';
          spacer.style.flex = '0 0 auto';
          card.appendChild(spacer);
        }

        const youtubeThumbUrl = getYouTubeThumbnail(item.youtubeUrl);
        if (youtubeThumbUrl) {
          const ytThumb = document.createElement('img');
          ytThumb.src = youtubeThumbUrl;
          ytThumb.alt = 'YouTube preview';
          ytThumb.loading = 'lazy';
          ytThumb.width = 72;
          ytThumb.height = 54;
          ytThumb.style.objectFit = 'cover';
          ytThumb.style.aspectRatio = '4 / 3';
          ytThumb.style.borderRadius = '8px';
          ytThumb.style.flex = '0 0 auto';
          ytThumb.style.cursor = 'pointer';
          ytThumb.style.boxShadow = '0 2px 6px rgba(0,0,0,0.15)';
          ytThumb.title = 'Open YouTube video';
          ytThumb.addEventListener('click', () => {
            if (item.youtubeUrl) {
              openVideoModal(item.youtubeUrl);
            }
          });
          ytThumb.addEventListener('error', () => ytThumb.remove());
          card.appendChild(ytThumb);
        }

        const info = document.createElement('div');
        info.style.flex = '1 1 auto';
        const title = document.createElement('div');
        title.style.fontWeight = '600';
        title.textContent = item.name || 'Reward';
        info.appendChild(title);

        const cost = document.createElement('div');
        cost.className = 'muted';
        cost.textContent = `${item.cost || 0} points`;
        info.appendChild(cost);

        if (item.description) {
          const desc = document.createElement('div');
          desc.className = 'muted';
          desc.textContent = item.description;
          info.appendChild(desc);
        }

        if (!item.active) {
          const badge = document.createElement('div');
          badge.className = 'muted';
          badge.textContent = 'Inactive';
          info.appendChild(badge);
          card.style.opacity = '0.6';
        }

        card.appendChild(info);

        if (showUrls){
          if (item.imageUrl) appendMediaUrl(card, 'Image', item.imageUrl);
          if (item.youtubeUrl) appendMediaUrl(card, 'YouTube', item.youtubeUrl);
        }

        const actions = document.createElement('div');
        actions.style.display = 'flex';
        actions.style.flexDirection = 'column';
        actions.style.gap = '6px';
        actions.style.flex = '0 0 auto';
        actions.style.marginLeft = 'auto';

        if (item.youtubeUrl) {
          const watchBtn = document.createElement('button');
          watchBtn.type = 'button';
          watchBtn.className = 'btn btn-sm';
          watchBtn.textContent = 'Watch clip';
          watchBtn.addEventListener('click', () => openVideoModal(item.youtubeUrl));
          actions.appendChild(watchBtn);
        }

        const editBtn = document.createElement('button');
        editBtn.textContent = 'Edit';
        editBtn.addEventListener('click', () => editReward(item));
        actions.appendChild(editBtn);

        const toggleBtn = document.createElement('button');
        toggleBtn.textContent = item.active ? 'Deactivate' : 'Activate';
        toggleBtn.addEventListener('click', () => updateReward(item.id, { active: item.active ? 0 : 1 }));
        actions.appendChild(toggleBtn);

        card.appendChild(actions);

        list.appendChild(card);
      }
      if (!filtered.length) list.innerHTML = '<div class="muted">No rewards match.</div>';
    } catch (err) {
      const msg = err.message || 'Failed to load rewards';
      if (statusEl) statusEl.textContent = msg;
      if (list) list.innerHTML = `<div class="muted">${msg}</div>`;
    }
  }
  $('btnLoadRewards')?.addEventListener('click', loadRewards);
  $('filterRewards')?.addEventListener('input', loadRewards);

  async function updateReward(id, body) {
    try {
      const { res, body: respBody } = await adminFetch(`/api/rewards/${id}`, {
        method: 'PATCH',
        headers: { 'Content-Type': 'application/json' },
        body: JSON.stringify(body)
      });
      if (res.status === 401){ toast(ADMIN_INVALID_MSG, 'error'); return; }
      if (!res.ok) {
        const msg = (respBody && respBody.error) || (typeof respBody === 'string' ? respBody : 'update failed');
        throw new Error(msg);
      }
      toast('Reward updated');
      loadRewards();
    } catch (err) {
      toast(err.message || 'Update failed', 'error');
    }
  }

  document.getElementById('btnCreateReward')?.addEventListener('click', async (e)=>{
    e.preventDefault();
    const nameEl = document.getElementById('rewardName');
    const costEl = document.getElementById('rewardCost');
    const imageEl = document.getElementById('rewardImage');
    const youtubeEl = document.getElementById('rewardYoutube');
    const descEl = document.getElementById('rewardDesc');

    const name = nameEl?.value?.trim() || '';
    const cost = Number(costEl?.value || NaN);
    const imageUrl = imageEl?.value?.trim() || null;
    const youtubeUrl = youtubeEl?.value?.trim() || null;
    const description = descEl?.value?.trim() || '';
    if (!name || Number.isNaN(cost)) { toast('Name and numeric cost required', 'error'); return; }

    const { res, body } = await adminFetch('/api/rewards', {
      method:'POST',
      headers:{'Content-Type':'application/json'},
      body: JSON.stringify({ name, cost, imageUrl, youtubeUrl, description }),
    });

    if (res.status === 401){ toast(ADMIN_INVALID_MSG, 'error'); return; }
    if (!res.ok){ toast((typeof body === 'string' ? body : body?.error) || 'Create failed', 'error'); return; }

    toast('Reward created');
    if (nameEl) nameEl.value = '';
    if (costEl) costEl.value = '1';
    if (imageEl) imageEl.value = '';
    if (youtubeEl) youtubeEl.value = '';
    if (descEl) descEl.value = '';
    loadRewards?.(); // refresh the list if available
  });

  // image upload
  const drop = $('drop');
  const fileInput = $('file');
  const uploadStatus = $('uploadStatus');
  if (drop && fileInput) {
    drop.addEventListener('click', () => fileInput.click());
    drop.addEventListener('dragover', (e) => { e.preventDefault(); drop.classList.add('drag'); });
    drop.addEventListener('dragleave', () => drop.classList.remove('drag'));
    drop.addEventListener('drop', (e) => {
      e.preventDefault(); drop.classList.remove('drag');
      if (e.dataTransfer.files[0]) handleFile(e.dataTransfer.files[0]);
    });
    fileInput.addEventListener('change', () => {
      if (fileInput.files[0]) handleFile(fileInput.files[0]);
    });
  }

  async function handleFile(file) {
    try {
      uploadStatus.textContent = 'Uploading...';
      const base64 = await fileToDataUrl(file);
      const { res, body } = await adminFetch('/admin/upload-image64', {
        method: 'POST',
        headers: { 'Content-Type': 'application/json' },
        body: JSON.stringify({ image64: base64 })
      });
      if (res.status === 401){ toast(ADMIN_INVALID_MSG, 'error'); uploadStatus.textContent = 'Admin key invalid.'; return; }
      if (!res.ok) {
        const msg = (body && body.error) || (typeof body === 'string' ? body : 'upload failed');
        throw new Error(msg);
      }
      const data = body && typeof body === 'object' ? body : {};
      $('rewardImage').value = data.url || '';
      uploadStatus.textContent = data.url ? `Uploaded: ${data.url}` : 'Uploaded';
    } catch (err) {
      uploadStatus.textContent = 'Upload failed';
      toast(err.message || 'Upload failed', 'error');
    }
  }

  function fileToDataUrl(file) {
    return new Promise((resolve, reject) => {
      const reader = new FileReader();
      reader.onload = () => resolve(reader.result);
      reader.onerror = () => reject(reader.error || new Error('read failed'));
      reader.readAsDataURL(file);
    });
  }

  // ===== Earn templates =====
  const earnTableBody = $('earnTable')?.querySelector('tbody');
  const inactiveModal = $('inactiveTemplatesModal');
  const inactiveTableBody = $('inactiveTemplatesTable')?.querySelector('tbody');
  const inactiveEmpty = $('inactiveTemplatesEmpty');
  let earnTemplates = [];

  async function loadTemplates() {
    try {
      const { res, body } = await adminFetch('/api/earn-templates?sort=sort_order');
      if (res.status === 401){ toast(ADMIN_INVALID_MSG, 'error'); return; }
      if (!res.ok){
        const msg = (body && body.error) || (typeof body === 'string' ? body : 'failed');
        throw new Error(msg);
      }
      const data = Array.isArray(body) ? body : [];
      earnTemplates = data;
      renderTemplates();
      populateQuickTemplates();
      renderInactiveTemplates();
    } catch (err) {
      toast(err.message || 'Load templates failed', 'error');
    }
  }
  $('btnReloadTemplates')?.addEventListener('click', loadTemplates);
  document.addEventListener('DOMContentLoaded', loadTemplates);

  function renderTemplates() {
    if (!earnTableBody) return;
    const query = $('templateSearch').value.trim().toLowerCase();
    earnTableBody.innerHTML = '';
    const rows = earnTemplates.filter(t => !query || t.title.toLowerCase().includes(query) || (t.description || '').toLowerCase().includes(query));
    for (const tpl of rows) {
      const tr = document.createElement('tr');
      if (!tpl.active) tr.classList.add('inactive');
      tr.innerHTML = `
        <td>${tpl.id}</td>
        <td>${tpl.title}</td>
        <td>${tpl.points}</td>
        <td>${tpl.description || ''}</td>
        <td>${tpl.youtube_url ? `<a href="${tpl.youtube_url}" target="_blank">Video</a>` : ''}</td>
        <td>${tpl.active ? 'Yes' : 'No'}</td>
        <td>${tpl.sort_order}</td>
        <td>${formatTime(tpl.updated_at * 1000)}</td>
        <td class="actions"></td>
      `;
      const videoLink = tr.querySelector('a[href]');
      if (videoLink) {
        videoLink.addEventListener('click', (event) => {
          event.preventDefault();
          openVideoModal(videoLink.href);
        });
      }
      const actions = tr.querySelector('.actions');
      const editBtn = document.createElement('button');
      editBtn.textContent = 'Edit';
      editBtn.addEventListener('click', () => editTemplate(tpl));
      const toggleBtn = document.createElement('button');
      toggleBtn.textContent = tpl.active ? 'Deactivate' : 'Activate';
      toggleBtn.addEventListener('click', () => updateTemplate(tpl.id, { active: tpl.active ? 0 : 1 }));
      const delBtn = document.createElement('button');
      delBtn.textContent = 'Delete';
      delBtn.addEventListener('click', () => deleteTemplate(tpl.id));
      actions.append(editBtn, toggleBtn, delBtn);
      earnTableBody.appendChild(tr);
    }
  }
  $('templateSearch')?.addEventListener('input', renderTemplates);

  function renderInactiveTemplates() {
    if (!inactiveTableBody) return;
    const rows = earnTemplates.filter(t => !t.active);
    inactiveTableBody.innerHTML = '';
    if (inactiveEmpty) inactiveEmpty.hidden = rows.length !== 0;
    if (!rows.length) return;
    for (const tpl of rows) {
      const tr = document.createElement('tr');
      tr.innerHTML = `
        <td>${tpl.id}</td>
        <td>${tpl.title}</td>
        <td>${tpl.points}</td>
        <td>${tpl.description || ''}</td>
        <td>${tpl.sort_order}</td>
        <td>${formatTime(tpl.updated_at * 1000)}</td>
        <td class="actions"></td>
      `;
      const videoLink = tr.querySelector('a[href]');
      if (videoLink) {
        videoLink.addEventListener('click', (event) => {
          event.preventDefault();
          openVideoModal(videoLink.href);
        });
      }
      const actions = tr.querySelector('.actions');
      if (actions) {
        const reactivateBtn = document.createElement('button');
        reactivateBtn.textContent = 'Reactivate';
        reactivateBtn.addEventListener('click', async () => {
          await updateTemplate(tpl.id, { active: 1 });
          renderInactiveTemplates();
        });
        actions.appendChild(reactivateBtn);
      }
      inactiveTableBody.appendChild(tr);
    }
  }

  function openInactiveTemplatesModal() {
    if (!inactiveModal) return;
    renderInactiveTemplates();
    inactiveModal.classList.add('open');
    inactiveModal.setAttribute('aria-hidden', 'false');
  }

  function closeInactiveTemplatesModal() {
    if (!inactiveModal) return;
    inactiveModal.classList.remove('open');
    inactiveModal.setAttribute('aria-hidden', 'true');
  }

  $('btnShowInactiveTemplates')?.addEventListener('click', openInactiveTemplatesModal);
  $('btnInactiveTemplatesClose')?.addEventListener('click', closeInactiveTemplatesModal);
  inactiveModal?.addEventListener('click', (event) => {
    if (event.target === inactiveModal) closeInactiveTemplatesModal();
  });
  document.addEventListener('keydown', (event) => {
    if (event.key === 'Escape' && inactiveModal?.classList.contains('open')) {
      closeInactiveTemplatesModal();
    }
  });

  async function addTemplate() {
    const title = prompt('Template title');
    if (!title) return;
    const points = Number(prompt('Points value')); if (!Number.isFinite(points) || points <= 0) return toast('Invalid points', 'error');
    const description = prompt('Description (optional)') || '';
    const youtube_url = prompt('YouTube URL (optional)') || null;
    const sort_order = Number(prompt('Sort order (optional)', '0')) || 0;
    try {
      const { res, body } = await adminFetch('/api/earn-templates', {
        method: 'POST',
        headers: { 'Content-Type': 'application/json' },
        body: JSON.stringify({ title, points, description, youtube_url, sort_order })
      });
      if (res.status === 401){ toast(ADMIN_INVALID_MSG, 'error'); return; }
      if (!res.ok) {
        const msg = (body && body.error) || (typeof body === 'string' ? body : 'create failed');
        throw new Error(msg);
      }
      toast('Template added');
      loadTemplates();
    } catch (err) {
      toast(err.message || 'Create failed', 'error');
    }
  }
  $('btnAddTemplate')?.addEventListener('click', addTemplate);

  async function editTemplate(tpl) {
    const title = prompt('Title', tpl.title);
    if (!title) return;
    const points = Number(prompt('Points', tpl.points));
    if (!Number.isFinite(points) || points <= 0) return toast('Invalid points', 'error');
    const description = prompt('Description', tpl.description || '') || '';
    const youtube_url = prompt('YouTube URL', tpl.youtube_url || '') || null;
    const sort_order = Number(prompt('Sort order', tpl.sort_order));
    try {
      const { res, body } = await adminFetch(`/api/earn-templates/${tpl.id}`, {
        method: 'PATCH',
        headers: { 'Content-Type': 'application/json' },
        body: JSON.stringify({ title, points, description, youtube_url, sort_order })
      });
      if (res.status === 401){ toast(ADMIN_INVALID_MSG, 'error'); return; }
      if (!res.ok) {
        const msg = (body && body.error) || (typeof body === 'string' ? body : 'update failed');
        throw new Error(msg);
      }
      toast('Template updated');
      loadTemplates();
    } catch (err) {
      toast(err.message || 'Update failed', 'error');
    }
  }

  async function updateTemplate(id, body) {
    try {
      const { res, body: respBody } = await adminFetch(`/api/earn-templates/${id}`, {
        method: 'PATCH',
        headers: { 'Content-Type': 'application/json' },
        body: JSON.stringify(body)
      });
      if (res.status === 401){ toast(ADMIN_INVALID_MSG, 'error'); return; }
      if (!res.ok) {
        const msg = (respBody && respBody.error) || (typeof respBody === 'string' ? respBody : 'update failed');
        throw new Error(msg);
      }
      toast('Template saved');
      await loadTemplates();
    } catch (err) {
      toast(err.message || 'Update failed', 'error');
    }
  }

  async function deleteTemplate(id) {
    if (!confirm('Delete this template?')) return;
    try {
      const { res, body } = await adminFetch(`/api/earn-templates/${id}`, { method: 'DELETE' });
      if (res.status === 401){ toast(ADMIN_INVALID_MSG, 'error'); return; }
      if (!res.ok) {
        const msg = (body && body.error) || (typeof body === 'string' ? body : 'delete failed');
        throw new Error(msg);
      }
      toast('Template deleted');
      loadTemplates();
    } catch (err) {
      toast(err.message || 'Delete failed', 'error');
    }
  }

  function populateQuickTemplates() {
    const select = $('quickTemplate');
    if (!select) return;
    select.innerHTML = '<option value="">Select template</option>';
    for (const tpl of earnTemplates.filter(t => t.active)) {
      const opt = document.createElement('option');
      opt.value = tpl.id;
      opt.textContent = `${tpl.title} (+${tpl.points})`;
      select.appendChild(opt);
    }
  }

  $('btnQuickAward')?.addEventListener('click', async () => {
    const templateId = $('quickTemplate').value;
    const userId = $('quickUser').value.trim();
    if (!templateId || !userId) return toast('Select template and user', 'error');
    try {
      const { res, body } = await adminFetch('/api/earn/quick', {
        method: 'POST',
        headers: { 'Content-Type': 'application/json' },
        body: JSON.stringify({ templateId, userId })
      });
      if (res.status === 401){ toast(ADMIN_INVALID_MSG, 'error'); return; }
      if (!res.ok) {
        const msg = (body && body.error) || (typeof body === 'string' ? body : 'quick failed');
        throw new Error(msg);
      }
      const data = body && typeof body === 'object' ? body : {};
      const amount = data.amount ?? '??';
      const user = data.userId || userId;
      toast(`Awarded ${amount} to ${user}`);
      $('quickUser').value = '';
    } catch (err) {
      toast(err.message || 'Quick award failed', 'error');
    }
  });

  // ===== History modal =====
  const historyModal = $('historyModal');
  const historyTable = $('historyTable')?.querySelector('tbody');
  function openHistory(preset = {}) {
    if (!historyModal) return;
    historyModal.style.display = 'flex';
    if (preset.type) $('historyType').value = preset.type;
    if (preset.userId) $('historyUser').value = preset.userId;
    if (preset.source) $('historySource').value = preset.source;
    loadHistory();
  }
  function closeHistory() {
    if (historyModal) historyModal.style.display = 'none';
  }
  $('btnHistoryClose')?.addEventListener('click', closeHistory);
  $('btnHistoryRefresh')?.addEventListener('click', loadHistory);
  $('btnHistoryCsv')?.addEventListener('click', () => {
    const params = buildHistoryParams();
    const qs = new URLSearchParams({ ...params, format: 'csv' }).toString();
    window.open(`/api/history?${qs}`, '_blank');
  });

  function buildHistoryParams() {
    const type = $('historyType').value;
    const source = $('historySource').value;
    const userId = $('historyUser').value.trim();
    const fromDate = $('historyFrom').value;
    const toDate = $('historyTo').value;
    const params = { limit: '50' };
    if (type !== 'all') params.type = type;
    if (source !== 'all') params.source = source;
    if (userId) params.userId = userId;
    if (fromDate) params.from = fromDate;
    if (toDate) params.to = toDate;
    return params;
  }

  async function loadHistory() {
    if (!historyTable) return;
    historyTable.innerHTML = '<tr><td colspan="11" class="muted">Loading...</td></tr>';
    try {
      const params = buildHistoryParams();
      const qs = new URLSearchParams(params).toString();
      const { res, body } = await adminFetch(`/api/history?${qs}`);
      if (res.status === 401){
        toast(ADMIN_INVALID_MSG, 'error');
        historyTable.innerHTML = '<tr><td colspan="11" class="muted">Admin key invalid.</td></tr>';
        return;
      }
      if (!res.ok) {
        const msg = (body && body.error) || (typeof body === 'string' ? body : 'history failed');
        throw new Error(msg);
      }
      const data = body && typeof body === 'object' ? body : {};
      historyTable.innerHTML = '';
      for (const row of data.rows || []) {
        const tr = document.createElement('tr');
        tr.innerHTML = `
          <td>${formatTime(row.at)}</td>
          <td>${row.userId}</td>
          <td>${row.action}</td>
          <td>${row.delta}</td>
          <td>${row.balance_after}</td>
          <td>${row.note || ''}</td>
          <td>${row.templates ? JSON.stringify(row.templates) : ''}</td>
          <td>${row.itemId || ''}</td>
          <td>${row.holdId || ''}</td>
          <td>${row.finalCost ?? ''}</td>
          <td>${row.actor || ''}</td>
        `;
        historyTable.appendChild(tr);
      }
      if (!historyTable.children.length) {
        historyTable.innerHTML = '<tr><td colspan="11" class="muted">No history</td></tr>';
      }
    } catch (err) {
      historyTable.innerHTML = `<tr><td colspan="11" class="muted">${err.message || 'Failed'}</td></tr>`;
    }
  }

  document.querySelectorAll('.view-history').forEach(btn => {
    btn.addEventListener('click', () => {
      const preset = {};
      const type = btn.dataset.historyType;
      if (type && type !== 'all') {
        preset.type = type;
      }
      const scope = btn.dataset.historyScope;
      if (scope === 'member') {
        const userId = requireMemberId();
        if (!userId) return;
        preset.userId = userId;
      } else if (btn.dataset.historyUser) {
        preset.userId = btn.dataset.historyUser;
      }
      openHistory(preset);
    });
  });

})();

console.info('admin.js loaded ok');<|MERGE_RESOLUTION|>--- conflicted
+++ resolved
@@ -42,25 +42,6 @@
     document.body.appendChild(m);
   }
 
-<<<<<<< HEAD
-  // --- YouTube modal loader with onReady detection ---
-  (function () {
-    const modal = document.getElementById("videoModal");
-    const frame = document.getElementById("videoFrame");
-    if (!modal || !frame) return;
-
-    function extractYouTubeId(u){
-      if (!u) return "";
-      if (/^[\w-]{11}$/.test(u)) return u;
-      try{
-        const x=new URL(u);
-        if (x.hostname.includes("youtu.be")) return x.pathname.slice(1).split("/")[0];
-        const v=x.searchParams.get("v"); if (v) return v.split("&")[0];
-        let m=x.pathname.match(/\/shorts\/([\w-]{11})/); if (m) return m[1];
-        m=x.pathname.match(/\/embed\/([\w-]{11})/); if (m) return m[1];
-      }catch{}
-      const m=String(u).match(/([\w-]{11})/); return m?m[1]:"";
-=======
   function extractYouTubeId(u) {
     if (!u) return "";
     try {
@@ -90,78 +71,8 @@
     } catch {
       const m = String(u).match(/([\w-]{11})/);
       return m ? m[1] : "";
->>>>>>> a76779db
-    }
-
-<<<<<<< HEAD
-    function buildEmbed(id, host){
-      return `https://${host}/embed/${id}?autoplay=1&modestbranding=1&rel=0&playsinline=1&enablejsapi=1&origin=${location.origin}`;
-    }
-
-    function waitForReady(oframe, timeout=1800){
-      return new Promise((resolve,reject)=>{
-        let t=setTimeout(()=>{cleanup();reject(new Error("yt-timeout"));}, timeout);
-        function onMsg(ev){
-          if (ev.source!==oframe.contentWindow) return;
-          let d=ev.data; if (typeof d==="string"){ try{ d=JSON.parse(d); }catch{} }
-          if (d && d.event==="onReady"){ cleanup(); resolve(); }
-        }
-        function cleanup(){ clearTimeout(t); window.removeEventListener("message", onMsg); }
-        window.addEventListener("message", onMsg);
-      });
-    }
-
-    window.openVideoModal = async function(url){
-      const id = extractYouTubeId(url);
-      if (!id){ window.open(url,"_blank","noopener"); return; }
-      modal.hidden = false;
-
-      try{
-        frame.src = buildEmbed(id,"www.youtube-nocookie.com");
-        await waitForReady(frame);
-      }catch{
-        try{
-          frame.src = buildEmbed(id,"www.youtube.com");
-          await waitForReady(frame);
-        }catch{
-          // both blocked → graceful fallback
-          window.open(`https://www.youtube.com/watch?v=${id}`,"_blank","noopener");
-          closeVideoModal();
-        }
-      }
-    };
-
-    window.closeVideoModal = function(){
-      frame.src = "";            // stop playback
-      modal.hidden = true;
-    };
-  })();
-
-  // Close wiring (admin)
-  document.querySelector("#videoModal .modal-backdrop")
-    ?.addEventListener("click", () => closeVideoModal());
-  document.querySelector("#videoModal .modal-close")
-    ?.addEventListener("click", () => closeVideoModal());
-  window.addEventListener("keydown", (e)=>{ if(e.key==="Escape") closeVideoModal(); });
-
-  function extractYouTubeId(u) {
-    if (!u) return "";
-    if (/^[\w-]{11}$/.test(u)) return u;
-    try {
-      const x = new URL(u);
-      if (x.hostname.includes("youtu.be")) return x.pathname.slice(1).split("/")[0];
-      const v = x.searchParams.get("v"); if (v) return v.split("&")[0];
-      let m = x.pathname.match(/\/shorts\/([\w-]{11})/); if (m) return m[1];
-      m = x.pathname.match(/\/embed\/([\w-]{11})/); if (m) return m[1];
-    } catch {}
-    const m = String(u).match(/([\w-]{11})/); return m ? m[1] : "";
-  }
-
-  function getYouTubeThumbnail(url) {
-    const id = extractYouTubeId(url);
-    return id ? `https://img.youtube.com/vi/${id}/hqdefault.jpg` : '';
-  }
-=======
+    }
+
   (function setupVideoModal() {
     const modal = document.getElementById("videoModal");
     const frame = document.getElementById("videoFrame");
@@ -214,7 +125,6 @@
       if (!modal.hidden && e.key === "Escape") closeVideoModal();
     });
   })();
->>>>>>> a76779db
 
   const ADMIN_KEY_STORAGE = 'CK_ADMIN_KEY';
   function loadAdminKey() {
