--- conflicted
+++ resolved
@@ -88,25 +88,9 @@
   const memberListStatus = $('memberListStatus');
   const memberSearchInput = $('memberSearch');
   const memberListSection = $('memberListSection');
-<<<<<<< HEAD
-  const memberListCard = $('secMemberList');
-  const memberRegisterContainer = $('memberRegisterContainer');
   const memberRegisterFields = $('memberRegisterFields');
   const memberRegisterToggle = $('toggleMemberRegister');
   const memberRegisterToggleArrow = $('memberRegisterToggleArrow');
-
-  function setMemberRegisterControlsDisabled(disabled) {
-    if (!memberRegisterFields) return;
-    const fields = memberRegisterFields.querySelectorAll('input, select, textarea, button');
-    fields.forEach((field) => {
-      field.disabled = disabled;
-    });
-  }
-=======
-  const memberRegisterFields = $('memberRegisterFields');
-  const memberRegisterToggle = $('toggleMemberRegister');
-  const memberRegisterToggleArrow = $('memberRegisterToggleArrow');
->>>>>>> 45eff366
 
   function getMemberIdInfo() {
     const raw = (memberIdInput?.value || '').trim();
@@ -147,34 +131,16 @@
   }
 
   function setMemberRegisterExpanded(expanded) {
-<<<<<<< HEAD
-    const isExpanded = !!expanded;
-    if (memberRegisterContainer) memberRegisterContainer.dataset.expanded = isExpanded ? 'true' : 'false';
-    if (memberRegisterToggle) memberRegisterToggle.setAttribute('aria-expanded', isExpanded ? 'true' : 'false');
-    if (memberRegisterToggleArrow) memberRegisterToggleArrow.textContent = isExpanded ? '▴' : '▾';
-    if (!memberRegisterFields) return;
-
-    memberRegisterFields.setAttribute('aria-hidden', isExpanded ? 'false' : 'true');
-    memberRegisterFields.style.display = isExpanded ? 'grid' : 'none';
-    memberRegisterFields.toggleAttribute('hidden', !isExpanded);
-    setMemberRegisterControlsDisabled(!isExpanded);
-=======
     if (memberRegisterFields) memberRegisterFields.hidden = !expanded;
     if (memberRegisterToggleArrow) memberRegisterToggleArrow.textContent = expanded ? '▲' : '▼';
     if (memberRegisterToggle) memberRegisterToggle.setAttribute('aria-expanded', expanded ? 'true' : 'false');
->>>>>>> 45eff366
   }
 
   setMemberRegisterExpanded(false);
 
   memberRegisterToggle?.addEventListener('click', () => {
-<<<<<<< HEAD
-    const currentlyExpanded = memberRegisterContainer?.dataset.expanded === 'true';
-    setMemberRegisterExpanded(!currentlyExpanded);
-=======
     const nextExpanded = memberRegisterFields ? memberRegisterFields.hidden : true;
     setMemberRegisterExpanded(nextExpanded);
->>>>>>> 45eff366
   });
 
   function renderMemberInfo(member) {
@@ -399,17 +365,9 @@
       memberTableBody.innerHTML = '';
       if (memberListStatus) memberListStatus.textContent = 'Search for a member to view results.';
       if (memberListSection) memberListSection.hidden = true;
-<<<<<<< HEAD
-      if (memberListCard) memberListCard.hidden = true;
       return;
     }
     if (memberListSection) memberListSection.hidden = false;
-    if (memberListCard) memberListCard.hidden = false;
-=======
-      return;
-    }
-    if (memberListSection) memberListSection.hidden = false;
->>>>>>> 45eff366
     memberTableBody.innerHTML = '<tr><td colspan="5" class="muted">Loading...</td></tr>';
     if (memberListStatus) memberListStatus.textContent = '';
     try {
