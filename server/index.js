// CryptoKids Parents Shop API (refactored)
import express from "express";
import { fileURLToPath } from "node:url";
import path from "node:path";
import fs from "node:fs";
import crypto from "node:crypto";
import { execSync } from "node:child_process";
import { createRequire } from "node:module";
import db, { DATA_DIR } from "./db.js";
import ledgerRoutes from "./routes/ledger.js";
import { balanceOf, recordLedgerEntry } from "./ledger/core.js";

const require = createRequire(import.meta.url);

const __filename = fileURLToPath(import.meta.url);
const __dirname = path.dirname(__filename);

const UPLOAD_DIR = process.env.UPLOAD_DIR || path.join(DATA_DIR, "uploads");
fs.mkdirSync(UPLOAD_DIR, { recursive: true });
const PARENT_SECRET = (process.env.PARENT_SECRET || "dev-secret-change-me").trim();
const ADMIN_KEY = (process.env.ADMIN_KEY || "Mamapapa").trim();

const TOKEN_TTL_SEC = Number(process.env.QR_TTL_SEC || 120);
const PORT = process.env.PORT || 4000;

const REFUND_REASON_VALUES = [
  "mis_tap",
  "duplicate",
  "wrong_item",
  "canceled",
  "quality_issue",
  "staff_error"
];
export const REFUND_REASONS = new Set(REFUND_REASON_VALUES);

const REFUND_WINDOW_DAYS_RAW = process.env.CK_REFUND_WINDOW_DAYS;
const REFUND_WINDOW_DAYS =
  REFUND_WINDOW_DAYS_RAW === undefined || REFUND_WINDOW_DAYS_RAW === null || REFUND_WINDOW_DAYS_RAW === ""
    ? null
    : Number(REFUND_WINDOW_DAYS_RAW);
const REFUND_WINDOW_MS = Number.isFinite(REFUND_WINDOW_DAYS)
  ? Math.max(0, REFUND_WINDOW_DAYS) * 24 * 60 * 60 * 1000
  : null;

const REFUND_RATE_LIMIT_PER_HOUR = Number(process.env.CK_REFUND_RATE_LIMIT_PER_HOUR || 20);
const REFUND_RATE_WINDOW_MS = 60 * 60 * 1000;
const refundRateLimiter = new Map();

const FEATURE_FLAGS = Object.freeze({
  refunds: (process.env.FEATURE_REFUNDS ?? "true").toString().toLowerCase() !== "false"
});

let BUILD = (process.env.BUILD_VERSION || process.env.RENDER_GIT_COMMIT || process.env.COMMIT_HASH || "").trim();
if (!BUILD) {
  try {
    BUILD = execSync("git rev-parse --short HEAD").toString().trim();
  } catch {
    BUILD = "";
  }
}
if (!BUILD) {
  const pkg = require("../package.json");
  BUILD = pkg.version || "dev";
}

const PUBLIC_DIR = path.join(__dirname, "public");
const versionCache = new Map();
function loadVersioned(file) {
  if (!versionCache.has(file)) {
    const raw = fs.readFileSync(path.join(PUBLIC_DIR, file), "utf8");
    versionCache.set(file, raw.replace(/__BUILD__/g, BUILD));
  }
  return versionCache.get(file);
}

function sendVersioned(res, file, type = "text/html") {
  if (type) res.type(type);
  res.set("Cache-Control", "no-cache");
  res.send(loadVersioned(file));
}

const app = express();
app.use(express.json({ limit: "4mb" }));
app.use(express.urlencoded({ extended: false }));
app.use("/api", ledgerRoutes);

app.get(["/admin", "/admin.html"], (_req, res) => {
  sendVersioned(res, "admin.html");
});

app.get(["/child", "/child.html"], (_req, res) => {
  sendVersioned(res, "child.html");
});

app.get(["/scan", "/scan.html"], async (req, res) => {
  res.type("html");
  res.set("Cache-Control", "no-store");
  const token = (req.query?.t ?? req.query?.token ?? "").toString().trim();
  if (!token) {
    res.status(400).send(renderScanPage({ success: false, error: friendlyScanError("missing_token"), rawCode: "missing_token" }));
    return;
  }

  let payload;
  try {
    payload = verifyToken(token);
  } catch (err) {
    const message = err?.message || "scan_failed";
    const status = err?.status || (message === "TOKEN_USED" ? 409 : 400);
    res.status(status).send(renderScanPage({ success: false, error: friendlyScanError(message), rawCode: message }));
    return;
  }

  if (payload?.typ === "spend") {
    const holdId = payload?.data?.holdId ? String(payload.data.holdId) : "";
    if (!holdId) {
      res.status(400).send(renderSpendApprovalPage({ message: friendlyScanError("invalid_payload") }));
      return;
    }

    const holdRow = db.prepare("SELECT * FROM hold WHERE id = ?").get(holdId);
    const hold = mapHoldRow(holdRow);
    if (!hold) {
      res.status(404).send(renderSpendApprovalPage({ message: "We couldn't find this reward request. Please ask the child to generate a new QR code." }));
      return;
    }

    let balance = null;
    if (hold.userId) {
      const value = await balanceOf(hold.userId);
      const parsed = Number(value);
      if (Number.isFinite(parsed)) balance = parsed;
    }

    const costValue = Number(hold?.finalCost ?? hold?.quotedCost ?? payload?.data?.cost ?? 0);
    const cost = Number.isFinite(costValue) ? costValue : null;
    const afterBalance = balance !== null && cost !== null ? balance - cost : null;
    const expiresAt = payload?.exp ? payload.exp * 1000 : null;
    const tokenUsed = !!checkTokenStmt.get(payload.jti);

    res.send(renderSpendApprovalPage({
      hold,
      balance,
      cost,
      afterBalance,
      expiresAt,
      tokenUsed,
      token
    }));
    return;
  }

  try {
    const result = await redeemToken({
      token,
      req,
      actor: typ => (typ === "earn" ? "link_earn" : "link_give"),
      allowEarnWithoutAdmin: true
    });
    res.send(renderScanPage({ success: true, result }));
  } catch (err) {
    const message = err?.message || "scan_failed";
    const status = err?.status || (message === "TOKEN_USED" ? 409 : 400);
    res.status(status).send(renderScanPage({ success: false, error: friendlyScanError(message), rawCode: message }));
  }
});

app.get("/manifest.webmanifest", (_req, res) => {
  sendVersioned(res, "manifest.webmanifest", "application/manifest+json");
});

app.get("/sw.js", (_req, res) => {
  sendVersioned(res, "sw.js", "application/javascript");
});

app.use(express.static(PUBLIC_DIR, {
  maxAge: "1h",
  setHeaders(res, filePath) {
    if (filePath.endsWith(".html")) {
      res.setHeader("Cache-Control", "no-cache");
    }
  }
}));
app.use("/uploads", express.static(UPLOAD_DIR, { maxAge: "1y" }));

app.set("trust proxy", 1);

function normId(value) {
  return String(value || "").trim().toLowerCase();
}

function normalizeTimestamp(value, fallback = Date.now()) {
  if (value === null || value === undefined) return fallback;
  const num = Number(value);
  if (Number.isFinite(num)) {
    if (num >= 1e12) return Math.trunc(num);
    if (num >= 1e9) return Math.trunc(num * 1000);
    if (num > 0) return Math.trunc(num);
  }
  const str = String(value || '').trim();
  if (!str) return fallback;
  const parsed = Date.parse(str);
  if (Number.isNaN(parsed)) return fallback;
  return parsed;
<<<<<<< HEAD
}

function ensureColumn(db, table, column, type = "INTEGER", defaultValue /* optional */) {
  // already exists?
  const cols = db.prepare(`PRAGMA table_info(${table})`).all();
  if (cols.some(c => c.name === column)) return;

  // Build the initial ALTER
  const hasConstantDefault =
    defaultValue === null ||
    typeof defaultValue === "number" ||
    (typeof defaultValue === "string" && !/[\(\)]|CURRENT_|strftime|julianday|now/i.test(defaultValue));

  const quotedDefault =
    defaultValue === null ? "NULL" :
    typeof defaultValue === "number" ? String(defaultValue) :
    typeof defaultValue === "string" ? `'${defaultValue.replaceAll("'", "''")}'` :
    undefined;

  let sql = `ALTER TABLE ${table} ADD COLUMN ${column} ${type}`;
  if (hasConstantDefault && quotedDefault !== undefined) sql += ` DEFAULT ${quotedDefault}`;

  try {
    db.exec(sql);
  } catch (e) {
    // Fallback for "non-constant default" or NOT NULL errors: add column without default
    if (/non-constant default|NOT NULL/i.test(String(e.message))) {
      db.exec(`ALTER TABLE ${table} ADD COLUMN ${column} ${type}`);
    } else {
      throw e;
    }
  }

  // Backfill after add (use unix epoch seconds; adjust if you prefer ms)
  if (column === "created_at" || column === "updated_at") {
    const now = Date.now();
    db.prepare(`UPDATE ${table} SET ${column} = COALESCE(${column}, ?) WHERE ${column} IS NULL OR ${column} = 0`).run(now);
  }
=======
>>>>>>> 74e1a807
}

function randomId() {
  if (typeof crypto.randomUUID === "function") {
    return crypto.randomUUID();
  }
  return crypto.randomBytes(16).toString("hex");
}

<<<<<<< HEAD

function ensureSchema() {
  const tableExists = name =>
    !!db.prepare("SELECT name FROM sqlite_master WHERE type='table' AND name = ?").get(name);
  const backupTable = name => {
    const legacyName = `${name}_legacy_${Date.now()}`;
    db.exec(`ALTER TABLE ${name} RENAME TO ${legacyName}`);
    return legacyName;
  };
  const getColumns = name =>
    db.prepare("PRAGMA table_info('" + name.replace(/'/g, "''") + "')").all().map(col => col.name);
  const migrate = db.transaction(() => {
    // member table
    if (!tableExists("member")) {
      let legacyMembers = null;
      if (tableExists("members")) {
        legacyMembers = backupTable("members");
      }
      db.exec(`
        CREATE TABLE IF NOT EXISTS member (
          id TEXT PRIMARY KEY,
          name TEXT NOT NULL,
          date_of_birth TEXT,
          sex TEXT,
          status TEXT NOT NULL DEFAULT 'active',
          tags TEXT,
          campaign_id TEXT,
          source TEXT,
          created_at INTEGER NOT NULL,
          updated_at INTEGER NOT NULL
        );
      `);
      if (legacyMembers) {
        const rows = db.prepare("SELECT * FROM " + legacyMembers).all();
        const insertMember = db.prepare(`
          INSERT INTO member (id, name, date_of_birth, sex, status, tags, campaign_id, source, created_at, updated_at)
          VALUES (@id, @name, @date_of_birth, @sex, @status, @tags, @campaign_id, @source, @created_at, @updated_at)
        `);
        for (const row of rows) {
          const id = normId(row.userId || row.id || "");
          if (!id) continue;
          insertMember.run({
            id,
            name: row.name || id,
            date_of_birth: row.dob || row.date_of_birth || null,
            sex: row.sex || null,
            status: "active",
            tags: null,
            campaign_id: null,
            source: null,
            created_at: normalizeTimestamp(row.createdAt),
            updated_at: normalizeTimestamp(row.updatedAt ?? row.createdAt)
          });
        }
      }
    } else {
      const memberCols = getColumns("member");
      if (!memberCols.includes("status")) ensureColumn(db, "member", "status", "TEXT NOT NULL", "active");
      ensureColumn(db, "member", "tags", "TEXT");
      ensureColumn(db, "member", "campaign_id", "TEXT");
      ensureColumn(db, "member", "source", "TEXT");
      ensureColumn(db, "member", "date_of_birth", "TEXT");
    }
    db.exec("CREATE INDEX IF NOT EXISTS idx_member_status ON member(status)");

    // reward table
    if (!tableExists("reward")) {
      let legacyRewards = null;
      if (tableExists("rewards")) {
        legacyRewards = backupTable("rewards");
      }
      db.exec(`
        CREATE TABLE IF NOT EXISTS reward (
          id TEXT PRIMARY KEY,
          name TEXT NOT NULL,
          cost INTEGER NOT NULL,
          description TEXT DEFAULT '',
          image_url TEXT DEFAULT '',
          youtube_url TEXT,
          status TEXT NOT NULL DEFAULT 'active',
          tags TEXT,
          campaign_id TEXT,
          source TEXT,
          created_at INTEGER NOT NULL,
          updated_at INTEGER NOT NULL
        );
      `);
      if (legacyRewards) {
        const rows = db.prepare("SELECT * FROM " + legacyRewards).all();
        const insertReward = db.prepare(`
          INSERT INTO reward (id, name, cost, description, image_url, youtube_url, status, tags, campaign_id, source, created_at, updated_at)
          VALUES (@id, @name, @cost, @description, @image_url, @youtube_url, @status, @tags, @campaign_id, @source, @created_at, @updated_at)
        `);
        for (const row of rows) {
          const id = String(row.id ?? "").trim();
          if (!id) continue;
          const status = Number(row.active ?? 1) === 1 ? "active" : "disabled";
          const created = normalizeTimestamp(row.created_at ?? row.createdAt);
          insertReward.run({
            id,
            name: row.name || id,
            cost: Number(row.price ?? row.cost ?? 0) || 0,
            description: row.description || "",
            image_url: row.image_url || row.imageUrl || "",
            youtube_url: row.youtube_url || row.youtubeUrl || null,
            status,
            tags: null,
            campaign_id: null,
            source: null,
            created_at: created,
            updated_at: normalizeTimestamp(row.updated_at ?? row.updatedAt ?? created)
          });
        }
      }
    } else {
      const rewardCols = getColumns("reward");
      if (!rewardCols.includes("status")) ensureColumn(db, "reward", "status", "TEXT NOT NULL", "active");
      ensureColumn(db, "reward", "tags", "TEXT");
      ensureColumn(db, "reward", "campaign_id", "TEXT");
      ensureColumn(db, "reward", "source", "TEXT");
      ensureColumn(db, "reward", "cost", "INTEGER NOT NULL", 0);
      ensureColumn(db, "reward", "updated_at", "INTEGER NOT NULL", 0);
    }
    db.exec("CREATE INDEX IF NOT EXISTS idx_reward_status ON reward(status)");

    // hold table
    if (!tableExists("hold")) {
      let legacyHolds = null;
      if (tableExists("holds")) {
        legacyHolds = backupTable("holds");
      }
      db.exec(`
        CREATE TABLE IF NOT EXISTS hold (
          id TEXT PRIMARY KEY,
          user_id TEXT NOT NULL,
          actor_id TEXT,
          reward_id TEXT,
          reward_name TEXT,
          reward_image_url TEXT,
          status TEXT NOT NULL DEFAULT 'pending',
          quoted_amount INTEGER NOT NULL,
          final_amount INTEGER,
          note TEXT,
          metadata TEXT,
          source TEXT,
          tags TEXT,
          campaign_id TEXT,
          created_at INTEGER NOT NULL,
          updated_at INTEGER NOT NULL,
          released_at INTEGER,
          redeemed_at INTEGER,
          expires_at INTEGER,
          FOREIGN KEY (reward_id) REFERENCES reward(id)
        );
      `);
      if (legacyHolds) {
        const rows = db.prepare("SELECT * FROM " + legacyHolds).all();
        const insertHold = db.prepare(`
          INSERT INTO hold (
            id,
            user_id,
            actor_id,
            reward_id,
            reward_name,
            reward_image_url,
            status,
            quoted_amount,
            final_amount,
            note,
            metadata,
            source,
            tags,
            campaign_id,
            created_at,
            updated_at,
            released_at,
            redeemed_at,
            expires_at
          ) VALUES (@id,@user_id,@actor_id,@reward_id,@reward_name,@reward_image_url,@status,@quoted_amount,@final_amount,@note,@metadata,@source,@tags,@campaign_id,@created_at,@updated_at,@released_at,@redeemed_at,@expires_at)
        `);
        for (const row of rows) {
          const id = String(row.id ?? "").trim();
          if (!id) continue;
          const userId = normId(row.userId || row.user_id || "");
          if (!userId) continue;
          const rawStatus = String(row.status || "pending").trim().toLowerCase();
          const status =
            rawStatus === "redeemed"
              ? "redeemed"
              : rawStatus === "canceled" || rawStatus === "released"
              ? "released"
              : "pending";
          const approvedAt = row.approvedAt ?? row.approved_at ?? null;
          const createdAt = normalizeTimestamp(row.createdAt ?? row.created_at);
          insertHold.run({
            id,
            user_id: userId,
            actor_id: null,
            reward_id: row.itemId || row.reward_id || null,
            reward_name: row.itemName || row.reward_name || null,
            reward_image_url: row.itemImage || row.reward_image_url || null,
            status,
            quoted_amount: Number(row.quotedCost ?? row.quoted_amount ?? row.points ?? 0) || 0,
            final_amount:
              row.finalCost !== undefined && row.finalCost !== null
                ? Number(row.finalCost)
                : row.final_amount !== undefined && row.final_amount !== null
                ? Number(row.final_amount)
                : null,
            note: row.note || null,
            metadata: null,
            source: null,
            tags: null,
            campaign_id: null,
            created_at: createdAt,
            updated_at: normalizeTimestamp(approvedAt ?? createdAt),
            released_at: status === "released" ? normalizeTimestamp(approvedAt) : null,
            redeemed_at: status === "redeemed" ? normalizeTimestamp(approvedAt) : null,
            expires_at: null
          });
        }
      }
    } else {
      ensureColumn(db, "hold", "actor_id", "TEXT");
      ensureColumn(db, "hold", "reward_name", "TEXT");
      ensureColumn(db, "hold", "reward_image_url", "TEXT");
      ensureColumn(db, "hold", "quoted_amount", "INTEGER NOT NULL", 0);
      ensureColumn(db, "hold", "final_amount", "INTEGER");
      ensureColumn(db, "hold", "metadata", "TEXT");
      ensureColumn(db, "hold", "source", "TEXT");
      ensureColumn(db, "hold", "tags", "TEXT");
      ensureColumn(db, "hold", "campaign_id", "TEXT");
      ensureColumn(db, "hold", "released_at", "INTEGER");
      ensureColumn(db, "hold", "redeemed_at", "INTEGER");
      ensureColumn(db, "hold", "expires_at", "INTEGER");
      ensureColumn(db, "hold", "updated_at", "INTEGER NOT NULL", 0);
      ensureColumn(db, "hold", "created_at", "INTEGER NOT NULL", 0);
    }
    db.exec("CREATE INDEX IF NOT EXISTS idx_hold_user_status ON hold(user_id, status)");

    // ledger table
    let legacyLedger = null;
    if (tableExists("ledger")) {
      const info = db.prepare("PRAGMA table_info('ledger')").all();
      const idColumn = info.find(col => col.name === "id");
      const hasTextId = idColumn && typeof idColumn.type === "string" && idColumn.type.toUpperCase().includes("TEXT");
      const legacyColumns = new Set(["delta", "reason", "kind", "nonce", "ts", "meta"]);
      const hasLegacy = info.some(col => legacyColumns.has(col.name));
      if (!hasTextId || hasLegacy) {
        legacyLedger = backupTable("ledger");
      }
=======

function ensureSchema() {
  const tableExists = name =>
    !!db.prepare("SELECT name FROM sqlite_master WHERE type='table' AND name = ?").get(name);
  const backupTable = name => {
    const legacyName = `${name}_legacy_${Date.now()}`;
    db.exec(`ALTER TABLE ${name} RENAME TO ${legacyName}`);
    return legacyName;
  };
  const getColumns = name =>
    db.prepare("PRAGMA table_info('" + name.replace(/'/g, "''") + "')").all().map(col => col.name);
  const ensureColumn = (table, columns, name, sql) => {
    if (!columns.includes(name)) {
      db.exec(sql);
      columns.push(name);
      return true;
>>>>>>> 74e1a807
    }

<<<<<<< HEAD
    if (!tableExists("ledger") || legacyLedger) {
      db.exec(`
        CREATE TABLE IF NOT EXISTS ledger (
=======
  const migrate = db.transaction(() => {
    // member table
    let memberCols = [];
    if (!tableExists("member")) {
      let legacyMembers = null;
      if (tableExists("members")) {
        legacyMembers = backupTable("members");
      }
      db.exec(`
        CREATE TABLE IF NOT EXISTS member (
          id TEXT PRIMARY KEY,
          name TEXT NOT NULL,
          date_of_birth TEXT,
          sex TEXT,
          status TEXT NOT NULL DEFAULT 'active',
          tags TEXT,
          campaign_id TEXT,
          source TEXT,
          created_at INTEGER NOT NULL,
          updated_at INTEGER NOT NULL
        );
      `);
      memberCols = [
        "id",
        "name",
        "date_of_birth",
        "sex",
        "status",
        "tags",
        "campaign_id",
        "source",
        "created_at",
        "updated_at"
      ];
      if (legacyMembers) {
        const rows = db.prepare("SELECT * FROM " + legacyMembers).all();
        const insertMember = db.prepare(`
          INSERT INTO member (id, name, date_of_birth, sex, status, tags, campaign_id, source, created_at, updated_at)
          VALUES (@id, @name, @date_of_birth, @sex, @status, @tags, @campaign_id, @source, @created_at, @updated_at)
        `);
        for (const row of rows) {
          const id = normId(row.userId || row.id || "");
          if (!id) continue;
          insertMember.run({
            id,
            name: row.name || id,
            date_of_birth: row.dob || row.date_of_birth || null,
            sex: row.sex || null,
            status: "active",
            tags: null,
            campaign_id: null,
            source: null,
            created_at: normalizeTimestamp(row.createdAt),
            updated_at: normalizeTimestamp(row.updatedAt ?? row.createdAt)
          });
        }
      }
    } else {
      memberCols = getColumns("member");
      ensureColumn(
        "member",
        memberCols,
        "status",
        "ALTER TABLE member ADD COLUMN status TEXT NOT NULL DEFAULT 'active'"
      );
      ensureColumn("member", memberCols, "tags", "ALTER TABLE member ADD COLUMN tags TEXT");
      ensureColumn("member", memberCols, "campaign_id", "ALTER TABLE member ADD COLUMN campaign_id TEXT");
      ensureColumn("member", memberCols, "source", "ALTER TABLE member ADD COLUMN source TEXT");
      ensureColumn(
        "member",
        memberCols,
        "date_of_birth",
        "ALTER TABLE member ADD COLUMN date_of_birth TEXT"
      );
    }
    db.exec("CREATE INDEX IF NOT EXISTS idx_member_status ON member(status)");

    // reward table
    let rewardCols = [];
    if (!tableExists("reward")) {
      let legacyRewards = null;
      if (tableExists("rewards")) {
        legacyRewards = backupTable("rewards");
      }
      db.exec(`
        CREATE TABLE IF NOT EXISTS reward (
          id TEXT PRIMARY KEY,
          name TEXT NOT NULL,
          cost INTEGER NOT NULL,
          description TEXT DEFAULT '',
          image_url TEXT DEFAULT '',
          youtube_url TEXT,
          status TEXT NOT NULL DEFAULT 'active',
          tags TEXT,
          campaign_id TEXT,
          source TEXT,
          created_at INTEGER NOT NULL,
          updated_at INTEGER NOT NULL
        );
      `);
      rewardCols = [
        "id",
        "name",
        "cost",
        "description",
        "image_url",
        "youtube_url",
        "status",
        "tags",
        "campaign_id",
        "source",
        "created_at",
        "updated_at"
      ];
      if (legacyRewards) {
        const rows = db.prepare("SELECT * FROM " + legacyRewards).all();
        const insertReward = db.prepare(`
          INSERT INTO reward (id, name, cost, description, image_url, youtube_url, status, tags, campaign_id, source, created_at, updated_at)
          VALUES (@id, @name, @cost, @description, @image_url, @youtube_url, @status, @tags, @campaign_id, @source, @created_at, @updated_at)
        `);
        for (const row of rows) {
          const id = String(row.id ?? "").trim();
          if (!id) continue;
          const status = Number(row.active ?? 1) === 1 ? "active" : "disabled";
          const created = normalizeTimestamp(row.created_at ?? row.createdAt);
          insertReward.run({
            id,
            name: row.name || id,
            cost: Number(row.price ?? row.cost ?? 0) || 0,
            description: row.description || "",
            image_url: row.image_url || row.imageUrl || "",
            youtube_url: row.youtube_url || row.youtubeUrl || null,
            status,
            tags: null,
            campaign_id: null,
            source: null,
            created_at: created,
            updated_at: normalizeTimestamp(row.updated_at ?? row.updatedAt ?? created)
          });
        }
      }
    } else {
      rewardCols = getColumns("reward");
      ensureColumn(
        "reward",
        rewardCols,
        "status",
        "ALTER TABLE reward ADD COLUMN status TEXT NOT NULL DEFAULT 'active'"
      );
      ensureColumn("reward", rewardCols, "tags", "ALTER TABLE reward ADD COLUMN tags TEXT");
      ensureColumn("reward", rewardCols, "campaign_id", "ALTER TABLE reward ADD COLUMN campaign_id TEXT");
      ensureColumn("reward", rewardCols, "source", "ALTER TABLE reward ADD COLUMN source TEXT");
      ensureColumn(
        "reward",
        rewardCols,
        "cost",
        "ALTER TABLE reward ADD COLUMN cost INTEGER NOT NULL DEFAULT 0"
      );
      ensureColumn("reward", rewardCols, "updated_at", "ALTER TABLE reward ADD COLUMN updated_at INTEGER NOT NULL DEFAULT (strftime('%s','now')*1000)");
    }
    db.exec("CREATE INDEX IF NOT EXISTS idx_reward_status ON reward(status)");

    // hold table
    let holdCols = [];
    if (!tableExists("hold")) {
      let legacyHolds = null;
      if (tableExists("holds")) {
        legacyHolds = backupTable("holds");
      }
      db.exec(`
        CREATE TABLE IF NOT EXISTS hold (
>>>>>>> 74e1a807
          id TEXT PRIMARY KEY,
          user_id TEXT NOT NULL,
          actor_id TEXT,
          reward_id TEXT,
<<<<<<< HEAD
          parent_hold_id TEXT,
          parent_ledger_id TEXT,
          verb TEXT NOT NULL,
          description TEXT,
          amount INTEGER NOT NULL,
          balance_after INTEGER NOT NULL,
          status TEXT NOT NULL DEFAULT 'posted',
          note TEXT,
          notes TEXT,
          template_ids TEXT,
          final_amount INTEGER,
          metadata TEXT,
          refund_reason TEXT,
          refund_notes TEXT,
          idempotency_key TEXT UNIQUE,
          source TEXT,
          tags TEXT,
          campaign_id TEXT,
          ip_address TEXT,
          user_agent TEXT,
          created_at INTEGER NOT NULL,
          updated_at INTEGER NOT NULL,
          FOREIGN KEY (user_id) REFERENCES member(id),
          FOREIGN KEY (reward_id) REFERENCES reward(id),
          FOREIGN KEY (parent_hold_id) REFERENCES hold(id),
          FOREIGN KEY (parent_ledger_id) REFERENCES ledger(id)
        );
      `);
      if (legacyLedger) {
        const rows = db.prepare("SELECT * FROM " + legacyLedger).all();
        const insertLedger = db.prepare(`
          INSERT INTO ledger (
=======
          reward_name TEXT,
          reward_image_url TEXT,
          status TEXT NOT NULL DEFAULT 'pending',
          quoted_amount INTEGER NOT NULL,
          final_amount INTEGER,
          note TEXT,
          metadata TEXT,
          source TEXT,
          tags TEXT,
          campaign_id TEXT,
          created_at INTEGER NOT NULL,
          updated_at INTEGER NOT NULL,
          released_at INTEGER,
          redeemed_at INTEGER,
          expires_at INTEGER,
          FOREIGN KEY (reward_id) REFERENCES reward(id)
        );
      `);
      holdCols = [
        "id",
        "user_id",
        "actor_id",
        "reward_id",
        "reward_name",
        "reward_image_url",
        "status",
        "quoted_amount",
        "final_amount",
        "note",
        "metadata",
        "source",
        "tags",
        "campaign_id",
        "created_at",
        "updated_at",
        "released_at",
        "redeemed_at",
        "expires_at"
      ];
      if (legacyHolds) {
        const rows = db.prepare("SELECT * FROM " + legacyHolds).all();
        const insertHold = db.prepare(`
          INSERT INTO hold (
>>>>>>> 74e1a807
            id,
            user_id,
            actor_id,
            reward_id,
<<<<<<< HEAD
            parent_hold_id,
            parent_ledger_id,
            verb,
            description,
            amount,
            balance_after,
            status,
            note,
            notes,
            template_ids,
            final_amount,
            metadata,
            refund_reason,
            refund_notes,
            idempotency_key,
            source,
            tags,
            campaign_id,
            ip_address,
            user_agent,
            created_at,
            updated_at
          ) VALUES (@id,@user_id,@actor_id,@reward_id,@parent_hold_id,@parent_ledger_id,@verb,@description,@amount,@balance_after,@status,@note,@notes,@template_ids,@final_amount,@metadata,@refund_reason,@refund_notes,@idempotency_key,@source,@tags,@campaign_id,@ip_address,@user_agent,@created_at,@updated_at)
        `);
        for (const row of rows) {
          const id = String(row.id ?? row.ID ?? crypto.randomUUID()).trim();
          const userId = normId(row.user_id ?? row.userId ?? "");
          if (!id || !userId) continue;
          const amount = Number(row.amount ?? row.delta ?? 0) || 0;
          const balanceAfter = Number(row.balance_after ?? row.balanceAfter ?? row.balance ?? 0) || 0;
          const templateIds = row.template_ids ?? row.templateIds ?? null;
          const metadata = row.metadata ?? row.meta ?? null;
          const tags = row.tags ?? null;
          const createdAt = normalizeTimestamp(row.created_at ?? row.createdAt ?? row.ts);
          const updatedAt = normalizeTimestamp(row.updated_at ?? row.updatedAt ?? createdAt);
          insertLedger.run({
            id,
            user_id: userId,
            actor_id: row.actor_id || row.actorId || row.actor || null,
            reward_id: row.reward_id || row.itemId || null,
            parent_hold_id: row.parent_hold_id || row.holdId || null,
            parent_ledger_id: row.parent_ledger_id || row.parent_tx_id || null,
            verb:
              (row.verb || row.kind || "")
                .toString()
                .trim() || (amount > 0 ? "earn" : amount < 0 ? "redeem" : "adjust"),
            description: row.description || row.reason || row.action || null,
            amount,
            balance_after: balanceAfter,
            status: (row.status || row.state || "posted").toString().trim().toLowerCase() || "posted",
            note: row.note || null,
            notes: row.notes || null,
            template_ids: templateIds ? JSON.stringify(templateIds) : null,
            final_amount:
              row.final_amount !== undefined && row.final_amount !== null
                ? Number(row.final_amount)
                : row.finalCost !== undefined && row.finalCost !== null
                ? Number(row.finalCost)
                : null,
            metadata: metadata ? JSON.stringify(metadata) : null,
            refund_reason: row.refund_reason || null,
            refund_notes: row.refund_notes || null,
            idempotency_key: row.idempotency_key || row.nonce || null,
            source: row.source || null,
            tags: tags ? JSON.stringify(tags) : null,
            campaign_id: row.campaign_id || row.campaignId || null,
            ip_address: row.ip_address || row.ip || null,
            user_agent: row.user_agent || row.ua || null,
            created_at: createdAt,
            updated_at: updatedAt
=======
            reward_name,
            reward_image_url,
            status,
            quoted_amount,
            final_amount,
            note,
            metadata,
            source,
            tags,
            campaign_id,
            created_at,
            updated_at,
            released_at,
            redeemed_at,
            expires_at
          ) VALUES (@id,@user_id,@actor_id,@reward_id,@reward_name,@reward_image_url,@status,@quoted_amount,@final_amount,@note,@metadata,@source,@tags,@campaign_id,@created_at,@updated_at,@released_at,@redeemed_at,@expires_at)
        `);
        for (const row of rows) {
          const id = String(row.id ?? "").trim();
          if (!id) continue;
          const userId = normId(row.userId || row.user_id || "");
          if (!userId) continue;
          const rawStatus = String(row.status || "pending").trim().toLowerCase();
          const status =
            rawStatus === "redeemed"
              ? "redeemed"
              : rawStatus === "canceled" || rawStatus === "released"
              ? "released"
              : "pending";
          const approvedAt = row.approvedAt ?? row.approved_at ?? null;
          const createdAt = normalizeTimestamp(row.createdAt ?? row.created_at);
          insertHold.run({
            id,
            user_id: userId,
            actor_id: null,
            reward_id: row.itemId || row.reward_id || null,
            reward_name: row.itemName || row.reward_name || null,
            reward_image_url: row.itemImage || row.reward_image_url || null,
            status,
            quoted_amount: Number(row.quotedCost ?? row.quoted_amount ?? row.points ?? 0) || 0,
            final_amount:
              row.finalCost !== undefined && row.finalCost !== null
                ? Number(row.finalCost)
                : row.final_amount !== undefined && row.final_amount !== null
                ? Number(row.final_amount)
                : null,
            note: row.note || null,
            metadata: null,
            source: null,
            tags: null,
            campaign_id: null,
            created_at: createdAt,
            updated_at: normalizeTimestamp(approvedAt ?? createdAt),
            released_at: status === "released" ? normalizeTimestamp(approvedAt) : null,
            redeemed_at: status === "redeemed" ? normalizeTimestamp(approvedAt) : null,
            expires_at: null
>>>>>>> 74e1a807
          });
        }
      }
    } else {
<<<<<<< HEAD
      const ledgerCols = getColumns("ledger");
      ensureColumn(db, "ledger", "user_id", "TEXT");
      ensureColumn(db, "ledger", "actor_id", "TEXT");
      ensureColumn(db, "ledger", "reward_id", "TEXT");
      ensureColumn(db, "ledger", "parent_hold_id", "TEXT");
      ensureColumn(db, "ledger", "parent_ledger_id", "TEXT");
      ensureColumn(db, "ledger", "description", "TEXT");
      if (!ledgerCols.includes("verb")) ensureColumn(db, "ledger", "verb", "TEXT NOT NULL", "adjust");
      ensureColumn(db, "ledger", "amount", "INTEGER NOT NULL", 0);
      ensureColumn(db, "ledger", "balance_after", "INTEGER NOT NULL", 0);
      if (!ledgerCols.includes("status")) ensureColumn(db, "ledger", "status", "TEXT NOT NULL", "posted");
      ensureColumn(db, "ledger", "idempotency_key", "TEXT");
      ensureColumn(db, "ledger", "template_ids", "TEXT");
      ensureColumn(db, "ledger", "final_amount", "INTEGER");
      ensureColumn(db, "ledger", "metadata", "TEXT");
      ensureColumn(db, "ledger", "note", "TEXT");
      ensureColumn(db, "ledger", "notes", "TEXT");
      ensureColumn(db, "ledger", "refund_reason", "TEXT");
      ensureColumn(db, "ledger", "refund_notes", "TEXT");
      ensureColumn(db, "ledger", "source", "TEXT");
      ensureColumn(db, "ledger", "tags", "TEXT");
      ensureColumn(db, "ledger", "campaign_id", "TEXT");
      ensureColumn(db, "ledger", "ip_address", "TEXT");
      ensureColumn(db, "ledger", "user_agent", "TEXT");
      ensureColumn(db, "ledger", "created_at", "INTEGER NOT NULL", 0);
      ensureColumn(db, "ledger", "updated_at", "INTEGER NOT NULL", 0);
    }

    if (tableExists("ledger_legacy")) {
      // no-op placeholder when running repeatedly
    }

=======
      holdCols = getColumns("hold");
      ensureColumn("hold", holdCols, "actor_id", "ALTER TABLE hold ADD COLUMN actor_id TEXT");
      ensureColumn("hold", holdCols, "reward_name", "ALTER TABLE hold ADD COLUMN reward_name TEXT");
      ensureColumn(
        "hold",
        holdCols,
        "reward_image_url",
        "ALTER TABLE hold ADD COLUMN reward_image_url TEXT"
      );
      ensureColumn(
        "hold",
        holdCols,
        "quoted_amount",
        "ALTER TABLE hold ADD COLUMN quoted_amount INTEGER NOT NULL DEFAULT 0"
      );
      ensureColumn(
        "hold",
        holdCols,
        "final_amount",
        "ALTER TABLE hold ADD COLUMN final_amount INTEGER"
      );
      ensureColumn("hold", holdCols, "metadata", "ALTER TABLE hold ADD COLUMN metadata TEXT");
      ensureColumn("hold", holdCols, "source", "ALTER TABLE hold ADD COLUMN source TEXT");
      ensureColumn("hold", holdCols, "tags", "ALTER TABLE hold ADD COLUMN tags TEXT");
      ensureColumn("hold", holdCols, "campaign_id", "ALTER TABLE hold ADD COLUMN campaign_id TEXT");
      ensureColumn("hold", holdCols, "released_at", "ALTER TABLE hold ADD COLUMN released_at INTEGER");
      ensureColumn("hold", holdCols, "redeemed_at", "ALTER TABLE hold ADD COLUMN redeemed_at INTEGER");
      ensureColumn("hold", holdCols, "expires_at", "ALTER TABLE hold ADD COLUMN expires_at INTEGER");
      ensureColumn(
        "hold",
        holdCols,
        "updated_at",
        "ALTER TABLE hold ADD COLUMN updated_at INTEGER NOT NULL DEFAULT (strftime('%s','now')*1000)"
      );
      ensureColumn(
        "hold",
        holdCols,
        "created_at",
        "ALTER TABLE hold ADD COLUMN created_at INTEGER NOT NULL DEFAULT (strftime('%s','now')*1000)"
      );
    }
    db.exec("CREATE INDEX IF NOT EXISTS idx_hold_user_status ON hold(user_id, status)");

    // ledger table
    let ledgerCols = [];
    let legacyLedger = null;
    if (tableExists("ledger")) {
      const info = db.prepare("PRAGMA table_info('ledger')").all();
      const idColumn = info.find(col => col.name === "id");
      const hasTextId = idColumn && typeof idColumn.type === "string" && idColumn.type.toUpperCase().includes("TEXT");
      const legacyColumns = new Set(["delta", "reason", "kind", "nonce", "ts", "meta"]);
      const hasLegacy = info.some(col => legacyColumns.has(col.name));
      if (!hasTextId || hasLegacy) {
        legacyLedger = backupTable("ledger");
      }
    }

    if (!tableExists("ledger") || legacyLedger) {
      db.exec(`
        CREATE TABLE IF NOT EXISTS ledger (
          id TEXT PRIMARY KEY,
          user_id TEXT NOT NULL,
          actor_id TEXT,
          reward_id TEXT,
          parent_hold_id TEXT,
          parent_ledger_id TEXT,
          verb TEXT NOT NULL,
          description TEXT,
          amount INTEGER NOT NULL,
          balance_after INTEGER NOT NULL,
          status TEXT NOT NULL DEFAULT 'posted',
          note TEXT,
          notes TEXT,
          template_ids TEXT,
          final_amount INTEGER,
          metadata TEXT,
          refund_reason TEXT,
          refund_notes TEXT,
          idempotency_key TEXT UNIQUE,
          source TEXT,
          tags TEXT,
          campaign_id TEXT,
          ip_address TEXT,
          user_agent TEXT,
          created_at INTEGER NOT NULL,
          updated_at INTEGER NOT NULL,
          FOREIGN KEY (user_id) REFERENCES member(id),
          FOREIGN KEY (reward_id) REFERENCES reward(id),
          FOREIGN KEY (parent_hold_id) REFERENCES hold(id),
          FOREIGN KEY (parent_ledger_id) REFERENCES ledger(id)
        );
      `);
      ledgerCols = [
        "id",
        "user_id",
        "actor_id",
        "reward_id",
        "parent_hold_id",
        "parent_ledger_id",
        "verb",
        "description",
        "amount",
        "balance_after",
        "status",
        "note",
        "notes",
        "template_ids",
        "final_amount",
        "metadata",
        "refund_reason",
        "refund_notes",
        "idempotency_key",
        "source",
        "tags",
        "campaign_id",
        "ip_address",
        "user_agent",
        "created_at",
        "updated_at"
      ];
      if (legacyLedger) {
        const rows = db.prepare("SELECT * FROM " + legacyLedger).all();
        const insertLedger = db.prepare(`
          INSERT INTO ledger (
            id,
            user_id,
            actor_id,
            reward_id,
            parent_hold_id,
            parent_ledger_id,
            verb,
            description,
            amount,
            balance_after,
            status,
            note,
            notes,
            template_ids,
            final_amount,
            metadata,
            refund_reason,
            refund_notes,
            idempotency_key,
            source,
            tags,
            campaign_id,
            ip_address,
            user_agent,
            created_at,
            updated_at
          ) VALUES (@id,@user_id,@actor_id,@reward_id,@parent_hold_id,@parent_ledger_id,@verb,@description,@amount,@balance_after,@status,@note,@notes,@template_ids,@final_amount,@metadata,@refund_reason,@refund_notes,@idempotency_key,@source,@tags,@campaign_id,@ip_address,@user_agent,@created_at,@updated_at)
        `);
        for (const row of rows) {
          const id = String(row.id ?? row.ID ?? crypto.randomUUID()).trim();
          const userId = normId(row.user_id ?? row.userId ?? "");
          if (!id || !userId) continue;
          const amount = Number(row.amount ?? row.delta ?? 0) || 0;
          const balanceAfter = Number(row.balance_after ?? row.balanceAfter ?? row.balance ?? 0) || 0;
          const templateIds = row.template_ids ?? row.templateIds ?? null;
          const metadata = row.metadata ?? row.meta ?? null;
          const tags = row.tags ?? null;
          const createdAt = normalizeTimestamp(row.created_at ?? row.createdAt ?? row.ts);
          const updatedAt = normalizeTimestamp(row.updated_at ?? row.updatedAt ?? createdAt);
          insertLedger.run({
            id,
            user_id: userId,
            actor_id: row.actor_id || row.actorId || row.actor || null,
            reward_id: row.reward_id || row.itemId || null,
            parent_hold_id: row.parent_hold_id || row.holdId || null,
            parent_ledger_id: row.parent_ledger_id || row.parent_tx_id || null,
            verb:
              (row.verb || row.kind || "")
                .toString()
                .trim() || (amount > 0 ? "earn" : amount < 0 ? "redeem" : "adjust"),
            description: row.description || row.reason || row.action || null,
            amount,
            balance_after: balanceAfter,
            status: (row.status || row.state || "posted").toString().trim().toLowerCase() || "posted",
            note: row.note || null,
            notes: row.notes || null,
            template_ids: templateIds ? JSON.stringify(templateIds) : null,
            final_amount:
              row.final_amount !== undefined && row.final_amount !== null
                ? Number(row.final_amount)
                : row.finalCost !== undefined && row.finalCost !== null
                ? Number(row.finalCost)
                : null,
            metadata: metadata ? JSON.stringify(metadata) : null,
            refund_reason: row.refund_reason || null,
            refund_notes: row.refund_notes || null,
            idempotency_key: row.idempotency_key || row.nonce || null,
            source: row.source || null,
            tags: tags ? JSON.stringify(tags) : null,
            campaign_id: row.campaign_id || row.campaignId || null,
            ip_address: row.ip_address || row.ip || null,
            user_agent: row.user_agent || row.ua || null,
            created_at: createdAt,
            updated_at: updatedAt
          });
        }
      }
    } else {
      ledgerCols = getColumns("ledger");
      ensureColumn("ledger", ledgerCols, "user_id", "ALTER TABLE ledger ADD COLUMN user_id TEXT");
      ensureColumn("ledger", ledgerCols, "actor_id", "ALTER TABLE ledger ADD COLUMN actor_id TEXT");
      ensureColumn("ledger", ledgerCols, "reward_id", "ALTER TABLE ledger ADD COLUMN reward_id TEXT");
      ensureColumn(
        "ledger",
        ledgerCols,
        "parent_hold_id",
        "ALTER TABLE ledger ADD COLUMN parent_hold_id TEXT"
      );
      ensureColumn(
        "ledger",
        ledgerCols,
        "parent_ledger_id",
        "ALTER TABLE ledger ADD COLUMN parent_ledger_id TEXT"
      );
      ensureColumn(
        "ledger",
        ledgerCols,
        "description",
        "ALTER TABLE ledger ADD COLUMN description TEXT"
      );
      ensureColumn(
        "ledger",
        ledgerCols,
        "verb",
        "ALTER TABLE ledger ADD COLUMN verb TEXT NOT NULL DEFAULT 'adjust'"
      );
      ensureColumn(
        "ledger",
        ledgerCols,
        "amount",
        "ALTER TABLE ledger ADD COLUMN amount INTEGER NOT NULL DEFAULT 0"
      );
      ensureColumn(
        "ledger",
        ledgerCols,
        "balance_after",
        "ALTER TABLE ledger ADD COLUMN balance_after INTEGER NOT NULL DEFAULT 0"
      );
      ensureColumn(
        "ledger",
        ledgerCols,
        "status",
        "ALTER TABLE ledger ADD COLUMN status TEXT NOT NULL DEFAULT 'posted'"
      );
      ensureColumn(
        "ledger",
        ledgerCols,
        "idempotency_key",
        "ALTER TABLE ledger ADD COLUMN idempotency_key TEXT"
      );
      ensureColumn("ledger", ledgerCols, "template_ids", "ALTER TABLE ledger ADD COLUMN template_ids TEXT");
      ensureColumn("ledger", ledgerCols, "final_amount", "ALTER TABLE ledger ADD COLUMN final_amount INTEGER");
      ensureColumn("ledger", ledgerCols, "metadata", "ALTER TABLE ledger ADD COLUMN metadata TEXT");
      ensureColumn("ledger", ledgerCols, "note", "ALTER TABLE ledger ADD COLUMN note TEXT");
      ensureColumn("ledger", ledgerCols, "notes", "ALTER TABLE ledger ADD COLUMN notes TEXT");
      ensureColumn("ledger", ledgerCols, "refund_reason", "ALTER TABLE ledger ADD COLUMN refund_reason TEXT");
      ensureColumn("ledger", ledgerCols, "refund_notes", "ALTER TABLE ledger ADD COLUMN refund_notes TEXT");
      ensureColumn("ledger", ledgerCols, "source", "ALTER TABLE ledger ADD COLUMN source TEXT");
      ensureColumn("ledger", ledgerCols, "tags", "ALTER TABLE ledger ADD COLUMN tags TEXT");
      ensureColumn("ledger", ledgerCols, "campaign_id", "ALTER TABLE ledger ADD COLUMN campaign_id TEXT");
      ensureColumn("ledger", ledgerCols, "ip_address", "ALTER TABLE ledger ADD COLUMN ip_address TEXT");
      ensureColumn("ledger", ledgerCols, "user_agent", "ALTER TABLE ledger ADD COLUMN user_agent TEXT");
      ensureColumn(
        "ledger",
        ledgerCols,
        "created_at",
        "ALTER TABLE ledger ADD COLUMN created_at INTEGER NOT NULL DEFAULT (strftime('%s','now')*1000)"
      );
      ensureColumn(
        "ledger",
        ledgerCols,
        "updated_at",
        "ALTER TABLE ledger ADD COLUMN updated_at INTEGER NOT NULL DEFAULT (strftime('%s','now')*1000)"
      );
    }

    if (tableExists("ledger_legacy")) {
      // no-op placeholder when running repeatedly
    }

>>>>>>> 74e1a807
    const oldLedgerCols = getColumns("ledger");
    if (!oldLedgerCols.includes("amount") && oldLedgerCols.includes("delta")) {
      db.exec("ALTER TABLE ledger RENAME COLUMN delta TO amount");
    }
    if (!oldLedgerCols.includes("user_id") && oldLedgerCols.includes("userId")) {
      db.exec("ALTER TABLE ledger RENAME COLUMN userId TO user_id");
    }
    if (!oldLedgerCols.includes("description") && oldLedgerCols.includes("action")) {
      db.exec("ALTER TABLE ledger RENAME COLUMN action TO description");
    }
    if (!oldLedgerCols.includes("reward_id") && oldLedgerCols.includes("itemId")) {
      db.exec("ALTER TABLE ledger RENAME COLUMN itemId TO reward_id");
    }
    if (!oldLedgerCols.includes("parent_hold_id") && oldLedgerCols.includes("holdId")) {
      db.exec("ALTER TABLE ledger RENAME COLUMN holdId TO parent_hold_id");
    }
    if (!oldLedgerCols.includes("final_amount") && oldLedgerCols.includes("finalCost")) {
      db.exec("ALTER TABLE ledger RENAME COLUMN finalCost TO final_amount");
    }
    if (!oldLedgerCols.includes("note") && oldLedgerCols.includes("note")) {
      // column already named note, nothing to do
    }
    if (!oldLedgerCols.includes("notes") && oldLedgerCols.includes("notes")) {
      // nothing to do
    }
    if (!oldLedgerCols.includes("actor_id") && oldLedgerCols.includes("actor")) {
      db.exec("ALTER TABLE ledger RENAME COLUMN actor TO actor_id");
    }
    if (!oldLedgerCols.includes("ip_address") && oldLedgerCols.includes("ip")) {
      db.exec("ALTER TABLE ledger RENAME COLUMN ip TO ip_address");
    }
    if (!oldLedgerCols.includes("user_agent") && oldLedgerCols.includes("ua")) {
      db.exec("ALTER TABLE ledger RENAME COLUMN ua TO user_agent");
    }
    if (!oldLedgerCols.includes("parent_ledger_id") && oldLedgerCols.includes("parent_tx_id")) {
      db.exec("ALTER TABLE ledger RENAME COLUMN parent_tx_id TO parent_ledger_id");
    }

    db.exec(`
      CREATE UNIQUE INDEX IF NOT EXISTS idx_ledger_idempotency
      ON ledger(idempotency_key)
      WHERE idempotency_key IS NOT NULL
    `);
    db.exec(`
      CREATE INDEX IF NOT EXISTS idx_ledger_user_verb_created_at
      ON ledger(user_id, verb, created_at, id)
    `);
    db.exec(`
      CREATE INDEX IF NOT EXISTS idx_ledger_parent_hold
      ON ledger(parent_hold_id)
    `);
    db.exec(`
      CREATE INDEX IF NOT EXISTS idx_ledger_parent_ledger
      ON ledger(parent_ledger_id)
    `);

    // spend_request table
<<<<<<< HEAD
=======
    let spendCols = [];
>>>>>>> 74e1a807
    if (!tableExists("spend_request")) {
      let legacySpend = null;
      if (tableExists("spend_requests")) {
        legacySpend = backupTable("spend_requests");
      }
      db.exec(`
        CREATE TABLE IF NOT EXISTS spend_request (
          id TEXT PRIMARY KEY,
          token TEXT UNIQUE NOT NULL,
          user_id TEXT NOT NULL,
          reward_id TEXT,
          status TEXT NOT NULL DEFAULT 'pending',
          amount INTEGER,
          title TEXT,
          image_url TEXT,
          actor_id TEXT,
          source TEXT,
          tags TEXT,
          campaign_id TEXT,
          created_at INTEGER NOT NULL,
          updated_at INTEGER NOT NULL,
          FOREIGN KEY (user_id) REFERENCES member(id),
          FOREIGN KEY (reward_id) REFERENCES reward(id)
        );
      `);
<<<<<<< HEAD
=======
      spendCols = [
        "id",
        "token",
        "user_id",
        "reward_id",
        "status",
        "amount",
        "title",
        "image_url",
        "actor_id",
        "source",
        "tags",
        "campaign_id",
        "created_at",
        "updated_at"
      ];
>>>>>>> 74e1a807
      if (legacySpend) {
        const rows = db.prepare("SELECT * FROM " + legacySpend).all();
        const insertSpend = db.prepare(`
          INSERT INTO spend_request (
            id,
            token,
            user_id,
            reward_id,
            status,
            amount,
            title,
            image_url,
            actor_id,
            source,
            tags,
            campaign_id,
            created_at,
            updated_at
          ) VALUES (@id,@token,@user_id,@reward_id,@status,@amount,@title,@image_url,@actor_id,@source,@tags,@campaign_id,@created_at,@updated_at)
        `);
        for (const row of rows) {
          const id = String(row.id ?? crypto.randomUUID()).trim();
          const userId = normId(row.userId || row.user_id || "");
          if (!id || !userId) continue;
          insertSpend.run({
            id,
            token: row.token,
            user_id: userId,
            reward_id: row.itemId || row.reward_id || null,
            status: String(row.status || "pending").trim().toLowerCase(),
            amount: row.price ?? row.amount ?? null,
            title: row.title || null,
            image_url: row.imageUrl || row.image_url || null,
            actor_id: null,
            source: null,
            tags: null,
            campaign_id: null,
            created_at: normalizeTimestamp(row.createdAt),
            updated_at: normalizeTimestamp(row.updatedAt ?? row.createdAt)
          });
        }
      }
    } else {
<<<<<<< HEAD
      ensureColumn(db, "spend_request", "actor_id", "TEXT");
      ensureColumn(db, "spend_request", "source", "TEXT");
      ensureColumn(db, "spend_request", "tags", "TEXT");
      ensureColumn(db, "spend_request", "campaign_id", "TEXT");
      ensureColumn(db, "spend_request", "amount", "INTEGER");
      ensureColumn(db, "spend_request", "created_at", "INTEGER NOT NULL", 0);
      ensureColumn(db, "spend_request", "updated_at", "INTEGER NOT NULL", 0);
=======
      spendCols = getColumns("spend_request");
      ensureColumn("spend_request", spendCols, "actor_id", "ALTER TABLE spend_request ADD COLUMN actor_id TEXT");
      ensureColumn("spend_request", spendCols, "source", "ALTER TABLE spend_request ADD COLUMN source TEXT");
      ensureColumn("spend_request", spendCols, "tags", "ALTER TABLE spend_request ADD COLUMN tags TEXT");
      ensureColumn("spend_request", spendCols, "campaign_id", "ALTER TABLE spend_request ADD COLUMN campaign_id TEXT");
      ensureColumn("spend_request", spendCols, "amount", "ALTER TABLE spend_request ADD COLUMN amount INTEGER");
      ensureColumn(
        "spend_request",
        spendCols,
        "created_at",
        "ALTER TABLE spend_request ADD COLUMN created_at INTEGER NOT NULL DEFAULT (strftime('%s','now')*1000)"
      );
      ensureColumn(
        "spend_request",
        spendCols,
        "updated_at",
        "ALTER TABLE spend_request ADD COLUMN updated_at INTEGER NOT NULL DEFAULT (strftime('%s','now')*1000)"
      );
>>>>>>> 74e1a807
    }
    db.exec("CREATE INDEX IF NOT EXISTS idx_spend_request_status ON spend_request(status)");
    db.exec("CREATE INDEX IF NOT EXISTS idx_spend_request_user ON spend_request(user_id)");

    // consumed tokens
    let consumedCols = [];
    if (!tableExists("consumed_tokens")) {
      db.exec(`
        CREATE TABLE IF NOT EXISTS consumed_tokens (
          id TEXT PRIMARY KEY,
          token TEXT,
          typ TEXT,
          request_id TEXT,
          user_id TEXT,
          reward_id TEXT,
          source TEXT,
          created_at INTEGER NOT NULL,
          updated_at INTEGER NOT NULL,
          FOREIGN KEY (request_id) REFERENCES spend_request(id),
          FOREIGN KEY (user_id) REFERENCES member(id),
          FOREIGN KEY (reward_id) REFERENCES reward(id)
        );
      `);
      consumedCols = [
        "id",
        "token",
        "typ",
        "request_id",
        "user_id",
        "reward_id",
        "source",
        "created_at",
        "updated_at"
      ];
    } else {
      consumedCols = getColumns("consumed_tokens");
      if (!consumedCols.includes("id") && consumedCols.includes("jti")) {
        db.exec("ALTER TABLE consumed_tokens RENAME COLUMN jti TO id");
        consumedCols = getColumns("consumed_tokens");
      }
      if (!consumedCols.includes("created_at") && consumedCols.includes("consumed_at")) {
        db.exec("ALTER TABLE consumed_tokens RENAME COLUMN consumed_at TO created_at");
        consumedCols = getColumns("consumed_tokens");
      }
<<<<<<< HEAD
      ensureColumn(db, "consumed_tokens", "token", "TEXT");
      ensureColumn(db, "consumed_tokens", "typ", "TEXT");
      ensureColumn(db, "consumed_tokens", "request_id", "TEXT");
      ensureColumn(db, "consumed_tokens", "user_id", "TEXT");
      ensureColumn(db, "consumed_tokens", "reward_id", "TEXT");
      ensureColumn(db, "consumed_tokens", "source", "TEXT");
      ensureColumn(db, "consumed_tokens", "created_at", "INTEGER NOT NULL", 0);
      ensureColumn(db, "consumed_tokens", "updated_at", "INTEGER NOT NULL", 0);
=======
      ensureColumn(
        "consumed_tokens",
        consumedCols,
        "token",
        "ALTER TABLE consumed_tokens ADD COLUMN token TEXT"
      );
      ensureColumn(
        "consumed_tokens",
        consumedCols,
        "typ",
        "ALTER TABLE consumed_tokens ADD COLUMN typ TEXT"
      );
      ensureColumn(
        "consumed_tokens",
        consumedCols,
        "request_id",
        "ALTER TABLE consumed_tokens ADD COLUMN request_id TEXT"
      );
      ensureColumn(
        "consumed_tokens",
        consumedCols,
        "user_id",
        "ALTER TABLE consumed_tokens ADD COLUMN user_id TEXT"
      );
      ensureColumn(
        "consumed_tokens",
        consumedCols,
        "reward_id",
        "ALTER TABLE consumed_tokens ADD COLUMN reward_id TEXT"
      );
      ensureColumn(
        "consumed_tokens",
        consumedCols,
        "source",
        "ALTER TABLE consumed_tokens ADD COLUMN source TEXT"
      );
      ensureColumn(
        "consumed_tokens",
        consumedCols,
        "created_at",
        "ALTER TABLE consumed_tokens ADD COLUMN created_at INTEGER NOT NULL DEFAULT (strftime('%s','now')*1000)"
      );
      ensureColumn(
        "consumed_tokens",
        consumedCols,
        "updated_at",
        "ALTER TABLE consumed_tokens ADD COLUMN updated_at INTEGER NOT NULL DEFAULT (strftime('%s','now')*1000)"
      );
>>>>>>> 74e1a807
    }
    db.exec(`
      UPDATE consumed_tokens
      SET created_at = COALESCE(NULLIF(created_at, 0), strftime('%s','now')*1000),
          updated_at = COALESCE(NULLIF(updated_at, 0), COALESCE(NULLIF(created_at, 0), strftime('%s','now')*1000))
      WHERE created_at IS NULL OR created_at = 0 OR updated_at IS NULL OR updated_at = 0;
    `);
    db.exec("CREATE INDEX IF NOT EXISTS idx_consumed_tokens_user ON consumed_tokens(user_id)");
    db.exec("CREATE INDEX IF NOT EXISTS idx_consumed_tokens_reward ON consumed_tokens(reward_id)");
    db.exec("CREATE INDEX IF NOT EXISTS idx_consumed_tokens_request ON consumed_tokens(request_id)");
  });

  migrate();

}

ensureSchema();

function nowSec() {
  return Math.floor(Date.now() / 1000);
}

const selectMemberStmt = db.prepare(`
  SELECT id, name, date_of_birth, sex, status, created_at, updated_at
  FROM member
  WHERE id = ?
`);

const listMembersStmt = db.prepare(`
  SELECT id, name, date_of_birth, sex, status, created_at, updated_at
  FROM member
  ORDER BY id ASC
  LIMIT 200
`);

const searchMembersStmt = db.prepare(`
  SELECT id, name, date_of_birth, sex, status, created_at, updated_at
  FROM member
  WHERE id LIKE @like OR LOWER(name) LIKE @like
  ORDER BY id ASC
  LIMIT 200
`);

const insertMemberStmt = db.prepare(`
  INSERT INTO member (id, name, date_of_birth, sex, status, created_at, updated_at)
  VALUES (@id, @name, @date_of_birth, @sex, @status, @created_at, @updated_at)
`);

const selectMemberExistsStmt = db.prepare(`
  SELECT 1
  FROM member
  WHERE id = ?
`);

const updateMemberStmt = db.prepare(`
  UPDATE member
  SET name = @name,
      date_of_birth = @date_of_birth,
      sex = @sex,
      status = @status,
      updated_at = @updated_at
  WHERE id = @id
`);

const deleteMemberStmt = db.prepare(`
  DELETE FROM member
  WHERE id = ?
`);

function ensureDefaultMembers() {
  const defaults = [
    { id: "leo", name: "Leo", date_of_birth: null, sex: null, status: "active" }
  ];

  const insertMissing = db.transaction(members => {
    for (const member of members) {
      if (!selectMemberExistsStmt.get(member.id)) {
        const ts = Date.now();
        insertMemberStmt.run({
          id: member.id,
          name: member.name,
          date_of_birth: member.date_of_birth,
          sex: member.sex,
          status: member.status || "active",
          created_at: ts,
          updated_at: ts
        });
      }
    }
  });

  insertMissing(defaults);
}

ensureDefaultMembers();

function getBalance(userId) {
  return Number(balanceOf(userId) || 0);
}

function mapMember(row) {
  if (!row) return null;
  return {
    userId: row.id,
    name: row.name,
    dob: row.date_of_birth || null,
    sex: row.sex || null,
    status: row.status || 'active',
    createdAt: row.created_at,
    updatedAt: row.updated_at
  };
}

function getMember(userId) {
  const normalized = normId(userId);
  if (!normalized) return null;
  const row = selectMemberStmt.get(normalized);
  return mapMember(row);
}

function listMembers(search) {
  if (search) {
    const like = `%${search}%`;
    return searchMembersStmt.all({ like }).map(mapMember);
  }
  return listMembersStmt.all().map(mapMember);
}

const selectLedgerByIdStmt = db.prepare("SELECT * FROM ledger WHERE id = ?");
const selectLedgerByKeyStmt = db.prepare("SELECT * FROM ledger WHERE idempotency_key = ?");
const sumRefundsByParentStmt = db.prepare(
  "SELECT COALESCE(SUM(amount), 0) AS total FROM ledger WHERE parent_ledger_id = ? AND verb = 'refund'"
);
const listLedgerByUserStmt = db.prepare(`
  SELECT *
  FROM ledger
  WHERE user_id = ?
  ORDER BY created_at DESC, id DESC
`);
const checkTokenStmt = db.prepare("SELECT 1 FROM consumed_tokens WHERE id = ?");
const consumeTokenStmt = db.prepare(
  "INSERT INTO consumed_tokens (id, token, typ, source, created_at, updated_at) VALUES (?, ?, ?, ?, ?, ?)"
);
const listRecentRedeemsStmt = db.prepare(`
  SELECT id, created_at, amount
  FROM ledger
  WHERE user_id = ?
    AND verb = 'redeem'
  ORDER BY created_at DESC, id DESC
  LIMIT 50
`);
const findRecentHoldsStmt = db.prepare(`
  SELECT id, status, quoted_amount, final_amount, created_at
  FROM hold
  WHERE user_id = ?
  ORDER BY created_at DESC
  LIMIT 10
`);
const countPendingHoldsStmt = db.prepare(`
  SELECT COUNT(*) AS pending
  FROM hold
  WHERE user_id = ?
    AND status = 'pending'
`);

function mapLedgerRow(row) {
  if (!row) return null;
  let parsedTemplates = null;
  if (row.template_ids) {
    try {
      parsedTemplates = JSON.parse(row.template_ids);
    } catch {
      parsedTemplates = null;
    }
  }
  let parsedTags = null;
  if (row.tags) {
    try {
      parsedTags = JSON.parse(row.tags);
    } catch {
      parsedTags = null;
    }
  }
  const resolvedVerb = row.verb || (row.amount > 0 ? 'earn' : row.amount < 0 ? 'redeem' : 'adjust');
  return {
    id: row.id,
    at: row.created_at,
    userId: row.user_id,
    action: row.description,
    verb: resolvedVerb,
    delta: Number(row.amount),
    balance_after: Number(row.balance_after),
    itemId: row.reward_id || null,
    holdId: row.parent_hold_id || null,
    templates: parsedTemplates,
    finalCost: row.final_amount ?? null,
    note: row.note || null,
    notes: row.notes || null,
    actor: row.actor_id || null,
    ip: row.ip_address || null,
    ua: row.user_agent || null,
    parent_tx_id: row.parent_ledger_id || null,
    refund_reason: row.refund_reason || null,
    refund_notes: row.refund_notes || null,
    idempotency_key: row.idempotency_key || null,
    status: row.status || 'posted',
    source: row.source || null,
    tags: parsedTags,
    campaign_id: row.campaign_id || null,
    updated_at: row.updated_at,
    metadata: row.metadata || null
<<<<<<< HEAD
  };
}

function mapHoldRow(row) {
  if (!row) return null;
  let parsedMetadata = null;
  if (row.metadata) {
    try {
      parsedMetadata = JSON.parse(row.metadata);
    } catch {
      parsedMetadata = null;
    }
  }
  return {
    id: row.id,
    userId: row.user_id || null,
    status: row.status || 'pending',
    quotedCost: Number(row.quoted_amount ?? row.quotedCost ?? 0) || 0,
    finalCost:
      row.final_amount !== undefined && row.final_amount !== null
        ? Number(row.final_amount)
        : row.finalCost !== undefined && row.finalCost !== null
        ? Number(row.finalCost)
        : null,
    note: row.note || null,
    rewardId: row.reward_id || null,
    rewardName: row.reward_name || null,
    rewardImage: row.reward_image_url || null,
    itemId: row.reward_id || null,
    itemName: row.reward_name || null,
    itemImage: row.reward_image_url || null,
    actorId: row.actor_id || null,
    createdAt: Number(row.created_at ?? row.createdAt) || null,
    updatedAt: Number(row.updated_at ?? row.updatedAt) || null,
    approvedAt: Number(row.redeemed_at ?? row.approvedAt ?? 0) || null,
    redeemedAt: Number(row.redeemed_at ?? 0) || null,
    releasedAt: Number(row.released_at ?? 0) || null,
    expiresAt: Number(row.expires_at ?? 0) || null,
    metadata: parsedMetadata
  };
}

function mapRewardRow(row) {
  if (!row) return null;
  let parsedTags = null;
  if (row.tags) {
    try {
      parsedTags = JSON.parse(row.tags);
    } catch {
      parsedTags = null;
    }
  }
  const status = (row.status || "active").toString().trim().toLowerCase() || "active";
  const cost = Number(row.cost ?? row.price ?? 0) || 0;
  return {
    id: row.id,
    name: row.name || "",
    title: row.name || "",
    cost,
    price: cost,
    description: row.description || "",
    image_url: row.image_url || "",
    imageUrl: row.image_url || "",
    youtube_url: row.youtube_url || "",
    youtubeUrl: row.youtube_url || "",
    status,
    active: status === "active",
    tags: parsedTags,
    campaign_id: row.campaign_id || null,
    source: row.source || null,
    created_at: Number(row.created_at ?? 0) || null,
    updated_at: Number(row.updated_at ?? 0) || null
  };
}

=======
  };
}

function mapHoldRow(row) {
  if (!row) return null;
  let parsedMetadata = null;
  if (row.metadata) {
    try {
      parsedMetadata = JSON.parse(row.metadata);
    } catch {
      parsedMetadata = null;
    }
  }
  return {
    id: row.id,
    userId: row.user_id || null,
    status: row.status || 'pending',
    quotedCost: Number(row.quoted_amount ?? row.quotedCost ?? 0) || 0,
    finalCost:
      row.final_amount !== undefined && row.final_amount !== null
        ? Number(row.final_amount)
        : row.finalCost !== undefined && row.finalCost !== null
        ? Number(row.finalCost)
        : null,
    note: row.note || null,
    rewardId: row.reward_id || null,
    rewardName: row.reward_name || null,
    rewardImage: row.reward_image_url || null,
    itemId: row.reward_id || null,
    itemName: row.reward_name || null,
    itemImage: row.reward_image_url || null,
    actorId: row.actor_id || null,
    createdAt: Number(row.created_at ?? row.createdAt) || null,
    updatedAt: Number(row.updated_at ?? row.updatedAt) || null,
    approvedAt: Number(row.redeemed_at ?? row.approvedAt ?? 0) || null,
    redeemedAt: Number(row.redeemed_at ?? 0) || null,
    releasedAt: Number(row.released_at ?? 0) || null,
    expiresAt: Number(row.expires_at ?? 0) || null,
    metadata: parsedMetadata
  };
}

function mapRewardRow(row) {
  if (!row) return null;
  let parsedTags = null;
  if (row.tags) {
    try {
      parsedTags = JSON.parse(row.tags);
    } catch {
      parsedTags = null;
    }
  }
  const status = (row.status || "active").toString().trim().toLowerCase() || "active";
  const cost = Number(row.cost ?? row.price ?? 0) || 0;
  return {
    id: row.id,
    name: row.name || "",
    title: row.name || "",
    cost,
    price: cost,
    description: row.description || "",
    image_url: row.image_url || "",
    imageUrl: row.image_url || "",
    youtube_url: row.youtube_url || "",
    youtubeUrl: row.youtube_url || "",
    status,
    active: status === "active",
    tags: parsedTags,
    campaign_id: row.campaign_id || null,
    source: row.source || null,
    created_at: Number(row.created_at ?? 0) || null,
    updated_at: Number(row.updated_at ?? 0) || null
  };
}

>>>>>>> 74e1a807

const telemetry = {
  startedAt: Date.now(),
  verbs: new Map()
};

function recordTelemetry(verb, { ok = true, error = null, durationMs = 0 } = {}) {
  const key = String(verb || "unknown");
  if (!telemetry.verbs.has(key)) {
    telemetry.verbs.set(key, {
      count: 0,
      failures: 0,
      totalDurationMs: 0,
      errors: new Map()
    });
  }
  const entry = telemetry.verbs.get(key);
  entry.count += 1;
  entry.totalDurationMs += Number.isFinite(durationMs) ? Number(durationMs) : 0;
  if (!ok) {
    entry.failures += 1;
    if (error) {
      const label = String(error);
      entry.errors.set(label, (entry.errors.get(label) || 0) + 1);
    }
  }
}

function summarizeTelemetry() {
  const verbs = [];
  let totalCount = 0;
  let totalFailures = 0;
  const aggregateFailures = new Map();
  for (const [verb, data] of telemetry.verbs.entries()) {
    totalCount += data.count;
    totalFailures += data.failures;
    const avgDuration = data.count ? data.totalDurationMs / data.count : 0;
    const topFailures = Array.from(data.errors.entries())
      .sort((a, b) => b[1] - a[1])
      .slice(0, 3)
      .map(([message, count]) => ({ message, count }));
    verbs.push({
      verb,
      count: data.count,
      failures: data.failures,
      errorRate: data.count ? data.failures / data.count : 0,
      avgDurationMs: Math.round(avgDuration * 100) / 100,
      topFailures
    });
    for (const [message, count] of data.errors.entries()) {
      aggregateFailures.set(message, (aggregateFailures.get(message) || 0) + count);
    }
  }
  const topFailureReasons = Array.from(aggregateFailures.entries())
    .sort((a, b) => b[1] - a[1])
    .slice(0, 5)
    .map(([message, count]) => ({ message, count }));
  return {
    since: telemetry.startedAt,
    totalCount,
    totalFailures,
    errorRate: totalCount ? totalFailures / totalCount : 0,
    verbs,
    topFailureReasons
  };
}

function getStateHints(userId) {
  const normalized = normId(userId);
  if (!normalized) {
    return {
      balance: 0,
      can_redeem: false,
      max_redeem: 0,
      max_redeem_for_reward: 0,
      can_refund: false,
      max_refund: 0,
      refundable_redeems: [],
      refund_window_ms: REFUND_WINDOW_MS,
      hold_status: "unknown",
      active_hold_id: null,
      pending_hold_count: 0,
      features: FEATURE_FLAGS
    };
  }

  const balance = getBalance(normalized);
  const holds = findRecentHoldsStmt.all(normalized).map(row => ({
    id: row.id,
    status: row.status || 'pending',
    quotedCost: Number(row.quoted_amount ?? row.quotedCost ?? 0) || 0,
    finalCost:
      row.final_amount !== undefined && row.final_amount !== null
        ? Number(row.final_amount)
        : row.finalCost !== undefined && row.finalCost !== null
        ? Number(row.finalCost)
        : null,
    createdAt: Number(row.created_at ?? row.createdAt) || null
  }));
  const pendingHold = holds.find(h => h.status === "pending") || null;
  const pendingHoldCount = Number(countPendingHoldsStmt.get(normalized)?.pending || 0);

  const now = Date.now();
  let maxRefund = 0;
  const refundableRedeems = [];
  if (FEATURE_FLAGS.refunds) {
    const redeemRows = listRecentRedeemsStmt.all(normalized);
    for (const row of redeemRows) {
      const redeemAmount = Math.abs(Number(row.amount) || 0);
      if (!redeemAmount) continue;
      if (REFUND_WINDOW_MS !== null) {
        const age = now - Number(row.created_at || 0);
        if (Number.isFinite(age) && age > REFUND_WINDOW_MS) {
          continue;
        }
      }
      const totals = sumRefundsByParentStmt.get(String(row.id));
      const refunded = Math.abs(Number(totals?.total || 0));
      const remaining = Math.max(0, redeemAmount - refunded);
      if (remaining > 0) {
        if (remaining > maxRefund) maxRefund = remaining;
        refundableRedeems.push({
          redeemTxId: String(row.id),
          remaining,
          redeemed: redeemAmount,
          at: Number(row.created_at || 0) || null
        });
      }
    }
  }

  const canRefund = FEATURE_FLAGS.refunds && maxRefund > 0;
  const hints = {
    balance,
    can_redeem: balance > 0,
    max_redeem: balance,
    max_redeem_for_reward: Math.max(0, balance - (pendingHold?.quotedCost || 0)),
    can_refund: canRefund,
    max_refund: canRefund ? maxRefund : 0,
    refundable_redeems: canRefund ? refundableRedeems : [],
    refund_window_ms: REFUND_WINDOW_MS,
    hold_status: pendingHold ? "pending" : (holds[0]?.status || "none"),
    active_hold_id: pendingHold?.id ?? null,
    pending_hold_count: pendingHoldCount,
    features: { ...FEATURE_FLAGS }
  };
  return hints;
}

function buildActionResponse({ userId, txRow = null, extras = {} }) {
  const hints = getStateHints(userId);
  return {
    ok: extras.ok !== undefined ? extras.ok : true,
    txId: txRow?.id ? String(txRow.id) : null,
    tx: txRow || null,
    balance: hints.balance,
    hints,
    ...extras
  };
}

function buildErrorResponse({ err, userId, fallback = "ACTION_FAILED" }) {
  const code = err?.message || fallback;
  const hints = userId ? getStateHints(userId) : null;
  const payload = { error: code };
  if (err?.remaining !== undefined) payload.remaining_refundable = err.remaining;
  if (err?.retryAfterMs !== undefined) payload.retry_after_ms = err.retryAfterMs;
  if (err?.existing) payload.existing = err.existing;
  if (hints) {
    payload.balance = hints.balance;
    payload.hints = hints;
  }
  return payload;
}

function resolveIdempotencyKey(req, bodyKey) {
  if (req.headers?.["idempotency-key"]) {
    return String(req.headers["idempotency-key"]).trim() || null;
  }
  if (bodyKey) {
    return String(bodyKey).trim() || null;
  }
  return null;
}

function requireRole(required) {
  return (req, res, next) => {
    const provided = (req.headers?.["x-actor-role"] || "").toString().trim().toLowerCase();
    if (required === "admin") {
      if (provided !== "admin") {
        return res.status(403).json({ error: "ROLE_REQUIRED", requiredRole: "admin" });
      }
    } else if (required === "parent") {
      if (provided !== "parent" && provided !== "admin") {
        return res.status(403).json({ error: "ROLE_REQUIRED", requiredRole: required });
      }
    }
    next();
  };
}

function applyLedger({
  userId,
  delta,
  action,
  note = null,
  itemId = null,
  holdId = null,
  templates = null,
  finalCost = null,
  actor = null,
  req = null,
  tokenInfo = null,
  verb = null,
  parentTxId = null,
  refundReason = null,
  refundNotes = null,
  notes = null,
  idempotencyKey = null,
  returnRow = false
}) {
  const ip = req?.ip || null;
  const ua = req?.headers?.['user-agent'] || null;
  const createdAt = Date.now();
  const normalizedDelta = Number(delta) | 0;

  const resolvedVerb =
    verb || (normalizedDelta > 0 ? 'earn' : normalizedDelta < 0 ? 'redeem' : 'adjust');
  const explicitLedgerKey = idempotencyKey ? `api:${String(idempotencyKey)}` : null;

  if (explicitLedgerKey) {
    const existing = selectLedgerByKeyStmt.get(explicitLedgerKey);
    if (existing) {
      const mapped = mapLedgerRow(existing);
      return returnRow ? { balance: mapped.balance_after, row: mapped } : mapped.balance_after;
    }
  }

  let tokenLedgerKey = null;
  return db.transaction(() => {
    if (tokenInfo?.jti) {
      tokenLedgerKey = `token:${tokenInfo.jti}:${action}:${userId}:${normalizedDelta}`;
      if (checkTokenStmt.get(tokenInfo.jti)) {
        throw new Error('TOKEN_USED');
      }
    }
    const ledgerKey = explicitLedgerKey || tokenLedgerKey || undefined;
    const metadata = tokenInfo?.jti
      ? { token: tokenInfo.jti, type: tokenInfo.typ || null, raw: tokenInfo.token || null }
      : null;

    const ledgerResult = recordLedgerEntry({
      userId,
      amount: normalizedDelta,
      verb: resolvedVerb,
      description: action,
      rewardId: itemId,
      parentHoldId: holdId,
      note,
      notes: notes ?? null,
      templateIds: templates,
      finalAmount: finalCost ?? null,
      actorId: actor,
      refundReason,
      refundNotes,
      idempotencyKey: ledgerKey,
      source: tokenInfo?.typ || null,
      metadata,
      ipAddress: ip,
      userAgent: ua,
      campaignId: null,
      tags: null,
      parentLedgerId: parentTxId ? String(parentTxId) : null,
      createdAt,
      updatedAt: createdAt
    });

    if (tokenInfo?.jti) {
      const tokenSource = tokenInfo.source || action || null;
      consumeTokenStmt.run(
        tokenInfo.jti,
        tokenInfo.token || null,
        tokenInfo.typ || null,
        tokenSource ? String(tokenSource) : null,
        createdAt,
        createdAt
      );
    }

    const insertedRow = ledgerResult.row
      ? mapLedgerRow(ledgerResult.row)
      : mapLedgerRow(selectLedgerByIdStmt.get(ledgerResult.id));

    return returnRow
      ? { balance: ledgerResult.balance_after, row: insertedRow }
      : ledgerResult.balance_after;
  })();
}

function requireAdminKey(req, res, next) {
  const key = (req.headers["x-admin-key"] || "").toString().trim();
  if (!key || key !== ADMIN_KEY) {
    return res.status(401).json({ error: "UNAUTHORIZED" });
  }
  next();
}

function encodeBase64Url(str) {
  return Buffer.from(str, "utf8").toString("base64url");
}

function createHttpError(status, message) {
  const err = new Error(message);
  err.status = status;
  return err;
}

function assertRefundRateLimit(actorId) {
  if (!REFUND_RATE_LIMIT_PER_HOUR || REFUND_RATE_LIMIT_PER_HOUR <= 0) return;
  const key = (actorId || "admin").toLowerCase();
  const now = Date.now();
  const cutoff = now - REFUND_RATE_WINDOW_MS;
  const existing = refundRateLimiter.get(key) || [];
  const recent = existing.filter(ts => ts > cutoff);
  if (recent.length >= REFUND_RATE_LIMIT_PER_HOUR) {
    const err = createHttpError(429, "REFUND_RATE_LIMIT");
    err.retryAfterMs = Math.max(0, recent[0] + REFUND_RATE_WINDOW_MS - now);
    throw err;
  }
  recent.push(now);
  refundRateLimiter.set(key, recent);
}

export function __resetRefundRateLimiter() {
  refundRateLimiter.clear();
}

function escapeHtml(value) {
  return String(value ?? "")
    .replace(/&/g, "&amp;")
    .replace(/</g, "&lt;")
    .replace(/>/g, "&gt;")
    .replace(/"/g, "&quot;")
    .replace(/'/g, "&#39;");
}

function redeemToken({ token, req, actor, isAdmin = false, allowEarnWithoutAdmin = false }) {
  if (!token) {
    throw createHttpError(400, "missing_token");
  }
  const payload = verifyToken(token);
  if (!payload || !["earn", "give"].includes(payload.typ)) {
    throw createHttpError(400, "unsupported_token");
  }
  if (checkTokenStmt.get(payload.jti)) {
    throw createHttpError(409, "TOKEN_USED");
  }
  const resolvedActor = typeof actor === "function" ? actor(payload.typ) : actor;
  const tokenSourceLabel = payload.typ === "earn" ? "earn.qr" : payload.typ === "give" ? "give.qr" : payload.typ;
  if (payload.typ === "earn") {
    if (!isAdmin && !allowEarnWithoutAdmin) {
      throw createHttpError(403, "ADMIN_REQUIRED");
    }
    const data = payload.data || {};
    const userId = normId(data.userId);
    if (!userId) {
      throw createHttpError(400, "invalid_user");
    }
    const templateEntries = Array.isArray(data.templates) ? data.templates : [];
    if (!templateEntries.length) {
      throw createHttpError(400, "invalid_templates");
    }
    const ids = templateEntries.map(t => Number(t.id));
    const placeholders = ids.map(() => "?").join(",");
    const rows = db.prepare(`SELECT * FROM earn_templates WHERE id IN (${placeholders})`).all(...ids);
    const byId = new Map(rows.map(r => [Number(r.id), r]));
    let total = 0;
    const normalized = templateEntries.map(entry => {
      const tpl = byId.get(Number(entry.id));
      if (!tpl) throw createHttpError(400, "TEMPLATE_MISSING");
      const count = Math.max(1, Number(entry.count || 1));
      total += tpl.points * count;
      return { id: tpl.id, title: tpl.title, points: tpl.points, count };
    });
    const result = applyLedger({
      userId,
      delta: total,
      action: "earn_qr",
      note: data.note || null,
      templates: normalized,
      actor: resolvedActor || null,
      req,
      tokenInfo: { jti: payload.jti, typ: payload.typ, token, source: tokenSourceLabel },
      returnRow: true
    });
    return {
      ok: true,
      userId,
      amount: total,
      balance: result.balance,
      action: "earn_qr",
      note: data.note || null,
      templates: normalized,
      tokenType: payload.typ,
      tx: result.row
    };
  }

  if (payload.typ === "give") {
    const data = payload.data || {};
    const userId = normId(data.userId);
    const amount = Math.floor(Number(data.amount || 0));
    if (!userId || amount <= 0) {
      throw createHttpError(400, "invalid_payload");
    }
    const result = applyLedger({
      userId,
      delta: amount,
      action: "earn_admin_give",
      note: data.note || null,
      actor: resolvedActor || null,
      req,
      tokenInfo: { jti: payload.jti, typ: payload.typ, token, source: tokenSourceLabel },
      returnRow: true
    });
    return {
      ok: true,
      userId,
      amount,
      balance: result.balance,
      action: "earn_admin_give",
      note: data.note || null,
      templates: null,
      tokenType: payload.typ,
      tx: result.row
    };
  }

  throw createHttpError(400, "unsupported_token");
}

function createRefundTransaction({
  userId,
  redeemTxId,
  amount,
  reason,
  notes,
  actorId,
  idempotencyKey,
  req
}) {
  const normalizedUser = normId(userId);
  if (!normalizedUser) {
    throw createHttpError(400, "INVALID_USER");
  }
  const redeemId = String(redeemTxId ?? "").trim();
  if (!redeemId) {
    throw createHttpError(400, "INVALID_PARENT_TX");
  }
  const amountValue = Math.floor(Number(amount));
  if (!Number.isFinite(amountValue) || amountValue <= 0) {
    throw createHttpError(400, "INVALID_AMOUNT");
  }
  const reasonKey = String(reason ?? "").trim();
  if (!REFUND_REASONS.has(reasonKey)) {
    const err = createHttpError(400, "INVALID_REASON");
    err.allowed = Array.from(REFUND_REASONS);
    throw err;
  }
  const trimmedNotes = notes === undefined || notes === null ? null : String(notes).trim();
  const actorLabel = actorId ? `admin_refund:${actorId}` : "admin_refund";
  const ledgerKeyRaw = idempotencyKey ? String(idempotencyKey).trim() : null;
  const ledgerKey = ledgerKeyRaw ? `refund:${ledgerKeyRaw}` : null;
  const ledgerLookupKey = ledgerKey ? `api:${ledgerKey}` : null;

  const run = db.transaction(() => {
    const parentRaw = selectLedgerByIdStmt.get(redeemId);
    if (!parentRaw) {
      throw createHttpError(400, "REDEEM_NOT_FOUND");
    }
    const parent = mapLedgerRow(parentRaw);
    if (normId(parent.userId) !== normalizedUser) {
      throw createHttpError(400, "USER_MISMATCH");
    }
    if (Number(parent.delta) >= 0) {
      const err = createHttpError(400, "NOT_REDEEM_TX");
      err.details = { action: parent.action, verb: parent.verb };
      throw err;
    }
    if (parent.verb && parent.verb !== "redeem") {
      const err = createHttpError(400, "NOT_REDEEM_TX");
      err.details = { verb: parent.verb };
      throw err;
    }
    if (REFUND_WINDOW_MS !== null) {
      const age = Date.now() - Number(parent.at || 0);
      if (age > REFUND_WINDOW_MS) {
        const err = createHttpError(400, "REFUND_WINDOW_EXPIRED");
        err.windowMs = REFUND_WINDOW_MS;
        throw err;
      }
    }

    if (ledgerLookupKey) {
      const existing = selectLedgerByKeyStmt.get(ledgerLookupKey);
      if (existing) {
        const mappedExisting = mapLedgerRow(existing);
        if ((mappedExisting.parent_tx_id || null) !== String(parent.id)) {
          const conflict = createHttpError(409, "IDEMPOTENCY_CONFLICT");
          conflict.existing = mappedExisting;
          throw conflict;
        }
        const totals = sumRefundsByParentStmt.get(String(parent.id));
        const totalRefunded = Number(totals?.total || 0);
        const remaining = Math.max(0, Math.abs(Number(parent.delta)) - totalRefunded);
        const conflict = createHttpError(409, "REFUND_EXISTS");
        conflict.existing = mappedExisting;
        conflict.balance = getBalance(normalizedUser);
        conflict.remaining = remaining;
        throw conflict;
      }
    }

    const parentAmount = Math.abs(Number(parent.delta) || 0);
    const totals = sumRefundsByParentStmt.get(String(parent.id));
    const alreadyRefunded = Number(totals?.total || 0);
    if (alreadyRefunded >= parentAmount) {
      const err = createHttpError(400, "REFUND_NOT_ALLOWED");
      err.remaining = 0;
      throw err;
    }
    if (amountValue + alreadyRefunded > parentAmount) {
      const err = createHttpError(400, "OVER_REFUND");
      err.remaining = parentAmount - alreadyRefunded;
      throw err;
    }

    const ledgerResult = applyLedger({
      userId: normalizedUser,
      delta: amountValue,
      action: "refund",
      note: parent.note,
      notes: trimmedNotes,
      actor: actorLabel,
      verb: "refund",
      parentTxId: String(parent.id),
      refundReason: reasonKey,
      refundNotes: trimmedNotes,
      idempotencyKey: ledgerKey,
      req,
      returnRow: true
    });

    const afterTotals = sumRefundsByParentStmt.get(String(parent.id));
    const totalAfter = Number(afterTotals?.total || alreadyRefunded + amountValue);
    const remaining = Math.max(0, parentAmount - totalAfter);

    return {
      balance: ledgerResult.balance,
      refund: ledgerResult.row,
      remaining
    };
  });

  return run();
}

function getLedgerViewForUser(userId) {
  const normalized = normId(userId);
  if (!normalized) return [];
  const rows = listLedgerByUserStmt.all(normalized).map(mapLedgerRow);
  const refundsByParent = new Map();
  for (const row of rows) {
    if (row.verb === "refund" && row.parent_tx_id) {
      const key = String(row.parent_tx_id);
      if (!refundsByParent.has(key)) refundsByParent.set(key, []);
      refundsByParent.get(key).push(row);
    }
  }

  const redeems = [];
  for (const row of rows) {
    const isRedeem = row.verb === "redeem" || Number(row.delta) < 0;
    if (!isRedeem) continue;
    const key = String(row.id);
    const refunds = (refundsByParent.get(key) || []).slice().sort((a, b) => (a.at || 0) - (b.at || 0));
    const totalRefunded = refunds.reduce((sum, r) => sum + Number(r.delta || 0), 0);
    const redeemAmount = Math.abs(Number(row.delta) || 0);
    const remaining = Math.max(0, redeemAmount - totalRefunded);
    let status = "open";
    if (refunds.length) {
      status = remaining === 0 ? "refunded" : "partial";
    }
    redeems.push({
      ...row,
      redeem_amount: redeemAmount,
      refunded_amount: totalRefunded,
      remaining_refundable: remaining,
      refund_status: status,
      refunds
    });
  }

  const now = Date.now();
  const sevenAgo = now - 7 * 24 * 60 * 60 * 1000;
  const thirtyAgo = now - 30 * 24 * 60 * 60 * 1000;
  const summary = {
    earn: { d7: 0, d30: 0 },
    redeem: { d7: 0, d30: 0 },
    refund: { d7: 0, d30: 0 }
  };
  for (const row of rows) {
    const bucket = summary[row.verb];
    if (!bucket) continue;
    const amountAbs = Math.abs(Number(row.delta) || 0);
    const ts = Number(row.at) || 0;
    if (ts >= sevenAgo) bucket.d7 += amountAbs;
    if (ts >= thirtyAgo) bucket.d30 += amountAbs;
  }

  return {
    userId,
    balance: getBalance(userId),
    rows,
    redeems,
    summary
  };
}

function friendlyScanError(code) {
  switch (code) {
    case "missing_token":
      return "No QR token was included in this link.";
    case "TOKEN_USED":
      return "This QR code has already been used.";
    case "EXPIRED":
      return "This QR code expired. Please generate a new one.";
    case "BAD_TOKEN":
    case "BAD_SIGNATURE":
      return "The QR code is invalid.";
    case "invalid_user":
      return "The QR code is missing a user.";
    case "invalid_templates":
    case "TEMPLATE_MISSING":
      return "The QR code referenced tasks that are no longer available.";
    case "invalid_payload":
      return "The QR code is missing required information.";
    default:
      return "Unable to redeem this QR code.";
  }
}

function formatDateTime(ms) {
  if (!ms) return "";
  try {
    const date = new Date(ms);
    if (Number.isNaN(date.getTime())) {
      return String(ms);
    }
    return date.toLocaleString();
  } catch {
    return String(ms);
  }
}

function renderSpendApprovalPage({ hold = null, balance = null, cost = null, afterBalance = null, expiresAt = null, tokenUsed = false, message = null, token = "" }) {
  const hasHold = !!hold;
  const normalizedStatus = hasHold && hold.status ? String(hold.status).toLowerCase() : "pending";
  const title = hasHold
    ? `Reward approval – ${hold.itemName || "Reward"}`
    : "Reward approval";

  let statusLabel = "Pending approval";
  let statusDescription = message || "Review the request details below, then approve it to redeem the reward.";
  let statusColor = "#2563eb";

  if (!hasHold) {
    statusLabel = "Not available";
    statusDescription = message || "We couldn't find this reward request. Please ask the child to generate a new QR code.";
    statusColor = "#b91c1c";
  } else if (tokenUsed) {
    statusLabel = "Already used";
    statusDescription = message || "This QR code has already been used.";
    statusColor = "#b91c1c";
  } else if (normalizedStatus === "redeemed") {
    statusLabel = "Already redeemed";
    statusDescription = message || "This reward has already been redeemed.";
    statusColor = "#15803d";
  } else if (normalizedStatus === "released") {
    statusLabel = "Canceled";
    statusDescription = message || "This reward request was released. Ask the child to generate a new QR code if needed.";
    statusColor = "#b91c1c";
  }

  const summaryRows = [];
  if (hasHold) {
    summaryRows.push({ label: "Child", value: hold.userId || "Unknown", key: "child" });
    summaryRows.push({ label: "Reward", value: hold.itemName || "Reward", key: "reward" });
    if (cost !== null) summaryRows.push({ label: "Points required", value: `${cost} points`, key: "cost" });
    if (balance !== null) summaryRows.push({ label: "Current balance", value: `${balance} points`, key: "balance" });
    if (normalizedStatus === "pending" && afterBalance !== null) summaryRows.push({ label: "Balance after approval", value: `${afterBalance} points`, key: "after" });
    const statusTitle = tokenUsed && normalizedStatus === "pending"
      ? "Pending (token already used)"
      : normalizedStatus.charAt(0).toUpperCase() + normalizedStatus.slice(1);
    summaryRows.push({ label: "Status", value: statusTitle, key: "status" });
    const requestedAt = formatDateTime(hold.createdAt);
    if (requestedAt) summaryRows.push({ label: "Requested", value: requestedAt });
    const approvedAt = formatDateTime(hold.approvedAt);
    if (approvedAt) summaryRows.push({ label: "Approved", value: approvedAt });
    const expiresText = formatDateTime(expiresAt);
    if (expiresText) summaryRows.push({ label: "QR expires", value: expiresText });
    summaryRows.push({ label: "Request ID", value: hold.id });
  }

  const summaryHtml = summaryRows.length
    ? `<div class="summary">${summaryRows.map(row => {
        const keyAttr = row.key ? ` data-key="${escapeHtml(row.key)}"` : "";
        return `<div class="summary-row"${keyAttr}><span>${escapeHtml(row.label)}</span><strong>${escapeHtml(row.value)}</strong></div>`;
      }).join("")}</div>`
    : "";

  const noteHtml = hasHold && hold.note
    ? `<p class="note"><strong>Note:</strong> ${escapeHtml(hold.note)}</p>`
    : "";

  const imageHtml = hasHold && hold.itemImage
    ? `<img class="reward-image" src="${escapeHtml(hold.itemImage)}" alt="${escapeHtml(hold.itemName || "Reward image")}" onerror="this.style.display='none'" />`
    : "";

  const canApprove = hasHold && normalizedStatus === "pending" && !tokenUsed && token;

  const adminHint = hasHold
    ? canApprove
      ? ""
      : `<p class="muted">Approve or cancel this reward in the <a href="/admin" target="_blank" rel="noopener">CryptoKids admin console</a>.</p>`
    : `<p class="muted">Ask the child to open the shop again and generate a fresh QR code.</p>`;

  const actionCost = cost !== null ? `${cost} points` : "the required points";
  const actionsHtml = canApprove
    ? `<div class="actions" data-role="actions">
        <h2>Approve &amp; redeem</h2>
        <p>Confirm the child has received the reward, then approve to deduct the points.</p>
        <div class="actions-row">
          <input id="adminKeyInput" type="password" placeholder="Admin key" autocomplete="one-time-code" />
          <button id="approveBtn" type="button">Approve reward</button>
        </div>
        <p class="actions-hint">Approving will deduct ${escapeHtml(actionCost)} from <strong>${escapeHtml(hold.userId || "the child")}</strong>.</p>
        <p class="actions-hint">Need to cancel instead? Open the <a href="/admin" target="_blank" rel="noopener">admin console</a>.</p>
        <div class="actions-status" id="approveStatus" role="status"></div>
      </div>`
    : "";

  const badgeStyle = `color:${statusColor}; background-color:${statusColor}20; border-color:${statusColor}40;`;
  const heading = hasHold ? "Reward approval" : "QR issue";
  const intro = hasHold
    ? "Scan complete! Review the request details below."
    : "We couldn’t display this reward request.";

  return `<!doctype html>
<html>
  <head>
    <meta charset="utf-8" />
    <meta name="viewport" content="width=device-width, initial-scale=1" />
    <title>${escapeHtml(title)}</title>
    <style>
      body { font-family: system-ui, -apple-system, BlinkMacSystemFont, "Segoe UI", sans-serif; margin: 0; padding: 24px; background: #f6f7f9; color: #0f172a; }
      main { max-width: 640px; margin: 40px auto; }
      h1 { font-size: 28px; margin: 0 0 8px; }
      .intro { color: #475569; margin: 0 0 24px; font-size: 16px; }
      .card { background: #fff; border-radius: 18px; padding: 28px; box-shadow: 0 20px 45px rgba(15, 23, 42, 0.12); }
      .status-badge { display: inline-flex; align-items: center; font-weight: 600; font-size: 14px; padding: 6px 14px; border-radius: 999px; border: 1px solid; margin-bottom: 12px; }
      .status-text { margin: 0 0 16px; font-size: 16px; line-height: 1.5; }
      .reward-image { width: 100%; max-height: 220px; object-fit: cover; border-radius: 14px; border: 1px solid #e2e8f0; margin: 12px 0 20px; }
      .summary { border-top: 1px solid #e2e8f0; margin-top: 16px; padding-top: 16px; display: grid; gap: 12px; }
      .summary-row { display: flex; justify-content: space-between; gap: 12px; font-size: 15px; flex-wrap: wrap; }
      .summary-row span { color: #64748b; }
      .summary-row strong { font-weight: 600; }
      .note { margin-top: 20px; padding: 14px; background: #f1f5f9; border-radius: 12px; font-size: 15px; color: #1e293b; }
      .note strong { font-weight: 600; }
      .muted { color: #64748b; font-size: 14px; margin-top: 24px; }
      .muted a { color: inherit; text-decoration: underline; }
      button { font-family: inherit; font-size: 15px; padding: 10px 18px; border-radius: 10px; border: none; background: #2563eb; color: #fff; font-weight: 600; cursor: pointer; }
      button[disabled] { opacity: 0.6; cursor: not-allowed; }
      input[type="password"] { font-family: inherit; }
      .actions { margin-top: 24px; padding: 20px; background: #f8fafc; border: 1px solid #e2e8f0; border-radius: 14px; display: grid; gap: 12px; }
      .actions h2 { margin: 0; font-size: 18px; }
      .actions p { margin: 0; font-size: 15px; color: #334155; }
      .actions-row { display: flex; gap: 12px; flex-wrap: wrap; }
      .actions-row input { flex: 1 1 220px; padding: 10px 12px; border-radius: 10px; border: 1px solid #cbd5f5; font-size: 15px; }
      .actions-row button { flex: 0 0 auto; }
      .actions-hint { font-size: 13px; color: #64748b; }
      .actions-hint strong { font-weight: 600; color: #0f172a; }
      .actions-hint a { color: inherit; text-decoration: underline; }
      .actions-status { min-height: 20px; font-size: 14px; color: #334155; }
      .actions-status.error { color: #b91c1c; }
      .actions-status.success { color: #15803d; }
    </style>
  </head>
  <body>
    <main>
      <h1>${escapeHtml(heading)}</h1>
      <p class="intro">${escapeHtml(intro)}</p>
      <section class="card">
        <span class="status-badge" id="statusBadge" style="${escapeHtml(badgeStyle)}">${escapeHtml(statusLabel)}</span>
        <p class="status-text" id="statusText">${escapeHtml(statusDescription)}</p>
        ${imageHtml}
        ${summaryHtml}
        ${noteHtml}
        ${actionsHtml}
        ${adminHint}
      </section>
    </main>
    <script>
    (() => {
      const config = ${JSON.stringify({
        holdId: hold?.id ?? null,
        token,
        cost,
        balance,
        afterBalance,
        userId: hold?.userId ?? null
      })};
      const actions = document.querySelector('[data-role="actions"]');
      if (!actions || !config.holdId || !config.token) return;
      const adminInput = document.getElementById('adminKeyInput');
      const approveBtn = document.getElementById('approveBtn');
      const statusEl = document.getElementById('approveStatus');
      const badge = document.getElementById('statusBadge');
      const statusText = document.getElementById('statusText');
      const summaryStatus = document.querySelector('.summary-row[data-key="status"] strong');
      const summaryAfter = document.querySelector('.summary-row[data-key="after"] strong');
      const summaryBalance = document.querySelector('.summary-row[data-key="balance"] strong');
      const summaryCost = document.querySelector('.summary-row[data-key="cost"] strong');

      function setStatus(message, tone) {
        if (!statusEl) return;
        statusEl.textContent = message || '';
        statusEl.classList.remove('error', 'success');
        if (tone === 'error') statusEl.classList.add('error');
        else if (tone === 'success') statusEl.classList.add('success');
      }

      function friendlyError(code) {
        switch (code) {
          case 'UNAUTHORIZED':
            return 'Admin key is incorrect.';
          case 'TOKEN_USED':
            return 'This QR code has already been used.';
          case 'hold_not_pending':
            return 'This reward request is no longer pending.';
          case 'missing_token':
            return 'The QR code token is missing or invalid.';
          case 'approve_failed':
            return 'Unable to approve reward.';
          case 'Failed to fetch':
          case 'TypeError: Failed to fetch':
            return 'Network error. Check your connection and try again.';
          default:
            return typeof code === 'string' ? code.replace(/_/g, ' ') : 'Unable to approve reward.';
        }
      }

      async function approve() {
        if (!approveBtn || !adminInput) return;
        const key = (adminInput.value || '').trim();
        if (!key) {
          setStatus('Enter the admin key to approve.', 'error');
          adminInput.focus();
          return;
        }
        approveBtn.disabled = true;
        adminInput.disabled = true;
        setStatus('Approving reward...');
        try {
          const res = await fetch('/api/holds/' + encodeURIComponent(config.holdId) + '/approve', {
            method: 'POST',
            headers: {
              'Content-Type': 'application/json',
              'x-admin-key': key
            },
            body: JSON.stringify({ token: config.token })
          });
          let data = {};
          try { data = await res.json(); } catch { data = {}; }
          if (!res.ok) {
            const err = new Error(data?.error || 'approve_failed');
            throw err;
          }
          setStatus('Reward redeemed successfully!', 'success');
          if (badge) {
            badge.textContent = 'Redeemed';
            badge.style.color = '#15803d';
            badge.style.backgroundColor = '#15803d20';
            badge.style.borderColor = '#15803d40';
          }
          if (statusText) {
            statusText.textContent = 'Points have been deducted and the reward is marked as redeemed.';
          }
          if (summaryStatus) summaryStatus.textContent = 'Redeemed';
          const balanceValue = typeof data.balance === 'number' ? data.balance : null;
          const finalCost = typeof data.finalCost === 'number' ? data.finalCost : null;
          if (summaryCost && finalCost !== null) summaryCost.textContent = finalCost + ' points';
          if (summaryBalance && balanceValue !== null) summaryBalance.textContent = balanceValue + ' points';
          if (summaryAfter && balanceValue !== null) {
            summaryAfter.textContent = balanceValue + ' points';
          } else if (balanceValue !== null) {
            const summary = document.querySelector('.summary');
            if (summary) {
              const row = document.createElement('div');
              row.className = 'summary-row';
              row.innerHTML = '<span>Balance after redemption</span><strong>' + balanceValue + ' points</strong>';
              summary.appendChild(row);
            }
          }
          approveBtn.textContent = 'Redeemed';
        } catch (err) {
          const code = err && err.message ? err.message : 'approve_failed';
          const message = friendlyError(code);
          setStatus(message, 'error');
          if (code === 'UNAUTHORIZED') {
            approveBtn.disabled = false;
            adminInput.disabled = false;
            adminInput.focus();
            if (typeof adminInput.select === 'function') adminInput.select();
          } else if (code !== 'TOKEN_USED' && code !== 'hold_not_pending') {
            approveBtn.disabled = false;
            adminInput.disabled = false;
          }
        }
      }

      approveBtn?.addEventListener('click', approve);
      adminInput?.addEventListener('keydown', (ev) => {
        if (ev.key === 'Enter') {
          ev.preventDefault();
          approve();
        }
      });
    })();
    </script>
  </body>
</html>`;
}

function renderScanPage({ success, result = null, error = null, rawCode = null }) {
  const title = success ? "Points Added" : "Scan Failed";
  const heading = success ? "Success!" : "Uh oh.";
  const accent = success ? "#0a7" : "#c00";
  const amountLine = success && result
    ? `<p class="message">Added <strong>${escapeHtml(result.amount)}</strong> RT to <strong>${escapeHtml(result.userId)}</strong>.</p>`
    : "";
  const balanceLine = success && result
    ? `<p class="muted">New balance: ${escapeHtml(result.balance)}</p>`
    : "";
  const noteLine = success && result?.note
    ? `<p class="note">Note: ${escapeHtml(result.note)}</p>`
    : "";
  const templateList = success && Array.isArray(result?.templates) && result.templates.length
    ? `<div class="tasks"><h2>Included tasks</h2><ul>${result.templates
        .map(tpl => `<li><span class="points">+${escapeHtml(tpl.points)}</span> × ${escapeHtml(tpl.count)} — ${escapeHtml(tpl.title)}</li>`)
        .join("")}</ul></div>`
    : "";
  const errorLine = !success && error
    ? `<p class="message">${escapeHtml(error)}</p>`
    : "";
  const rawCodeLine = !success && rawCode
    ? `<p class="muted">(${escapeHtml(rawCode)})</p>`
    : "";

  return `<!doctype html>
<html>
  <head>
    <meta charset="utf-8" />
    <meta name="viewport" content="width=device-width, initial-scale=1" />
    <title>${escapeHtml(title)}</title>
    <style>
      body { font-family: system-ui, -apple-system, BlinkMacSystemFont, "Segoe UI", sans-serif; margin: 0; padding: 24px; background: #f6f7f9; color: #111; }
      main { max-width: 520px; margin: 40px auto; padding: 32px; background: #fff; border-radius: 16px; box-shadow: 0 12px 32px rgba(15, 23, 42, 0.12); }
      h1 { margin: 0 0 12px; font-size: 28px; color: ${accent}; }
      p { line-height: 1.5; margin: 12px 0; }
      .message { font-size: 18px; font-weight: 600; }
      .muted { color: #586174; font-size: 14px; }
      .note { background: rgba(10, 119, 92, 0.08); padding: 12px; border-radius: 12px; color: #0a7; font-size: 15px; }
      .tasks h2 { margin: 24px 0 12px; font-size: 18px; }
      .tasks ul { list-style: none; padding: 0; margin: 0; }
      .tasks li { padding: 10px 0; border-bottom: 1px solid #e5e7eb; font-size: 15px; display: flex; gap: 8px; align-items: baseline; }
      .tasks li:last-child { border-bottom: none; }
      .points { font-weight: 600; color: #0a7; }
    </style>
  </head>
  <body>
    <main>
      <h1>${escapeHtml(heading)}</h1>
      ${amountLine || errorLine || ""}
      ${balanceLine}
      ${noteLine}
      ${templateList}
      ${rawCodeLine}
    </main>
  </body>
</html>`;
}

function decodeBase64Url(str) {
  return Buffer.from(str, "base64url").toString("utf8");
}

function createToken(typ, data, ttl = TOKEN_TTL_SEC) {
  const now = nowSec();
  const payload = {
    typ,
    jti: randomId(),
    iat: now,
    exp: now + Math.max(10, ttl),
    data
  };
  const payloadStr = JSON.stringify(payload);
  const encoded = encodeBase64Url(payloadStr);
  const sig = crypto.createHmac("sha256", PARENT_SECRET).update(encoded).digest("base64url");
  return { token: `${encoded}.${sig}`, payload };
}

function verifyToken(token) {
  if (!token || typeof token !== "string" || !token.includes(".")) {
    throw new Error("BAD_TOKEN");
  }
  const [encoded, signature] = token.split(".");
  const expected = crypto.createHmac("sha256", PARENT_SECRET).update(encoded).digest("base64url");
  const sigBuf = Buffer.from(signature || "", "base64url");
  const expBuf = Buffer.from(expected, "base64url");
  if (sigBuf.length !== expBuf.length || !crypto.timingSafeEqual(sigBuf, expBuf)) {
    throw new Error("BAD_SIGNATURE");
  }
  const payloadStr = decodeBase64Url(encoded);
  const payload = JSON.parse(payloadStr);
  if (payload.exp < nowSec()) {
    throw new Error("EXPIRED");
  }
  return payload;
}

function buildQrUrl(req, token) {
  const host = req.headers["x-forwarded-host"] || req.headers.host;
  const proto = req.headers["x-forwarded-proto"] || (req.secure ? "https" : "http");
  return `${proto}://${host}/scan?t=${encodeURIComponent(token)}`;
}

function mapEarnTemplate(row) {
  return {
    id: row.id,
    title: row.title,
    points: row.points,
    description: row.description || "",
    youtube_url: row.youtube_url || null,
    active: !!row.active,
    sort_order: row.sort_order,
    created_at: row.created_at,
    updated_at: row.updated_at
  };
}

app.get("/version", (_req, res) => {
  res.json({ build: BUILD });
});

app.get("/balance/:userId", (req, res) => {
  const userId = normId(req.params.userId);
  if (!userId) return res.status(400).json({ error: "userId required" });
  res.json({ balance: getBalance(userId) });
});

app.get("/summary/:userId", (req, res) => {
  const userId = normId(req.params.userId);
  if (!userId) return res.status(400).json({ error: "userId required" });
  const balance = getBalance(userId);
  const sums = db.prepare(`
    SELECT
      SUM(CASE WHEN description LIKE 'earn_%' THEN amount ELSE 0 END) AS earned,
      SUM(CASE WHEN description LIKE 'spend_%' THEN ABS(amount) ELSE 0 END) AS spent
    FROM ledger
    WHERE user_id = ?
  `).get(userId);
  res.json({
    userId,
    balance,
    earned: Number(sums?.earned || 0),
    spent: Number(sums?.spent || 0)
  });
});

app.get("/api/members", requireAdminKey, (req, res) => {
  const search = (req.query?.search || "").toString().trim().toLowerCase();
  try {
    res.json(listMembers(search));
  } catch (err) {
    console.error("listMembers failed", err);
    res.status(500).json({ error: "FAILED" });
  }
});

app.post("/api/members", requireAdminKey, (req, res) => {
  const body = req.body || {};
  const userId = normId(body.userId);
  const name = (body.name || "").toString().trim();
  const dob = (body.dob || "").toString().trim();
  const sex = (body.sex || "").toString().trim();
  if (!userId) return res.status(400).json({ error: "userId required" });
  if (!name) return res.status(400).json({ error: "name required" });
  const now = Date.now();
  try {
    insertMemberStmt.run({
      userId,
      name,
      dob: dob || null,
      sex: sex || null,
      createdAt: now,
      updatedAt: now
    });
  } catch (err) {
    if (err?.code === "SQLITE_CONSTRAINT_PRIMARYKEY") {
      return res.status(409).json({ error: "USER_EXISTS" });
    }
    console.error("insertMember failed", err);
    return res.status(500).json({ error: "FAILED" });
  }
  res.status(201).json({ ok: true, member: getMember(userId) });
});

app.get("/api/members/:userId", requireAdminKey, (req, res) => {
  const userId = normId(req.params.userId);
  if (!userId) return res.status(400).json({ error: "userId required" });
  const member = getMember(userId);
  if (!member) return res.status(404).json({ error: "NOT_FOUND" });
  res.json(member);
});

app.patch("/api/members/:userId", requireAdminKey, (req, res) => {
  const userId = normId(req.params.userId);
  if (!userId) return res.status(400).json({ error: "userId required" });
  const existing = getMember(userId);
  if (!existing) return res.status(404).json({ error: "NOT_FOUND" });
  const body = req.body || {};
  const name = body.name !== undefined ? (body.name || "").toString().trim() : existing.name;
  const dob = body.dob !== undefined ? (body.dob || "").toString().trim() : (existing.dob || "");
  const sex = body.sex !== undefined ? (body.sex || "").toString().trim() : (existing.sex || "");
  if (!name) return res.status(400).json({ error: "name required" });
  try {
    updateMemberStmt.run({
      userId,
      name,
      dob: dob || null,
      sex: sex || null,
      updatedAt: Date.now()
    });
  } catch (err) {
    console.error("updateMember failed", err);
    return res.status(500).json({ error: "FAILED" });
  }
  res.json({ ok: true, member: getMember(userId) });
});

app.delete("/api/members/:userId", requireAdminKey, (req, res) => {
  const userId = normId(req.params.userId);
  if (!userId) return res.status(400).json({ error: "userId required" });
  const existing = getMember(userId);
  if (!existing) return res.status(404).json({ error: "NOT_FOUND" });
  try {
    deleteMemberStmt.run(userId);
  } catch (err) {
    console.error("deleteMember failed", err);
    return res.status(500).json({ error: "FAILED" });
  }
  res.json({ ok: true });
});

app.get("/api/earn-templates", (req, res) => {
  const { active, sort } = req.query;
  const filters = [];
  const params = [];
  if (active === "true") {
    filters.push("active = 1");
  } else if (active === "false") {
    filters.push("active = 0");
  }
  let sql = "SELECT * FROM earn_templates";
  if (filters.length) sql += ` WHERE ${filters.join(" AND ")}`;
  if (sort === "sort_order") {
    sql += " ORDER BY sort_order ASC, id ASC";
  } else {
    sql += " ORDER BY created_at DESC";
  }
  const rows = db.prepare(sql).all(...params);
  res.json(rows.map(mapEarnTemplate));
});

app.post("/api/earn-templates", requireAdminKey, (req, res) => {
  const { title, points, description = "", youtube_url = null, active = true, sort_order = 0 } = req.body || {};
  if (!title || !Number.isFinite(Number(points))) {
    return res.status(400).json({ error: "invalid_template" });
  }
  const stmt = db.prepare(`
    INSERT INTO earn_templates (title, points, description, youtube_url, active, sort_order, created_at, updated_at)
    VALUES (?, ?, ?, ?, ?, ?, ?, ?)
  `);
  const ts = nowSec();
  const info = stmt.run(String(title), Math.floor(Number(points)), String(description || ""), youtube_url ? String(youtube_url) : null, active ? 1 : 0, Number(sort_order) || 0, ts, ts);
  const row = db.prepare("SELECT * FROM earn_templates WHERE id = ?").get(info.lastInsertRowid);
  res.status(201).json(mapEarnTemplate(row));
});

app.patch("/api/earn-templates/:id", requireAdminKey, (req, res) => {
  const id = Number(req.params.id);
  if (!id) return res.status(400).json({ error: "invalid_id" });
  const fields = [];
  const params = [];
  const { title, points, description, youtube_url, active, sort_order } = req.body || {};
  if (typeof title === "string") { fields.push("title = ?"); params.push(title); }
  if (points !== undefined) {
    if (!Number.isFinite(Number(points))) return res.status(400).json({ error: "invalid_points" });
    fields.push("points = ?"); params.push(Math.floor(Number(points)));
  }
  if (description !== undefined) { fields.push("description = ?"); params.push(description); }
  if (youtube_url !== undefined) { fields.push("youtube_url = ?"); params.push(youtube_url || null); }
  if (active !== undefined) { fields.push("active = ?"); params.push(active ? 1 : 0); }
  if (sort_order !== undefined) { fields.push("sort_order = ?"); params.push(Number(sort_order) || 0); }
  if (!fields.length) return res.status(400).json({ error: "no_fields" });
  fields.push("updated_at = ?"); params.push(nowSec());
  const sql = `UPDATE earn_templates SET ${fields.join(", ")} WHERE id = ?`;
  params.push(id);
  const info = db.prepare(sql).run(...params);
  if (!info.changes) return res.status(404).json({ error: "not_found" });
  const row = db.prepare("SELECT * FROM earn_templates WHERE id = ?").get(id);
  res.json(mapEarnTemplate(row));
});

app.delete("/api/earn-templates/:id", requireAdminKey, (req, res) => {
  const id = Number(req.params.id);
  if (!id) return res.status(400).json({ error: "invalid_id" });
  const info = db.prepare("DELETE FROM earn_templates WHERE id = ?").run(id);
  if (!info.changes) return res.status(404).json({ error: "not_found" });
  res.json({ ok: true });
});

app.post("/ck/refund", requireAdminKey, (req, res) => {
  const body = req.body || {};
  const actorId = (req.headers["x-admin-actor"] || "").toString().trim() || "admin";
  const idempotencyKey = body.idempotency_key ? String(body.idempotency_key).trim() : null;
  const normalizedUser = normId(body.user_id);
  if (!FEATURE_FLAGS.refunds) {
    return res.status(403).json(buildErrorResponse({ err: { message: "FEATURE_DISABLED" }, userId: normalizedUser }));
  }
  const started = Date.now();
  try {
    assertRefundRateLimit(actorId);
    console.info("[refund] attempt", {
      userId: normalizedUser,
      redeemTxId: body.redeem_tx_id,
      amount: body.amount,
      reason: body.reason,
      actorId,
      idempotencyKey
    });
    const result = createRefundTransaction({
      userId: body.user_id,
      redeemTxId: body.redeem_tx_id,
      amount: body.amount,
      reason: body.reason,
      notes: body.notes,
      actorId,
      idempotencyKey: resolveIdempotencyKey(req, idempotencyKey),
      req
    });
    recordTelemetry("refund", { ok: true, durationMs: Date.now() - started });
    console.info("[refund] success", {
      userId: normalizedUser,
      redeemTxId: body.redeem_tx_id,
      refundId: result.refund?.id,
      amount: result.refund?.delta,
      remaining: result.remaining,
      actorId
    });
    const response = buildActionResponse({
      userId: normalizedUser,
      txRow: result.refund,
      extras: {
        ok: true,
        refund: result.refund,
        remaining_refundable: result.remaining,
        verb: "refund"
      }
    });
    res.json(response);
  } catch (err) {
    const status = err?.status || 500;
    if (status === 409 && err?.existing) {
      console.warn("[refund] idempotent", {
        userId: normalizedUser,
        redeemTxId: body.redeem_tx_id,
        actorId,
        idempotencyKey
      });
      recordTelemetry("refund", { ok: false, error: err?.message, durationMs: Date.now() - started });
      res.status(409).json(buildErrorResponse({ err, userId: normalizedUser, fallback: "REFUND_EXISTS" }));
      return;
    }
    recordTelemetry("refund", { ok: false, error: err?.message, durationMs: Date.now() - started });
    const payload = buildErrorResponse({ err, userId: normalizedUser, fallback: "REFUND_FAILED" });
    console.error("[refund] failed", {
      userId: normalizedUser,
      redeemTxId: body.redeem_tx_id,
      error: err?.message,
      status,
      actorId
    });
    res.status(status).json(payload);
  }
});

app.get("/ck/ledger/:userId", requireAdminKey, (req, res) => {
  const userId = normId(req.params.userId);
  if (!userId) return res.status(400).json({ error: "userId required" });
  const data = getLedgerViewForUser(userId);
  const hints = getStateHints(userId);
  res.json({ ...data, hints });
});

app.post("/ck/earn", requireAdminKey, requireRole("admin"), express.json(), (req, res) => {
  const userId = normId(req.body?.user_id ?? req.body?.userId);
  const amount = Math.floor(Number(req.body?.amount ?? 0));
  const note = req.body?.note ? String(req.body.note).slice(0, 200) : null;
  const actorLabel = (req.headers["x-admin-actor"] || "").toString().trim() || "admin_manual";
  const action = req.body?.action ? String(req.body.action) : "earn_manual";
  if (!userId || !Number.isFinite(amount) || amount <= 0) {
    return res.status(400).json(buildErrorResponse({ err: { message: "INVALID_AMOUNT" }, userId }));
  }
  const started = Date.now();
  try {
    const result = applyLedger({
      userId,
      delta: amount,
      action,
      note,
      actor: actorLabel,
      req,
      idempotencyKey: resolveIdempotencyKey(req, req.body?.idempotency_key),
      returnRow: true,
      verb: "earn"
    });
    recordTelemetry("earn", { ok: true, durationMs: Date.now() - started });
    const response = buildActionResponse({
      userId,
      txRow: result.row,
      extras: { ok: true, amount, verb: "earn", action }
    });
    res.json(response);
  } catch (err) {
    recordTelemetry("earn", { ok: false, error: err?.message, durationMs: Date.now() - started });
    const status = err?.status || (err?.message === "INSUFFICIENT_FUNDS" ? 409 : 400);
    res.status(status).json(buildErrorResponse({ err, userId, fallback: "EARN_FAILED" }));
  }
});

app.post("/ck/redeem", requireAdminKey, requireRole("admin"), express.json(), (req, res) => {
  const userId = normId(req.body?.user_id ?? req.body?.userId);
  const amount = Math.floor(Number(req.body?.amount ?? 0));
  const note = req.body?.note ? String(req.body.note).slice(0, 200) : null;
  const actorLabel = (req.headers["x-admin-actor"] || "").toString().trim() || "admin_redeem_manual";
  const action = req.body?.action ? String(req.body.action) : "spend_manual";
  if (!userId || !Number.isFinite(amount) || amount <= 0) {
    return res.status(400).json(buildErrorResponse({ err: { message: "INVALID_AMOUNT" }, userId }));
  }
  const started = Date.now();
  try {
    const result = applyLedger({
      userId,
      delta: -amount,
      action,
      note,
      actor: actorLabel,
      req,
      idempotencyKey: resolveIdempotencyKey(req, req.body?.idempotency_key),
      returnRow: true,
      verb: "redeem"
    });
    recordTelemetry("redeem", { ok: true, durationMs: Date.now() - started });
    const response = buildActionResponse({
      userId,
      txRow: result.row,
      extras: { ok: true, amount, verb: "redeem", action }
    });
    res.json(response);
  } catch (err) {
    recordTelemetry("redeem", { ok: false, error: err?.message, durationMs: Date.now() - started });
    const status = err?.message === "INSUFFICIENT_FUNDS" ? 409 : err?.status || 400;
    res.status(status).json(buildErrorResponse({ err, userId, fallback: "REDEEM_FAILED" }));
  }
});

app.post("/ck/adjust", requireAdminKey, requireRole("admin"), express.json(), (req, res) => {
  const userId = normId(req.body?.user_id ?? req.body?.userId);
  const deltaRaw = Number(req.body?.delta ?? 0);
  const delta = Math.trunc(deltaRaw);
  const note = req.body?.note ? String(req.body.note).slice(0, 200) : null;
  const actorLabel = (req.headers["x-admin-actor"] || "").toString().trim() || "admin_adjust";
  if (!userId || !Number.isFinite(delta) || delta === 0) {
    return res.status(400).json(buildErrorResponse({ err: { message: "INVALID_DELTA" }, userId }));
  }
  const started = Date.now();
  try {
    const action = req.body?.action ? String(req.body.action) : delta > 0 ? "adjust_credit" : "adjust_debit";
    const result = applyLedger({
      userId,
      delta,
      action,
      note,
      actor: actorLabel,
      req,
      idempotencyKey: resolveIdempotencyKey(req, req.body?.idempotency_key),
      returnRow: true,
      verb: "adjust"
    });
    recordTelemetry("adjust", { ok: true, durationMs: Date.now() - started });
    const response = buildActionResponse({
      userId,
      txRow: result.row,
      extras: { ok: true, delta, verb: "adjust", action }
    });
    res.json(response);
  } catch (err) {
    recordTelemetry("adjust", { ok: false, error: err?.message, durationMs: Date.now() - started });
    const status = err?.status || (err?.message === "INSUFFICIENT_FUNDS" ? 409 : 400);
    res.status(status).json(buildErrorResponse({ err, userId, fallback: "ADJUST_FAILED" }));
  }
});

app.get("/api/rewards", (req, res) => {
  const filters = [];
  const params = [];
  const query = req.query || {};
  if (query.status !== undefined && query.status !== null && query.status !== "") {
    filters.push("status = ?");
    params.push(String(query.status).trim().toLowerCase());
  } else if (query.active !== undefined) {
    const raw = String(query.active).trim().toLowerCase();
    const isActive = raw === "" || raw === "1" || raw === "true" || raw === "yes" || raw === "active";
    filters.push("status = ?");
    params.push(isActive ? "active" : "disabled");
  }
  let sql = `
    SELECT id, name, cost, description, image_url, youtube_url, status, tags, campaign_id, source, created_at, updated_at
    FROM reward
  `;
  if (filters.length) {
    sql += " WHERE " + filters.join(" AND ");
  }
  sql += " ORDER BY cost ASC, name ASC";
  const rows = db.prepare(sql).all(...params).map(mapRewardRow);
  res.json(rows);
});

app.get("/api/features", (_req, res) => {
  res.json({ ...FEATURE_FLAGS });
});

app.post("/api/rewards", requireAdminKey, express.json(), (req, res) => {
  try {
    const body = req.body || {};
    const name = (body.name || "").toString().trim();
    const costRaw = body.cost ?? body.price;
    const imageUrl = body.imageUrl ?? body.image_url ?? null;
    const youtubeUrl = body.youtubeUrl ?? body.youtube_url ?? null;
    const description = (body.description ?? "").toString().trim();
    const tagsValue = body.tags;
    const campaignId = body.campaign_id ?? body.campaignId ?? null;
    const source = body.source ?? null;
    const statusRaw = body.status ?? (body.active === 0 || body.active === false ? "disabled" : "active");
    if (!name) return res.status(400).json({ error: "name_required" });
    const numericCost = Number(costRaw);
    if (!Number.isFinite(numericCost)) return res.status(400).json({ error: "invalid_cost" });
    const cost = Math.trunc(numericCost);
    const rewardId = (body.id ? String(body.id).trim() : "") || crypto.randomUUID();
    const now = Date.now();
    let encodedTags = null;
    if (tagsValue !== undefined && tagsValue !== null) {
      if (typeof tagsValue === "string") {
        encodedTags = tagsValue.trim() || null;
      } else {
        try {
          encodedTags = JSON.stringify(tagsValue);
        } catch {
          return res.status(400).json({ error: "invalid_tags" });
        }
      }
    }
    const insert = db.prepare(`
      INSERT INTO reward (
        id, name, cost, description, image_url, youtube_url, status, tags, campaign_id, source, created_at, updated_at
      ) VALUES (?,?,?,?,?,?,?,?,?,?,?,?)
    `);
    insert.run(
      rewardId,
      name,
      cost,
      description,
      imageUrl ? String(imageUrl).trim() || null : null,
      youtubeUrl ? String(youtubeUrl).trim() || null : null,
      String(statusRaw || "active").trim().toLowerCase() || "active",
      encodedTags,
      campaignId ? String(campaignId).trim() || null : null,
      source ? String(source).trim() || null : null,
      now,
      now
    );
    const row = db.prepare("SELECT * FROM reward WHERE id = ?").get(rewardId);
    res.status(201).json(mapRewardRow(row));
  } catch (e) {
    console.error("create reward", e);
    const status = e?.code === "SQLITE_CONSTRAINT" ? 409 : 500;
    res.status(status).json({ error: "create_reward_failed" });
  }
});

app.patch("/api/rewards/:id", requireAdminKey, (req, res) => {
  const id = String(req.params.id || "").trim();
  if (!id) return res.status(400).json({ error: "invalid_id" });
  const body = req.body || {};
  const fields = [];
  const params = [];
  if (body.name !== undefined) {
    fields.push("name = ?");
    params.push(String(body.name).trim());
  }
  const costRaw = body.cost ?? body.price;
  if (costRaw !== undefined) {
    const numeric = Number(costRaw);
    if (!Number.isFinite(numeric)) return res.status(400).json({ error: "invalid_cost" });
    fields.push("cost = ?");
    params.push(Math.trunc(numeric));
  }
  if (body.description !== undefined) {
    fields.push("description = ?");
    params.push(String(body.description));
  }
  if (body.imageUrl !== undefined || body.image_url !== undefined) {
    const imageUrl = body.imageUrl ?? body.image_url;
    fields.push("image_url = ?");
    params.push(imageUrl ? String(imageUrl).trim() || null : null);
  }
  if (body.youtubeUrl !== undefined || body.youtube_url !== undefined) {
    const youtubeUrl = body.youtubeUrl ?? body.youtube_url;
    fields.push("youtube_url = ?");
    params.push(youtubeUrl ? String(youtubeUrl).trim() || null : null);
  }
  if (body.status !== undefined) {
    fields.push("status = ?");
    params.push(String(body.status).trim().toLowerCase());
  } else if (body.active !== undefined) {
    const isActive = body.active === 1 || body.active === true || body.active === "1" || body.active === "true";
    fields.push("status = ?");
    params.push(isActive ? "active" : "disabled");
  }
  if (body.tags !== undefined) {
    const tagsValue = body.tags;
    if (tagsValue === null) {
      fields.push("tags = ?");
      params.push(null);
    } else if (typeof tagsValue === "string") {
      fields.push("tags = ?");
      params.push(tagsValue.trim() || null);
    } else {
      try {
        fields.push("tags = ?");
        params.push(JSON.stringify(tagsValue));
      } catch {
        return res.status(400).json({ error: "invalid_tags" });
      }
    }
  }
  if (body.campaign_id !== undefined || body.campaignId !== undefined) {
    const campaignId = body.campaign_id ?? body.campaignId;
    fields.push("campaign_id = ?");
    params.push(campaignId ? String(campaignId).trim() || null : null);
  }
  if (body.source !== undefined) {
    const source = body.source;
    fields.push("source = ?");
    params.push(source ? String(source).trim() || null : null);
  }
  if (!fields.length) return res.status(400).json({ error: "no_fields" });
  fields.push("updated_at = ?");
  params.push(Date.now());
  const sql = `UPDATE reward SET ${fields.join(", ")} WHERE id = ?`;
  params.push(id);
  const info = db.prepare(sql).run(...params);
  if (!info.changes) return res.status(404).json({ error: "not_found" });
  const updated = db.prepare("SELECT * FROM reward WHERE id = ?").get(id);
  res.json({ ok: true, reward: mapRewardRow(updated) });
});

app.post("/api/tokens/earn", (req, res) => {
  try {
    const userId = normId(req.body?.userId);
    const templates = Array.isArray(req.body?.templates) ? req.body.templates : [];
    const note = req.body?.note ? String(req.body.note).slice(0, 200) : null;
    if (!userId || !templates.length) {
      return res.status(400).json({ error: "invalid_payload" });
    }
    const ids = templates.map(t => Number(t.id ?? t));
    const placeholders = ids.map(() => "?").join(",");
    const templateRows = db.prepare(`SELECT * FROM earn_templates WHERE id IN (${placeholders})`).all(...ids);
    if (!templateRows.length) {
      return res.status(400).json({ error: "invalid_templates" });
    }
    const templatesById = new Map(templateRows.map(r => [Number(r.id), r]));
    const normalizedTemplates = templates.map(entry => {
      const key = Number(entry.id ?? entry);
      const tpl = templatesById.get(key);
      if (!tpl) throw new Error("TEMPLATE_MISSING");
      const count = Math.max(1, Number(entry.count || 1));
      return { id: tpl.id, title: tpl.title, points: tpl.points, count };
    });
    const total = normalizedTemplates.reduce((sum, t) => sum + t.points * t.count, 0);
    const { token, payload } = createToken("earn", { userId, templates: normalizedTemplates, note, total });
    res.json({ token, qrText: buildQrUrl(req, token), expiresAt: payload.exp, total });
  } catch (err) {
    res.status(400).json({ error: err.message || "invalid_templates" });
  }
});

app.post("/api/tokens/give", requireAdminKey, (req, res) => {
  const userId = normId(req.body?.userId);
  const amount = Number(req.body?.amount || 0);
  const note = req.body?.note ? String(req.body.note).slice(0, 200) : null;
  if (!userId || !Number.isFinite(amount) || amount <= 0) {
    return res.status(400).json({ error: "invalid_payload" });
  }
  const { token, payload } = createToken("give", { userId, amount: Math.floor(amount), note });
  res.json({ token, qrText: buildQrUrl(req, token), expiresAt: payload.exp, amount: Math.floor(amount) });
});

app.post("/api/earn/scan", (req, res) => {
  const started = Date.now();
  try {
    const isAdmin = (req.headers["x-admin-key"] || "").toString().trim() === ADMIN_KEY;
    const result = redeemToken({
      token: (req.body?.token || "").toString(),
      req,
      actor: isAdmin ? "admin_scan" : "child_scan",
      isAdmin,
      allowEarnWithoutAdmin: isAdmin
    });
    recordTelemetry("earn", { ok: true, durationMs: Date.now() - started });
    const response = buildActionResponse({
      userId: result.userId,
      txRow: result.tx,
      extras: {
        ok: true,
        userId: result.userId,
        amount: result.amount,
        action: result.action,
        note: result.note ?? undefined,
        templates: result.templates ?? undefined,
        tokenType: result.tokenType
      }
    });
    res.json(response);
  } catch (err) {
    const message = err?.message || "scan_failed";
    const status = err?.status || (message === "TOKEN_USED" ? 409 : message === "ADMIN_REQUIRED" ? 403 : 400);
    recordTelemetry("earn", { ok: false, error: message, durationMs: Date.now() - started });
    res.status(status).json(buildErrorResponse({ err, userId: null, fallback: message }));
  }
});

app.post("/api/earn/quick", requireAdminKey, (req, res) => {
  const userId = normId(req.body?.userId);
  const templateId = Number(req.body?.templateId);
  if (!userId || !templateId) {
    return res.status(400).json(buildErrorResponse({ err: { message: "invalid_payload" }, userId }));
  }
  const tpl = db.prepare("SELECT * FROM earn_templates WHERE id = ?").get(templateId);
  if (!tpl) {
    return res.status(404).json(buildErrorResponse({ err: { message: "template_not_found" }, userId }));
  }
  const started = Date.now();
  try {
    const result = applyLedger({
      userId,
      delta: tpl.points,
      action: "earn_admin_quick",
      note: tpl.title,
      templates: [{ id: tpl.id, title: tpl.title, points: tpl.points, count: 1 }],
      actor: "admin_quick",
      req,
      idempotencyKey: resolveIdempotencyKey(req, req.body?.idempotency_key),
      returnRow: true
    });
    const response = buildActionResponse({
      userId,
      txRow: result.row,
      extras: {
        ok: true,
        userId,
        amount: tpl.points,
        verb: "earn",
        action: "earn_admin_quick",
        templates: result.row?.templates || [{ id: tpl.id, title: tpl.title, points: tpl.points, count: 1 }]
      }
    });
    recordTelemetry("earn", { ok: true, durationMs: Date.now() - started });
    res.json(response);
  } catch (err) {
    recordTelemetry("earn", { ok: false, error: err?.message, durationMs: Date.now() - started });
    const status = err?.status || (err?.message === "TOKEN_USED" ? 409 : 400);
    res.status(status).json(buildErrorResponse({ err, userId, fallback: "EARN_FAILED" }));
  }
});

app.post("/api/holds", express.json(), (req, res) => {
  const started = Date.now();
  try {
    const userId = normId(req.body?.userId ?? req.body?.user_id);
    const rewardIdRaw = req.body?.itemId ?? req.body?.rewardId ?? req.body?.reward_id;
    const noteRaw = req.body?.note;
    if (!userId || rewardIdRaw === undefined || rewardIdRaw === null) {
      return res.status(400).json(buildErrorResponse({ err: { message: "invalid_payload" }, userId }));
    }
    const rewardId = String(rewardIdRaw).trim();
    const reward = db.prepare(`
      SELECT id, name, cost, image_url
      FROM reward
      WHERE id = ? AND status = 'active'
    `).get(rewardId);
    if (!reward) {
      return res.status(404).json(buildErrorResponse({ err: { message: "reward_not_found" }, userId }));
    }
    const id = randomId();
    const now = Date.now();
    const quoted = Number(reward.cost ?? reward.price ?? 0) || 0;
    const sourceLabel = req.body?.source ? String(req.body.source) : null;
    db.prepare(`
      INSERT INTO hold (
        id,
        user_id,
        reward_id,
        reward_name,
        reward_image_url,
        status,
        quoted_amount,
        final_amount,
        note,
        source,
        created_at,
        updated_at
      ) VALUES (?, ?, ?, ?, ?, 'pending', ?, NULL, ?, ?, ?, ?)
    `).run(
      id,
      userId,
      reward.id,
      reward.name,
      reward.image_url || '',
      quoted,
      noteRaw ? String(noteRaw) : null,
      sourceLabel,
      now,
      now
    );
    const insertedHold = mapHoldRow(db.prepare('SELECT * FROM hold WHERE id = ?').get(id));
    const ledgerResult = applyLedger({
      userId,
      delta: 0,
      action: 'spend_hold',
      note: insertedHold.rewardName || reward.name,
      holdId: id,
      itemId: insertedHold.rewardId || reward.id,
      templates: null,
      actor: 'child',
      req,
      idempotencyKey: resolveIdempotencyKey(req, req.body?.idempotency_key),
      returnRow: true
    });
    const { token } = createToken('spend', { holdId: id, cost: insertedHold.quotedCost });
    const qrText = buildQrUrl(req, token);
    const response = buildActionResponse({
      userId,
      txRow: ledgerResult.row,
      extras: {
        ok: true,
        holdId: id,
        token,
        qrText,
        verb: 'hold.reserve',
        quotedCost: insertedHold.quotedCost
      }
    });
    recordTelemetry('hold.reserve', { ok: true, durationMs: Date.now() - started });
    res.status(201).json(response);
  } catch (e) {
    console.error('create hold', e);
    const userId = normId(req.body?.userId ?? req.body?.user_id);
    recordTelemetry('hold.reserve', { ok: false, error: e?.message, durationMs: Date.now() - started });
    res.status(500).json(buildErrorResponse({ err: e, userId, fallback: 'hold_failed' }));
  }
});

app.get('/api/holds', requireAdminKey, (req, res) => {
  const status = (req.query?.status || 'pending').toString().toLowerCase();
  const allowed = ['pending', 'redeemed', 'released', 'all'];
  if (!allowed.includes(status)) {
    return res.status(400).json({ error: 'invalid_status' });
  }
  let sql = 'SELECT * FROM hold';
  const params = [];
  if (status !== 'all') {
    sql += ' WHERE status = ?';
    params.push(status);
  }
  sql += ' ORDER BY created_at DESC';
  const rows = db.prepare(sql).all(...params).map(mapHoldRow);
  res.json(rows);
});

app.post('/api/holds/:id/approve', requireAdminKey, (req, res) => {
  const started = Date.now();
  let hold = null;
  try {
    const id = String(req.params.id || '');
    const token = String(req.body?.token || '');
    const override = req.body?.finalCost ?? req.body?.final_cost;
    if (!id || !token) {
      return res.status(400).json(buildErrorResponse({ err: { message: 'invalid_payload' } }));
    }
    const payload = verifyToken(token);
    if (payload.typ !== 'spend') {
      return res.status(400).json(buildErrorResponse({ err: { message: 'unsupported_token' } }));
    }
    if (payload.data?.holdId !== id) {
      return res.status(400).json(buildErrorResponse({ err: { message: 'hold_mismatch' } }));
    }
    if (checkTokenStmt.get(payload.jti)) {
      return res.status(409).json(buildErrorResponse({ err: { message: 'TOKEN_USED' } }));
    }
    hold = mapHoldRow(db.prepare('SELECT * FROM hold WHERE id = ?').get(id));
    if (!hold || hold.status !== 'pending') {
      return res.status(404).json(buildErrorResponse({ err: { message: 'hold_not_pending' }, userId: hold?.userId }));
    }
    const cost = override !== undefined && override !== null
      ? Math.max(0, Math.floor(Number(override)))
      : hold.quotedCost;
    const result = applyLedger({
      userId: hold.userId,
      delta: -cost,
      action: 'spend_redeemed',
      note: hold.rewardName || hold.note,
      itemId: hold.rewardId,
      holdId: hold.id,
      finalCost: cost,
      actor: 'admin_redeem',
      req,
      tokenInfo: { jti: payload.jti, typ: payload.typ, token, source: 'hold.approve' },
      returnRow: true
    });
    const now = Date.now();
    db.prepare(`
      UPDATE hold
      SET status = 'redeemed',
          final_amount = ?,
          note = ?,
          updated_at = ?,
          redeemed_at = ?,
          source = COALESCE(source, 'admin')
      WHERE id = ?
    `).run(cost, hold.note || null, now, now, id);
    hold = mapHoldRow(db.prepare('SELECT * FROM hold WHERE id = ?').get(id));
    const response = buildActionResponse({
      userId: hold.userId,
      txRow: result.row,
      extras: { ok: true, holdId: id, finalCost: cost, verb: 'hold.redeem' }
    });
    recordTelemetry('hold.redeem', { ok: true, durationMs: Date.now() - started });
    res.json(response);
  } catch (err) {
    recordTelemetry('hold.redeem', { ok: false, error: err?.message, durationMs: Date.now() - started });
    const code = err.message === 'TOKEN_USED' ? 409 : err.status || 400;
    res.status(code).json(buildErrorResponse({ err, userId: hold?.userId, fallback: 'approve_failed' }));
  }
});

app.post('/api/holds/:id/cancel', requireAdminKey, (req, res) => {
  const started = Date.now();
  const id = String(req.params.id || '');
  let hold = mapHoldRow(db.prepare('SELECT * FROM hold WHERE id = ?').get(id));
  if (!hold || hold.status !== 'pending') {
    return res.status(404).json(buildErrorResponse({ err: { message: 'hold_not_pending' }, userId: hold?.userId }));
  }
  const now = Date.now();
  db.prepare(`
    UPDATE hold
    SET status = 'released',
        final_amount = 0,
        updated_at = ?,
        released_at = ?,
        note = COALESCE(note, ?)
    WHERE id = ?
  `).run(now, now, hold.note || null, id);
  hold = mapHoldRow(db.prepare('SELECT * FROM hold WHERE id = ?').get(id));
  const result = applyLedger({
    userId: hold.userId,
    delta: 0,
    action: 'spend_released',
    note: hold.rewardName || hold.note,
    holdId: hold.id,
    actor: 'admin_cancel',
    req,
    returnRow: true,
    idempotencyKey: resolveIdempotencyKey(req, req.body?.idempotency_key)
  });
  recordTelemetry('hold.release', { ok: true, durationMs: Date.now() - started });
  const response = buildActionResponse({
    userId: hold.userId,
    txRow: result.row,
    extras: { ok: true, holdId: id, verb: 'hold.release' }
  });
  res.json(response);
});

function buildHistoryQuery(params) {
  const where = [];
  const sqlParams = [];
  if (params.userId) {
    where.push("user_id = ?");
    sqlParams.push(normId(params.userId));
  }
  if (params.type === 'earn') {
    where.push("verb = 'earn'");
  } else if (params.type === 'spend') {
    where.push("verb = 'redeem'");
  } else if (params.type === 'refund') {
    where.push("verb = 'refund'");
  }
  if (params.verb) {
    where.push("verb = ?");
    sqlParams.push(params.verb);
  }
  if (params.source === 'task') {
    where.push("description = 'earn_qr'");
  } else if (params.source === 'admin') {
    where.push("description IN ('earn_admin_give','earn_admin_quick')");
  }
  if (params.actor) {
    where.push("actor_id = ?");
    sqlParams.push(params.actor);
  }
  if (params.from) {
    where.push("created_at >= ?");
    sqlParams.push(params.from);
  }
  if (params.to) {
    where.push("created_at <= ?");
    sqlParams.push(params.to);
  }
  const limit = Math.min(500, Math.max(1, Number(params.limit) || 50));
  const offset = Math.max(0, Number(params.offset) || 0);
  let sql = 'SELECT * FROM ledger';
  if (where.length) sql += ` WHERE ${where.join(' AND ')}`;
  sql += ' ORDER BY created_at DESC, id DESC';
  sql += ' LIMIT ? OFFSET ?';
  sqlParams.push(limit, offset);
  return { sql, params: sqlParams, limit, offset };
}

app.get("/api/history", requireAdminKey, (req, res) => {
  const from = req.query.from ? Number(new Date(req.query.from).getTime()) : undefined;
  const to = req.query.to ? Number(new Date(req.query.to).getTime()) : undefined;
  const query = buildHistoryQuery({
    userId: req.query.userId,
    type: req.query.type,
    source: req.query.source,
    verb: req.query.verb,
    actor: req.query.actor,
    from,
    to,
    limit: req.query.limit,
    offset: req.query.offset
  });
  const rows = db.prepare(query.sql).all(...query.params).map(mapLedgerRow);
  if (req.query.format === "csv") {
    res.setHeader("Content-Type", "text/csv; charset=utf-8");
    res.setHeader("Content-Disposition", "attachment; filename=history.csv");
    const header = "at,userId,verb,action,delta,balance_after,itemId,holdId,parent_tx_id,finalCost,note,notes,templates,refund_reason,refund_notes,actor,idempotency_key\n";
    const escape = value => {
      if (value === null || value === undefined) return "";
      const str = String(value).replace(/"/g, '""');
      return `"${str}"`;
    };
    const body = rows
      .map(r => [
        escape(r.at),
        escape(r.userId),
        escape(r.verb),
        escape(r.action),
        escape(r.delta),
        escape(r.balance_after),
        escape(r.itemId ?? ""),
        escape(r.holdId ?? ""),
        escape(r.parent_tx_id ?? ""),
        escape(r.finalCost ?? ""),
        escape(r.note ?? ""),
        escape(r.notes ?? ""),
        escape(r.templates ? JSON.stringify(r.templates) : ""),
        escape(r.refund_reason ?? ""),
        escape(r.refund_notes ?? ""),
        escape(r.actor ?? ""),
        escape(r.idempotency_key ?? "")
      ].join(","))
      .join("\n");
    res.send(header + body);
    return;
  }
  res.json({ rows, limit: query.limit, offset: query.offset });
});

app.get("/api/admin/telemetry/core-health", requireAdminKey, (_req, res) => {
  res.json(summarizeTelemetry());
});

app.get("/api/history/user/:userId", (req, res) => {
  const userId = normId(req.params.userId);
  if (!userId) return res.status(400).json({ error: "userId required" });
  const limit = Math.min(200, Math.max(1, Number(req.query.limit) || 100));
  const rows = db.prepare(`
    SELECT created_at AS at, description AS action, amount AS delta, balance_after, note
    FROM ledger
    WHERE user_id = ?
    ORDER BY created_at DESC, id DESC
    LIMIT ?
  `).all(userId, limit);
  res.json({ rows });
});

app.get("/api/history.csv/:userId", (req, res) => {
  const userId = normId(req.params.userId);
  if (!userId) return res.status(400).send("userId required");
  const rows = listLedgerByUserStmt.all(userId).map(mapLedgerRow);
  const header = "at,userId,verb,action,delta,balance_after,itemId,holdId,parent_tx_id,finalCost,note,notes,templates,refund_reason,refund_notes,actor,idempotency_key\n";
  const escape = value => {
    if (value === null || value === undefined) return "";
    const str = String(value).replace(/"/g, '""');
    return `"${str}"`;
  };
  const body = rows
    .map(r => [
      escape(r.at),
      escape(r.userId),
      escape(r.verb),
      escape(r.action),
      escape(r.delta),
      escape(r.balance_after),
      escape(r.itemId ?? ""),
      escape(r.holdId ?? ""),
      escape(r.parent_tx_id ?? ""),
      escape(r.finalCost ?? ""),
      escape(r.note ?? ""),
      escape(r.notes ?? ""),
      escape(r.templates ? JSON.stringify(r.templates) : ""),
      escape(r.refund_reason ?? ""),
      escape(r.refund_notes ?? ""),
      escape(r.actor ?? ""),
      escape(r.idempotency_key ?? "")
    ].join(","))
    .join("\n");
  res.setHeader("Content-Type", "text/csv; charset=utf-8");
  res.setHeader("Content-Disposition", `attachment; filename=history_${userId}.csv`);
  res.send(header + body + (body ? "\n" : ""));
});

app.post("/admin/upload-image64", requireAdminKey, (req, res) => {
  const { image64 } = req.body || {};
  if (!image64) return res.status(400).json({ error: "missing_image" });
  const match = String(image64).match(/^data:(image\/[a-zA-Z0-9.+-]+);base64,(.*)$/);
  if (!match) return res.status(400).json({ error: "bad_dataurl" });
  const mime = match[1];
  const data = match[2];
  const buffer = Buffer.from(data, "base64");
  const ext = ({ "image/jpeg": "jpg", "image/png": "png", "image/webp": "webp", "image/gif": "gif" })[mime] || "png";
  const hash = crypto.createHash("sha256").update(buffer).digest("hex").slice(0, 16);
  const filename = `rw_${hash}.${ext}`;
  const filePath = path.join(UPLOAD_DIR, filename);
  if (!fs.existsSync(filePath)) {
    fs.writeFileSync(filePath, buffer);
  }
  res.json({ url: `/uploads/${filename}` });
});

app.get("/index.html", (_req, res) => {
  sendVersioned(res, "index.html");
});

app.get("/", (_req, res) => {
  res.redirect(`/admin.html?v=${BUILD}`);
});

if (process.env.NODE_ENV !== "test") {
  app.listen(PORT, "0.0.0.0", () => {
    console.log(`Parents Shop API listening on http://0.0.0.0:${PORT}`);
  });
}

export {
  app,
  applyLedger,
  createRefundTransaction,
  getLedgerViewForUser,
  mapLedgerRow,
  getBalance,
  normId,
  getStateHints,
  ensureSchema
};<|MERGE_RESOLUTION|>--- conflicted
+++ resolved
@@ -202,47 +202,6 @@
   const parsed = Date.parse(str);
   if (Number.isNaN(parsed)) return fallback;
   return parsed;
-<<<<<<< HEAD
-}
-
-function ensureColumn(db, table, column, type = "INTEGER", defaultValue /* optional */) {
-  // already exists?
-  const cols = db.prepare(`PRAGMA table_info(${table})`).all();
-  if (cols.some(c => c.name === column)) return;
-
-  // Build the initial ALTER
-  const hasConstantDefault =
-    defaultValue === null ||
-    typeof defaultValue === "number" ||
-    (typeof defaultValue === "string" && !/[\(\)]|CURRENT_|strftime|julianday|now/i.test(defaultValue));
-
-  const quotedDefault =
-    defaultValue === null ? "NULL" :
-    typeof defaultValue === "number" ? String(defaultValue) :
-    typeof defaultValue === "string" ? `'${defaultValue.replaceAll("'", "''")}'` :
-    undefined;
-
-  let sql = `ALTER TABLE ${table} ADD COLUMN ${column} ${type}`;
-  if (hasConstantDefault && quotedDefault !== undefined) sql += ` DEFAULT ${quotedDefault}`;
-
-  try {
-    db.exec(sql);
-  } catch (e) {
-    // Fallback for "non-constant default" or NOT NULL errors: add column without default
-    if (/non-constant default|NOT NULL/i.test(String(e.message))) {
-      db.exec(`ALTER TABLE ${table} ADD COLUMN ${column} ${type}`);
-    } else {
-      throw e;
-    }
-  }
-
-  // Backfill after add (use unix epoch seconds; adjust if you prefer ms)
-  if (column === "created_at" || column === "updated_at") {
-    const now = Date.now();
-    db.prepare(`UPDATE ${table} SET ${column} = COALESCE(${column}, ?) WHERE ${column} IS NULL OR ${column} = 0`).run(now);
-  }
-=======
->>>>>>> 74e1a807
 }
 
 function randomId() {
@@ -252,259 +211,6 @@
   return crypto.randomBytes(16).toString("hex");
 }
 
-<<<<<<< HEAD
-
-function ensureSchema() {
-  const tableExists = name =>
-    !!db.prepare("SELECT name FROM sqlite_master WHERE type='table' AND name = ?").get(name);
-  const backupTable = name => {
-    const legacyName = `${name}_legacy_${Date.now()}`;
-    db.exec(`ALTER TABLE ${name} RENAME TO ${legacyName}`);
-    return legacyName;
-  };
-  const getColumns = name =>
-    db.prepare("PRAGMA table_info('" + name.replace(/'/g, "''") + "')").all().map(col => col.name);
-  const migrate = db.transaction(() => {
-    // member table
-    if (!tableExists("member")) {
-      let legacyMembers = null;
-      if (tableExists("members")) {
-        legacyMembers = backupTable("members");
-      }
-      db.exec(`
-        CREATE TABLE IF NOT EXISTS member (
-          id TEXT PRIMARY KEY,
-          name TEXT NOT NULL,
-          date_of_birth TEXT,
-          sex TEXT,
-          status TEXT NOT NULL DEFAULT 'active',
-          tags TEXT,
-          campaign_id TEXT,
-          source TEXT,
-          created_at INTEGER NOT NULL,
-          updated_at INTEGER NOT NULL
-        );
-      `);
-      if (legacyMembers) {
-        const rows = db.prepare("SELECT * FROM " + legacyMembers).all();
-        const insertMember = db.prepare(`
-          INSERT INTO member (id, name, date_of_birth, sex, status, tags, campaign_id, source, created_at, updated_at)
-          VALUES (@id, @name, @date_of_birth, @sex, @status, @tags, @campaign_id, @source, @created_at, @updated_at)
-        `);
-        for (const row of rows) {
-          const id = normId(row.userId || row.id || "");
-          if (!id) continue;
-          insertMember.run({
-            id,
-            name: row.name || id,
-            date_of_birth: row.dob || row.date_of_birth || null,
-            sex: row.sex || null,
-            status: "active",
-            tags: null,
-            campaign_id: null,
-            source: null,
-            created_at: normalizeTimestamp(row.createdAt),
-            updated_at: normalizeTimestamp(row.updatedAt ?? row.createdAt)
-          });
-        }
-      }
-    } else {
-      const memberCols = getColumns("member");
-      if (!memberCols.includes("status")) ensureColumn(db, "member", "status", "TEXT NOT NULL", "active");
-      ensureColumn(db, "member", "tags", "TEXT");
-      ensureColumn(db, "member", "campaign_id", "TEXT");
-      ensureColumn(db, "member", "source", "TEXT");
-      ensureColumn(db, "member", "date_of_birth", "TEXT");
-    }
-    db.exec("CREATE INDEX IF NOT EXISTS idx_member_status ON member(status)");
-
-    // reward table
-    if (!tableExists("reward")) {
-      let legacyRewards = null;
-      if (tableExists("rewards")) {
-        legacyRewards = backupTable("rewards");
-      }
-      db.exec(`
-        CREATE TABLE IF NOT EXISTS reward (
-          id TEXT PRIMARY KEY,
-          name TEXT NOT NULL,
-          cost INTEGER NOT NULL,
-          description TEXT DEFAULT '',
-          image_url TEXT DEFAULT '',
-          youtube_url TEXT,
-          status TEXT NOT NULL DEFAULT 'active',
-          tags TEXT,
-          campaign_id TEXT,
-          source TEXT,
-          created_at INTEGER NOT NULL,
-          updated_at INTEGER NOT NULL
-        );
-      `);
-      if (legacyRewards) {
-        const rows = db.prepare("SELECT * FROM " + legacyRewards).all();
-        const insertReward = db.prepare(`
-          INSERT INTO reward (id, name, cost, description, image_url, youtube_url, status, tags, campaign_id, source, created_at, updated_at)
-          VALUES (@id, @name, @cost, @description, @image_url, @youtube_url, @status, @tags, @campaign_id, @source, @created_at, @updated_at)
-        `);
-        for (const row of rows) {
-          const id = String(row.id ?? "").trim();
-          if (!id) continue;
-          const status = Number(row.active ?? 1) === 1 ? "active" : "disabled";
-          const created = normalizeTimestamp(row.created_at ?? row.createdAt);
-          insertReward.run({
-            id,
-            name: row.name || id,
-            cost: Number(row.price ?? row.cost ?? 0) || 0,
-            description: row.description || "",
-            image_url: row.image_url || row.imageUrl || "",
-            youtube_url: row.youtube_url || row.youtubeUrl || null,
-            status,
-            tags: null,
-            campaign_id: null,
-            source: null,
-            created_at: created,
-            updated_at: normalizeTimestamp(row.updated_at ?? row.updatedAt ?? created)
-          });
-        }
-      }
-    } else {
-      const rewardCols = getColumns("reward");
-      if (!rewardCols.includes("status")) ensureColumn(db, "reward", "status", "TEXT NOT NULL", "active");
-      ensureColumn(db, "reward", "tags", "TEXT");
-      ensureColumn(db, "reward", "campaign_id", "TEXT");
-      ensureColumn(db, "reward", "source", "TEXT");
-      ensureColumn(db, "reward", "cost", "INTEGER NOT NULL", 0);
-      ensureColumn(db, "reward", "updated_at", "INTEGER NOT NULL", 0);
-    }
-    db.exec("CREATE INDEX IF NOT EXISTS idx_reward_status ON reward(status)");
-
-    // hold table
-    if (!tableExists("hold")) {
-      let legacyHolds = null;
-      if (tableExists("holds")) {
-        legacyHolds = backupTable("holds");
-      }
-      db.exec(`
-        CREATE TABLE IF NOT EXISTS hold (
-          id TEXT PRIMARY KEY,
-          user_id TEXT NOT NULL,
-          actor_id TEXT,
-          reward_id TEXT,
-          reward_name TEXT,
-          reward_image_url TEXT,
-          status TEXT NOT NULL DEFAULT 'pending',
-          quoted_amount INTEGER NOT NULL,
-          final_amount INTEGER,
-          note TEXT,
-          metadata TEXT,
-          source TEXT,
-          tags TEXT,
-          campaign_id TEXT,
-          created_at INTEGER NOT NULL,
-          updated_at INTEGER NOT NULL,
-          released_at INTEGER,
-          redeemed_at INTEGER,
-          expires_at INTEGER,
-          FOREIGN KEY (reward_id) REFERENCES reward(id)
-        );
-      `);
-      if (legacyHolds) {
-        const rows = db.prepare("SELECT * FROM " + legacyHolds).all();
-        const insertHold = db.prepare(`
-          INSERT INTO hold (
-            id,
-            user_id,
-            actor_id,
-            reward_id,
-            reward_name,
-            reward_image_url,
-            status,
-            quoted_amount,
-            final_amount,
-            note,
-            metadata,
-            source,
-            tags,
-            campaign_id,
-            created_at,
-            updated_at,
-            released_at,
-            redeemed_at,
-            expires_at
-          ) VALUES (@id,@user_id,@actor_id,@reward_id,@reward_name,@reward_image_url,@status,@quoted_amount,@final_amount,@note,@metadata,@source,@tags,@campaign_id,@created_at,@updated_at,@released_at,@redeemed_at,@expires_at)
-        `);
-        for (const row of rows) {
-          const id = String(row.id ?? "").trim();
-          if (!id) continue;
-          const userId = normId(row.userId || row.user_id || "");
-          if (!userId) continue;
-          const rawStatus = String(row.status || "pending").trim().toLowerCase();
-          const status =
-            rawStatus === "redeemed"
-              ? "redeemed"
-              : rawStatus === "canceled" || rawStatus === "released"
-              ? "released"
-              : "pending";
-          const approvedAt = row.approvedAt ?? row.approved_at ?? null;
-          const createdAt = normalizeTimestamp(row.createdAt ?? row.created_at);
-          insertHold.run({
-            id,
-            user_id: userId,
-            actor_id: null,
-            reward_id: row.itemId || row.reward_id || null,
-            reward_name: row.itemName || row.reward_name || null,
-            reward_image_url: row.itemImage || row.reward_image_url || null,
-            status,
-            quoted_amount: Number(row.quotedCost ?? row.quoted_amount ?? row.points ?? 0) || 0,
-            final_amount:
-              row.finalCost !== undefined && row.finalCost !== null
-                ? Number(row.finalCost)
-                : row.final_amount !== undefined && row.final_amount !== null
-                ? Number(row.final_amount)
-                : null,
-            note: row.note || null,
-            metadata: null,
-            source: null,
-            tags: null,
-            campaign_id: null,
-            created_at: createdAt,
-            updated_at: normalizeTimestamp(approvedAt ?? createdAt),
-            released_at: status === "released" ? normalizeTimestamp(approvedAt) : null,
-            redeemed_at: status === "redeemed" ? normalizeTimestamp(approvedAt) : null,
-            expires_at: null
-          });
-        }
-      }
-    } else {
-      ensureColumn(db, "hold", "actor_id", "TEXT");
-      ensureColumn(db, "hold", "reward_name", "TEXT");
-      ensureColumn(db, "hold", "reward_image_url", "TEXT");
-      ensureColumn(db, "hold", "quoted_amount", "INTEGER NOT NULL", 0);
-      ensureColumn(db, "hold", "final_amount", "INTEGER");
-      ensureColumn(db, "hold", "metadata", "TEXT");
-      ensureColumn(db, "hold", "source", "TEXT");
-      ensureColumn(db, "hold", "tags", "TEXT");
-      ensureColumn(db, "hold", "campaign_id", "TEXT");
-      ensureColumn(db, "hold", "released_at", "INTEGER");
-      ensureColumn(db, "hold", "redeemed_at", "INTEGER");
-      ensureColumn(db, "hold", "expires_at", "INTEGER");
-      ensureColumn(db, "hold", "updated_at", "INTEGER NOT NULL", 0);
-      ensureColumn(db, "hold", "created_at", "INTEGER NOT NULL", 0);
-    }
-    db.exec("CREATE INDEX IF NOT EXISTS idx_hold_user_status ON hold(user_id, status)");
-
-    // ledger table
-    let legacyLedger = null;
-    if (tableExists("ledger")) {
-      const info = db.prepare("PRAGMA table_info('ledger')").all();
-      const idColumn = info.find(col => col.name === "id");
-      const hasTextId = idColumn && typeof idColumn.type === "string" && idColumn.type.toUpperCase().includes("TEXT");
-      const legacyColumns = new Set(["delta", "reason", "kind", "nonce", "ts", "meta"]);
-      const hasLegacy = info.some(col => legacyColumns.has(col.name));
-      if (!hasTextId || hasLegacy) {
-        legacyLedger = backupTable("ledger");
-      }
-=======
 
 function ensureSchema() {
   const tableExists = name =>
@@ -521,14 +227,8 @@
       db.exec(sql);
       columns.push(name);
       return true;
->>>>>>> 74e1a807
-    }
-
-<<<<<<< HEAD
-    if (!tableExists("ledger") || legacyLedger) {
-      db.exec(`
-        CREATE TABLE IF NOT EXISTS ledger (
-=======
+    }
+
   const migrate = db.transaction(() => {
     // member table
     let memberCols = [];
@@ -700,45 +400,10 @@
       }
       db.exec(`
         CREATE TABLE IF NOT EXISTS hold (
->>>>>>> 74e1a807
           id TEXT PRIMARY KEY,
           user_id TEXT NOT NULL,
           actor_id TEXT,
           reward_id TEXT,
-<<<<<<< HEAD
-          parent_hold_id TEXT,
-          parent_ledger_id TEXT,
-          verb TEXT NOT NULL,
-          description TEXT,
-          amount INTEGER NOT NULL,
-          balance_after INTEGER NOT NULL,
-          status TEXT NOT NULL DEFAULT 'posted',
-          note TEXT,
-          notes TEXT,
-          template_ids TEXT,
-          final_amount INTEGER,
-          metadata TEXT,
-          refund_reason TEXT,
-          refund_notes TEXT,
-          idempotency_key TEXT UNIQUE,
-          source TEXT,
-          tags TEXT,
-          campaign_id TEXT,
-          ip_address TEXT,
-          user_agent TEXT,
-          created_at INTEGER NOT NULL,
-          updated_at INTEGER NOT NULL,
-          FOREIGN KEY (user_id) REFERENCES member(id),
-          FOREIGN KEY (reward_id) REFERENCES reward(id),
-          FOREIGN KEY (parent_hold_id) REFERENCES hold(id),
-          FOREIGN KEY (parent_ledger_id) REFERENCES ledger(id)
-        );
-      `);
-      if (legacyLedger) {
-        const rows = db.prepare("SELECT * FROM " + legacyLedger).all();
-        const insertLedger = db.prepare(`
-          INSERT INTO ledger (
-=======
           reward_name TEXT,
           reward_image_url TEXT,
           status TEXT NOT NULL DEFAULT 'pending',
@@ -782,83 +447,10 @@
         const rows = db.prepare("SELECT * FROM " + legacyHolds).all();
         const insertHold = db.prepare(`
           INSERT INTO hold (
->>>>>>> 74e1a807
             id,
             user_id,
             actor_id,
             reward_id,
-<<<<<<< HEAD
-            parent_hold_id,
-            parent_ledger_id,
-            verb,
-            description,
-            amount,
-            balance_after,
-            status,
-            note,
-            notes,
-            template_ids,
-            final_amount,
-            metadata,
-            refund_reason,
-            refund_notes,
-            idempotency_key,
-            source,
-            tags,
-            campaign_id,
-            ip_address,
-            user_agent,
-            created_at,
-            updated_at
-          ) VALUES (@id,@user_id,@actor_id,@reward_id,@parent_hold_id,@parent_ledger_id,@verb,@description,@amount,@balance_after,@status,@note,@notes,@template_ids,@final_amount,@metadata,@refund_reason,@refund_notes,@idempotency_key,@source,@tags,@campaign_id,@ip_address,@user_agent,@created_at,@updated_at)
-        `);
-        for (const row of rows) {
-          const id = String(row.id ?? row.ID ?? crypto.randomUUID()).trim();
-          const userId = normId(row.user_id ?? row.userId ?? "");
-          if (!id || !userId) continue;
-          const amount = Number(row.amount ?? row.delta ?? 0) || 0;
-          const balanceAfter = Number(row.balance_after ?? row.balanceAfter ?? row.balance ?? 0) || 0;
-          const templateIds = row.template_ids ?? row.templateIds ?? null;
-          const metadata = row.metadata ?? row.meta ?? null;
-          const tags = row.tags ?? null;
-          const createdAt = normalizeTimestamp(row.created_at ?? row.createdAt ?? row.ts);
-          const updatedAt = normalizeTimestamp(row.updated_at ?? row.updatedAt ?? createdAt);
-          insertLedger.run({
-            id,
-            user_id: userId,
-            actor_id: row.actor_id || row.actorId || row.actor || null,
-            reward_id: row.reward_id || row.itemId || null,
-            parent_hold_id: row.parent_hold_id || row.holdId || null,
-            parent_ledger_id: row.parent_ledger_id || row.parent_tx_id || null,
-            verb:
-              (row.verb || row.kind || "")
-                .toString()
-                .trim() || (amount > 0 ? "earn" : amount < 0 ? "redeem" : "adjust"),
-            description: row.description || row.reason || row.action || null,
-            amount,
-            balance_after: balanceAfter,
-            status: (row.status || row.state || "posted").toString().trim().toLowerCase() || "posted",
-            note: row.note || null,
-            notes: row.notes || null,
-            template_ids: templateIds ? JSON.stringify(templateIds) : null,
-            final_amount:
-              row.final_amount !== undefined && row.final_amount !== null
-                ? Number(row.final_amount)
-                : row.finalCost !== undefined && row.finalCost !== null
-                ? Number(row.finalCost)
-                : null,
-            metadata: metadata ? JSON.stringify(metadata) : null,
-            refund_reason: row.refund_reason || null,
-            refund_notes: row.refund_notes || null,
-            idempotency_key: row.idempotency_key || row.nonce || null,
-            source: row.source || null,
-            tags: tags ? JSON.stringify(tags) : null,
-            campaign_id: row.campaign_id || row.campaignId || null,
-            ip_address: row.ip_address || row.ip || null,
-            user_agent: row.user_agent || row.ua || null,
-            created_at: createdAt,
-            updated_at: updatedAt
-=======
             reward_name,
             reward_image_url,
             status,
@@ -915,45 +507,10 @@
             released_at: status === "released" ? normalizeTimestamp(approvedAt) : null,
             redeemed_at: status === "redeemed" ? normalizeTimestamp(approvedAt) : null,
             expires_at: null
->>>>>>> 74e1a807
           });
         }
       }
     } else {
-<<<<<<< HEAD
-      const ledgerCols = getColumns("ledger");
-      ensureColumn(db, "ledger", "user_id", "TEXT");
-      ensureColumn(db, "ledger", "actor_id", "TEXT");
-      ensureColumn(db, "ledger", "reward_id", "TEXT");
-      ensureColumn(db, "ledger", "parent_hold_id", "TEXT");
-      ensureColumn(db, "ledger", "parent_ledger_id", "TEXT");
-      ensureColumn(db, "ledger", "description", "TEXT");
-      if (!ledgerCols.includes("verb")) ensureColumn(db, "ledger", "verb", "TEXT NOT NULL", "adjust");
-      ensureColumn(db, "ledger", "amount", "INTEGER NOT NULL", 0);
-      ensureColumn(db, "ledger", "balance_after", "INTEGER NOT NULL", 0);
-      if (!ledgerCols.includes("status")) ensureColumn(db, "ledger", "status", "TEXT NOT NULL", "posted");
-      ensureColumn(db, "ledger", "idempotency_key", "TEXT");
-      ensureColumn(db, "ledger", "template_ids", "TEXT");
-      ensureColumn(db, "ledger", "final_amount", "INTEGER");
-      ensureColumn(db, "ledger", "metadata", "TEXT");
-      ensureColumn(db, "ledger", "note", "TEXT");
-      ensureColumn(db, "ledger", "notes", "TEXT");
-      ensureColumn(db, "ledger", "refund_reason", "TEXT");
-      ensureColumn(db, "ledger", "refund_notes", "TEXT");
-      ensureColumn(db, "ledger", "source", "TEXT");
-      ensureColumn(db, "ledger", "tags", "TEXT");
-      ensureColumn(db, "ledger", "campaign_id", "TEXT");
-      ensureColumn(db, "ledger", "ip_address", "TEXT");
-      ensureColumn(db, "ledger", "user_agent", "TEXT");
-      ensureColumn(db, "ledger", "created_at", "INTEGER NOT NULL", 0);
-      ensureColumn(db, "ledger", "updated_at", "INTEGER NOT NULL", 0);
-    }
-
-    if (tableExists("ledger_legacy")) {
-      // no-op placeholder when running repeatedly
-    }
-
-=======
       holdCols = getColumns("hold");
       ensureColumn("hold", holdCols, "actor_id", "ALTER TABLE hold ADD COLUMN actor_id TEXT");
       ensureColumn("hold", holdCols, "reward_name", "ALTER TABLE hold ADD COLUMN reward_name TEXT");
@@ -1238,7 +795,6 @@
       // no-op placeholder when running repeatedly
     }
 
->>>>>>> 74e1a807
     const oldLedgerCols = getColumns("ledger");
     if (!oldLedgerCols.includes("amount") && oldLedgerCols.includes("delta")) {
       db.exec("ALTER TABLE ledger RENAME COLUMN delta TO amount");
@@ -1296,10 +852,7 @@
     `);
 
     // spend_request table
-<<<<<<< HEAD
-=======
     let spendCols = [];
->>>>>>> 74e1a807
     if (!tableExists("spend_request")) {
       let legacySpend = null;
       if (tableExists("spend_requests")) {
@@ -1325,8 +878,6 @@
           FOREIGN KEY (reward_id) REFERENCES reward(id)
         );
       `);
-<<<<<<< HEAD
-=======
       spendCols = [
         "id",
         "token",
@@ -1343,7 +894,6 @@
         "created_at",
         "updated_at"
       ];
->>>>>>> 74e1a807
       if (legacySpend) {
         const rows = db.prepare("SELECT * FROM " + legacySpend).all();
         const insertSpend = db.prepare(`
@@ -1387,15 +937,6 @@
         }
       }
     } else {
-<<<<<<< HEAD
-      ensureColumn(db, "spend_request", "actor_id", "TEXT");
-      ensureColumn(db, "spend_request", "source", "TEXT");
-      ensureColumn(db, "spend_request", "tags", "TEXT");
-      ensureColumn(db, "spend_request", "campaign_id", "TEXT");
-      ensureColumn(db, "spend_request", "amount", "INTEGER");
-      ensureColumn(db, "spend_request", "created_at", "INTEGER NOT NULL", 0);
-      ensureColumn(db, "spend_request", "updated_at", "INTEGER NOT NULL", 0);
-=======
       spendCols = getColumns("spend_request");
       ensureColumn("spend_request", spendCols, "actor_id", "ALTER TABLE spend_request ADD COLUMN actor_id TEXT");
       ensureColumn("spend_request", spendCols, "source", "ALTER TABLE spend_request ADD COLUMN source TEXT");
@@ -1414,7 +955,6 @@
         "updated_at",
         "ALTER TABLE spend_request ADD COLUMN updated_at INTEGER NOT NULL DEFAULT (strftime('%s','now')*1000)"
       );
->>>>>>> 74e1a807
     }
     db.exec("CREATE INDEX IF NOT EXISTS idx_spend_request_status ON spend_request(status)");
     db.exec("CREATE INDEX IF NOT EXISTS idx_spend_request_user ON spend_request(user_id)");
@@ -1459,16 +999,6 @@
         db.exec("ALTER TABLE consumed_tokens RENAME COLUMN consumed_at TO created_at");
         consumedCols = getColumns("consumed_tokens");
       }
-<<<<<<< HEAD
-      ensureColumn(db, "consumed_tokens", "token", "TEXT");
-      ensureColumn(db, "consumed_tokens", "typ", "TEXT");
-      ensureColumn(db, "consumed_tokens", "request_id", "TEXT");
-      ensureColumn(db, "consumed_tokens", "user_id", "TEXT");
-      ensureColumn(db, "consumed_tokens", "reward_id", "TEXT");
-      ensureColumn(db, "consumed_tokens", "source", "TEXT");
-      ensureColumn(db, "consumed_tokens", "created_at", "INTEGER NOT NULL", 0);
-      ensureColumn(db, "consumed_tokens", "updated_at", "INTEGER NOT NULL", 0);
-=======
       ensureColumn(
         "consumed_tokens",
         consumedCols,
@@ -1517,7 +1047,6 @@
         "updated_at",
         "ALTER TABLE consumed_tokens ADD COLUMN updated_at INTEGER NOT NULL DEFAULT (strftime('%s','now')*1000)"
       );
->>>>>>> 74e1a807
     }
     db.exec(`
       UPDATE consumed_tokens
@@ -1729,7 +1258,6 @@
     campaign_id: row.campaign_id || null,
     updated_at: row.updated_at,
     metadata: row.metadata || null
-<<<<<<< HEAD
   };
 }
 
@@ -1805,83 +1333,6 @@
   };
 }
 
-=======
-  };
-}
-
-function mapHoldRow(row) {
-  if (!row) return null;
-  let parsedMetadata = null;
-  if (row.metadata) {
-    try {
-      parsedMetadata = JSON.parse(row.metadata);
-    } catch {
-      parsedMetadata = null;
-    }
-  }
-  return {
-    id: row.id,
-    userId: row.user_id || null,
-    status: row.status || 'pending',
-    quotedCost: Number(row.quoted_amount ?? row.quotedCost ?? 0) || 0,
-    finalCost:
-      row.final_amount !== undefined && row.final_amount !== null
-        ? Number(row.final_amount)
-        : row.finalCost !== undefined && row.finalCost !== null
-        ? Number(row.finalCost)
-        : null,
-    note: row.note || null,
-    rewardId: row.reward_id || null,
-    rewardName: row.reward_name || null,
-    rewardImage: row.reward_image_url || null,
-    itemId: row.reward_id || null,
-    itemName: row.reward_name || null,
-    itemImage: row.reward_image_url || null,
-    actorId: row.actor_id || null,
-    createdAt: Number(row.created_at ?? row.createdAt) || null,
-    updatedAt: Number(row.updated_at ?? row.updatedAt) || null,
-    approvedAt: Number(row.redeemed_at ?? row.approvedAt ?? 0) || null,
-    redeemedAt: Number(row.redeemed_at ?? 0) || null,
-    releasedAt: Number(row.released_at ?? 0) || null,
-    expiresAt: Number(row.expires_at ?? 0) || null,
-    metadata: parsedMetadata
-  };
-}
-
-function mapRewardRow(row) {
-  if (!row) return null;
-  let parsedTags = null;
-  if (row.tags) {
-    try {
-      parsedTags = JSON.parse(row.tags);
-    } catch {
-      parsedTags = null;
-    }
-  }
-  const status = (row.status || "active").toString().trim().toLowerCase() || "active";
-  const cost = Number(row.cost ?? row.price ?? 0) || 0;
-  return {
-    id: row.id,
-    name: row.name || "",
-    title: row.name || "",
-    cost,
-    price: cost,
-    description: row.description || "",
-    image_url: row.image_url || "",
-    imageUrl: row.image_url || "",
-    youtube_url: row.youtube_url || "",
-    youtubeUrl: row.youtube_url || "",
-    status,
-    active: status === "active",
-    tags: parsedTags,
-    campaign_id: row.campaign_id || null,
-    source: row.source || null,
-    created_at: Number(row.created_at ?? 0) || null,
-    updated_at: Number(row.updated_at ?? 0) || null
-  };
-}
-
->>>>>>> 74e1a807
 
 const telemetry = {
   startedAt: Date.now(),
