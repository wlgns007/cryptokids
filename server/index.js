// CryptoKids Parents Shop API (refactored)
import express from "express";
import { fileURLToPath } from "node:url";
import { dirname, join } from "node:path";
import fs from "node:fs";
import crypto from "node:crypto";
import { execSync } from "node:child_process";
import db, { DATA_DIR } from "./db.js";
import ledgerRoutes from "./routes/ledger.js";
import { balanceOf, recordLedgerEntry } from "./ledger/core.js";

const __filename = fileURLToPath(import.meta.url);
const __dirname = dirname(__filename);
const rootPackage = JSON.parse(
  fs.readFileSync(new URL("../package.json", import.meta.url), "utf8")
);

const UPLOAD_DIR = process.env.UPLOAD_DIR || join(DATA_DIR, "uploads");
fs.mkdirSync(UPLOAD_DIR, { recursive: true });
const PARENT_SECRET = (process.env.PARENT_SECRET || "dev-secret-change-me").trim();
const ADMIN_KEY = (process.env.ADMIN_KEY || "Mamapapa").trim();

const TOKEN_TTL_SEC = Number(process.env.QR_TTL_SEC || 120);
const PORT = process.env.PORT || 4000;

const REFUND_REASON_VALUES = [
  "mis_tap",
  "duplicate",
  "wrong_item",
  "canceled",
  "quality_issue",
  "staff_error"
];
const REFUND_REASONS = new Set(REFUND_REASON_VALUES);

const REFUND_WINDOW_DAYS_RAW = process.env.CK_REFUND_WINDOW_DAYS;
const REFUND_WINDOW_DAYS =
  REFUND_WINDOW_DAYS_RAW === undefined || REFUND_WINDOW_DAYS_RAW === null || REFUND_WINDOW_DAYS_RAW === ""
    ? null
    : Number(REFUND_WINDOW_DAYS_RAW);
const REFUND_WINDOW_MS = Number.isFinite(REFUND_WINDOW_DAYS)
  ? Math.max(0, REFUND_WINDOW_DAYS) * 24 * 60 * 60 * 1000
  : null;

const REFUND_RATE_LIMIT_PER_HOUR = Number(process.env.CK_REFUND_RATE_LIMIT_PER_HOUR || 20);
const REFUND_RATE_WINDOW_MS = 60 * 60 * 1000;
const refundRateLimiter = new Map();

const FEATURE_FLAGS = Object.freeze({
  refunds: (process.env.FEATURE_REFUNDS ?? "true").toString().toLowerCase() !== "false"
});

let BUILD = (process.env.BUILD_VERSION || process.env.RENDER_GIT_COMMIT || process.env.COMMIT_HASH || "").trim();
if (!BUILD) {
  try {
    BUILD = execSync("git rev-parse --short HEAD").toString().trim();
  } catch {
    BUILD = "";
  }
}
if (!BUILD) {
  BUILD = rootPackage?.version || "dev";
}

const PUBLIC_DIR = join(__dirname, "public");
const versionCache = new Map();
function loadVersioned(file) {
  if (!versionCache.has(file)) {
    const raw = fs.readFileSync(join(PUBLIC_DIR, file), "utf8");
    versionCache.set(file, raw.replace(/__BUILD__/g, BUILD));
  }
  return versionCache.get(file);
}

function sendVersioned(res, file, type = "text/html") {
  if (type) res.type(type);
  res.set("Cache-Control", "no-cache");
  res.send(loadVersioned(file));
}

const app = express();
app.use(express.json({ limit: "4mb" }));
app.use(express.urlencoded({ extended: false }));
app.use("/api", ledgerRoutes);

app.get(["/admin", "/admin.html"], (_req, res) => {
  sendVersioned(res, "admin.html");
});

app.get(["/child", "/child.html"], (_req, res) => {
  sendVersioned(res, "child.html");
});

app.get(["/scan", "/scan.html"], async (req, res) => {
  res.type("html");
  res.set("Cache-Control", "no-store");
  const token = (req.query?.t ?? req.query?.token ?? "").toString().trim();
  if (!token) {
    res.status(400).send(renderScanPage({ success: false, error: friendlyScanError("missing_token"), rawCode: "missing_token" }));
    return;
  }

  let payload;
  try {
    payload = verifyToken(token);
  } catch (err) {
    const message = err?.message || "scan_failed";
    const status = err?.status || (message === "TOKEN_USED" ? 409 : 400);
    res.status(status).send(renderScanPage({ success: false, error: friendlyScanError(message), rawCode: message }));
    return;
  }

  if (payload?.typ === "spend") {
    const holdId = payload?.data?.holdId ? String(payload.data.holdId) : "";
    if (!holdId) {
      res.status(400).send(renderSpendApprovalPage({ message: friendlyScanError("invalid_payload") }));
      return;
    }

    const holdRow = db.prepare("SELECT * FROM hold WHERE id = ?").get(holdId);
    const hold = mapHoldRow(holdRow);
    if (!hold) {
      res.status(404).send(renderSpendApprovalPage({ message: "We couldn't find this reward request. Please ask the child to generate a new QR code." }));
      return;
    }

    let balance = null;
    if (hold.userId) {
      const value = await balanceOf(hold.userId);
      const parsed = Number(value);
      if (Number.isFinite(parsed)) balance = parsed;
    }

    const costValue = Number(hold?.finalCost ?? hold?.quotedCost ?? payload?.data?.cost ?? 0);
    const cost = Number.isFinite(costValue) ? costValue : null;
    const afterBalance = balance !== null && cost !== null ? balance - cost : null;
    const expiresAt = payload?.exp ? payload.exp * 1000 : null;
    const tokenUsed = !!checkTokenStmt.get(payload.jti);

    res.send(renderSpendApprovalPage({
      hold,
      balance,
      cost,
      afterBalance,
      expiresAt,
      tokenUsed,
      token
    }));
    return;
  }

  try {
    const result = await redeemToken({
      token,
      req,
      actor: typ => (typ === "earn" ? "link_earn" : "link_give"),
      allowEarnWithoutAdmin: true
    });
    res.send(renderScanPage({ success: true, result }));
  } catch (err) {
    const message = err?.message || "scan_failed";
    const status = err?.status || (message === "TOKEN_USED" ? 409 : 400);
    res.status(status).send(renderScanPage({ success: false, error: friendlyScanError(message), rawCode: message }));
  }
});

app.get("/manifest.webmanifest", (_req, res) => {
  sendVersioned(res, "manifest.webmanifest", "application/manifest+json");
});

app.get("/sw.js", (_req, res) => {
  sendVersioned(res, "sw.js", "application/javascript");
});

app.use(express.static(PUBLIC_DIR, {
  maxAge: "1h",
  setHeaders(res, filePath) {
    if (filePath.endsWith(".html")) {
      res.setHeader("Cache-Control", "no-cache");
    }
  }
}));
app.use("/uploads", express.static(UPLOAD_DIR, { maxAge: "1y" }));

app.set("trust proxy", 1);

function normId(value) {
  return String(value || "").trim().toLowerCase();
}

function normalizeTimestamp(value, fallback = Date.now()) {
  if (value === null || value === undefined) return fallback;
  const num = Number(value);
  if (Number.isFinite(num)) {
    if (num >= 1e12) return Math.trunc(num);
    if (num >= 1e9) return Math.trunc(num * 1000);
    if (num > 0) return Math.trunc(num);
  }
  const str = String(value || '').trim();
  if (!str) return fallback;
  const parsed = Date.parse(str);
  if (Number.isNaN(parsed)) return fallback;
  return parsed;
}

function randomId() {
  if (typeof crypto.randomUUID === "function") {
    return crypto.randomUUID();
  }
  return crypto.randomBytes(16).toString("hex");
}


async function ensureColumn(db, table, column, type = "INTEGER") {
  // 1) column already exists?
  const cols = db.prepare(`PRAGMA table_info(${table})`).all();
  if (cols.some(c => c.name === column)) return;

  // 2) add column WITHOUT DEFAULT (SQLite ALTER only allows literal defaults; skip entirely)
  const sql = `ALTER TABLE ${table} ADD COLUMN ${column} ${type}`;
  try {
    db.exec(sql);
  } catch (e) {
    // If something truly blocks (e.g., duplicate), rethrow
    throw new Error(`[ensureColumn] ${table}.${column}: ${e.message}`);
  }

  // 3) backfill common timestamp columns in one go (epoch seconds)
  if (column === "created_at" || column === "updated_at") {
    const now = Math.floor(Date.now() / 1000);
    db.prepare(
      `UPDATE ${table}
         SET ${column} = COALESCE(${column}, ?)
       WHERE ${column} IS NULL OR ${column} = 0`
    ).run(now);
  }
}

// Safe column add: never uses NOT NULL on ALTER; supports default and backfill.
function addCol(table, col, type, {
  defaultSql = null,     // e.g., "'posted'" or "0" or "CURRENT_TIMESTAMP"
  backfillSql = null,    // e.g., "'posted'" or "unixepoch('now')" or "0"
  ifNotExists = true
} = {}) {
  const hasCol = !!db.prepare(`PRAGMA table_info(${table})`).all()
    .some(r => r.name === col);
  if (ifNotExists && hasCol) return;

  // 1) Add column as NULLABLE, with DEFAULT only if you want new rows to get it.
  const def = defaultSql ? ` DEFAULT ${defaultSql}` : '';
  const defLog = defaultSql ?? "null";
  const backfillLog = backfillSql ?? "null";
  const alterSql = `ALTER TABLE ${table} ADD COLUMN ${col} ${type}${def};`;
  console.log(`[ensureLedgerSchema] Adding column ${col} to ${table} (type=${type}, default=${defLog}, backfill=${backfillLog})`);
  try {
    db.exec(alterSql);
  } catch (err) {
    console.error(`[ensureLedgerSchema] Failed SQL: ${alterSql}`);
    throw err;
  }

  // 2) Backfill existing rows so the app logic has non-null data to work with.
  if (backfillSql) {
    const updateSql = `UPDATE ${table} SET ${col} = ${backfillSql} WHERE ${col} IS NULL;`;
    try {
      db.exec(updateSql);
    } catch (err) {
      console.error(`[ensureLedgerSchema] Failed SQL: ${updateSql}`);
      throw err;
    }
  }
}

function rebuildLedgerTableIfLegacy() {
  const hasLedger = db.prepare("SELECT name FROM sqlite_master WHERE type='table' AND name='ledger'").get();
  if (!hasLedger) return false;

  const cols = db.prepare("PRAGMA table_info(ledger)").all().map(c => c.name);
  const isLegacy = cols.includes('userId') || cols.includes('action') || cols.includes('at');
  if (!isLegacy) return false;

  // Make sure a fallback user exists
  const sys = db.prepare("SELECT 1 FROM member WHERE id = 'system'").get();
  if (!sys) {
    const ts = Date.now();
    db.prepare(`INSERT INTO member (id, name, status, created_at, updated_at) VALUES ('system','System','active',?,?)`).run(ts, ts);
  }

  db.exec("PRAGMA foreign_keys = OFF;");

  db.exec(`
    CREATE TABLE IF NOT EXISTS ledger_new (
      id TEXT PRIMARY KEY,
      user_id TEXT NOT NULL,
      verb TEXT NOT NULL,
      amount INTEGER NOT NULL DEFAULT 0,
      balance_after INTEGER,
      reward_id TEXT,
      parent_hold_id TEXT,
      parent_ledger_id TEXT,
      template_ids TEXT,
      final_amount INTEGER,
      note TEXT,
      notes TEXT,
      actor_id TEXT,
      ip_address TEXT,
      user_agent TEXT,
      status TEXT NOT NULL DEFAULT 'posted',
      source TEXT,
      tags TEXT,
      campaign_id TEXT,
      created_at INTEGER NOT NULL,
      updated_at INTEGER NOT NULL,
      metadata TEXT,
      refund_reason TEXT,
      refund_notes TEXT,
      idempotency_key TEXT,
      FOREIGN KEY (user_id) REFERENCES member(id) ON DELETE CASCADE,
      FOREIGN KEY (reward_id) REFERENCES reward(id),
      FOREIGN KEY (parent_hold_id) REFERENCES hold(id),
      FOREIGN KEY (parent_ledger_id) REFERENCES ledger(id)
    );
  `);

  // Copy & coerce from legacy, guarding all FKs with EXISTS
  db.exec(`
    INSERT INTO ledger_new (
      id, user_id, verb, amount, balance_after,
      reward_id, parent_hold_id, parent_ledger_id,
      template_ids, final_amount, note, notes,
      actor_id, ip_address, user_agent, status, source, tags,
      campaign_id, created_at, updated_at, metadata,
      refund_reason, refund_notes, idempotency_key
    )
    SELECT
      L.id,
      CASE
        WHEN COALESCE(L.user_id, L.userId) IS NOT NULL
             AND EXISTS(SELECT 1 FROM member M WHERE M.id = COALESCE(L.user_id, L.userId))
        THEN COALESCE(L.user_id, L.userId)
        ELSE 'system'
      END AS user_id,
      COALESCE(L.verb, L.action, 'adjust') AS verb,
      COALESCE(L.amount, L.delta, 0) AS amount,
      L.balance_after,

      CASE WHEN L.itemId IS NOT NULL AND EXISTS(SELECT 1 FROM reward R WHERE R.id = L.itemId)
           THEN L.itemId ELSE NULL END AS reward_id,

      CASE WHEN L.holdId IS NOT NULL AND EXISTS(SELECT 1 FROM hold H WHERE H.id = L.holdId)
           THEN L.holdId ELSE NULL END AS parent_hold_id,

      CASE WHEN L.parent_tx_id IS NOT NULL AND EXISTS(SELECT 1 FROM ledger LL WHERE LL.id = L.parent_tx_id)
           THEN L.parent_tx_id ELSE NULL END AS parent_ledger_id,

      COALESCE(L.template_ids, L.templates) AS template_ids,
      COALESCE(L.final_amount, L.finalCost) AS final_amount,
      L.note,
      L.notes,
      COALESCE(L.actor_id, L.actor) AS actor_id,
      COALESCE(L.ip_address, L.ip) AS ip_address,
      COALESCE(L.user_agent, L.ua) AS user_agent,
      COALESCE(L.status, 'posted') AS status,
      L.source,
      CASE WHEN L.tags IS NULL OR L.tags = '' THEN '[]' ELSE L.tags END AS tags,
      L.campaign_id,
      COALESCE(L.created_at, L.at, strftime('%s','now')*1000) AS created_at,
      COALESCE(L.updated_at, COALESCE(L.created_at, L.at, strftime('%s','now')*1000)) AS updated_at,
      L.metadata,
      L.refund_reason,
      L.refund_notes,
      L.idempotency_key
    FROM ledger L;
  `);

  db.exec("DROP TABLE ledger;");
  db.exec("ALTER TABLE ledger_new RENAME TO ledger;");

  db.exec("CREATE INDEX IF NOT EXISTS idx_ledger_user_id_created_at ON ledger(user_id, created_at DESC);");
  db.exec("CREATE INDEX IF NOT EXISTS idx_ledger_verb_created_at ON ledger(verb, created_at DESC);");
  db.exec("CREATE INDEX IF NOT EXISTS idx_ledger_status_created_at ON ledger(status, created_at DESC);");

  db.exec("PRAGMA foreign_keys = ON;");
  return true;
}

function isLegacyLedger() {
  const info = db.prepare("PRAGMA table_info(ledger)").all();
  if (info.length === 0) return false;
  const cols = info.map(c => c.name);
  const idCol = info.find(c => c.name === 'id');
  const idIsText = idCol ? String(idCol.type || '').toUpperCase().includes('TEXT') : false;
  return (
    !idIsText ||
    cols.includes('userId') ||
    cols.includes('action') ||
    cols.includes('at') ||
    cols.includes('delta') ||
    cols.includes('kind') ||
    cols.includes('ts')
  );
}

function ensureLedgerSchema() {
  db.exec(`
    CREATE TABLE IF NOT EXISTS ledger (
      id TEXT PRIMARY KEY,
      user_id TEXT NOT NULL,
      verb TEXT NOT NULL,
      amount INTEGER NOT NULL,
      balance_after INTEGER,
      description TEXT,
      reward_id TEXT,
      parent_hold_id TEXT,
      parent_ledger_id TEXT,
      template_ids TEXT,
      final_amount INTEGER,
      note TEXT,
      notes TEXT,
      actor_id TEXT,
      ip_address TEXT,
      user_agent TEXT,
      status TEXT NOT NULL DEFAULT 'posted',
      source TEXT,
      tags TEXT,
      campaign_id TEXT,
      created_at INTEGER NOT NULL,
      updated_at INTEGER NOT NULL,
      metadata TEXT,
      refund_reason TEXT,
      refund_notes TEXT,
      idempotency_key TEXT,
      FOREIGN KEY (user_id) REFERENCES member(id),
      FOREIGN KEY (reward_id) REFERENCES reward(id),
      FOREIGN KEY (parent_hold_id) REFERENCES hold(id),
      FOREIGN KEY (parent_ledger_id) REFERENCES ledger(id)
    );
  `);

  if (isLegacyLedger()) {
    return;
  }

  addCol('ledger', 'user_id', 'TEXT',       { defaultSql: null, backfillSql: null });
  addCol('ledger', 'verb',    'TEXT',       { defaultSql: null, backfillSql: null });
  addCol('ledger', 'status',  'TEXT',       { defaultSql: "'posted'", backfillSql: "'posted'" });
  addCol('ledger', 'description', 'TEXT',   { defaultSql: "NULL",     backfillSql: "NULL" });
  addCol('ledger', 'note',   'TEXT',        { defaultSql: "NULL",     backfillSql: "NULL" });
  addCol('ledger', 'notes',  'TEXT',        { defaultSql: "NULL",     backfillSql: "NULL" });
  addCol('ledger', 'source', 'TEXT',        { defaultSql: "NULL",     backfillSql: "NULL" });
  addCol('ledger', 'tags',   'TEXT',        { defaultSql: "'[]'",     backfillSql: "'[]'" });
  addCol('ledger', 'metadata','TEXT',       { defaultSql: "NULL",     backfillSql: "NULL" });

  addCol('ledger', 'template_ids', 'TEXT', { defaultSql: "NULL", backfillSql: "NULL" });
  addCol('ledger', 'amount',        'INTEGER', { defaultSql: "0",    backfillSql: "0" });
  addCol('ledger', 'balance_after', 'INTEGER', { defaultSql: "0",    backfillSql: "0" });
  addCol('ledger', 'final_amount',  'INTEGER', { defaultSql: "NULL", backfillSql: "NULL" });

  addCol('ledger', 'reward_id',       'TEXT', { defaultSql: "NULL", backfillSql: "NULL" });
  addCol('ledger', 'parent_hold_id',  'TEXT', { defaultSql: "NULL", backfillSql: "NULL" });
  addCol('ledger', 'parent_ledger_id','TEXT', { defaultSql: "NULL", backfillSql: "NULL" });
  addCol('ledger', 'campaign_id',     'TEXT', { defaultSql: "NULL", backfillSql: "NULL" });
  addCol('ledger', 'actor_id',        'TEXT', { defaultSql: "NULL", backfillSql: "NULL" });
  addCol('ledger', 'ip_address',      'TEXT', { defaultSql: "NULL", backfillSql: "NULL" });
  addCol('ledger', 'user_agent',      'TEXT', { defaultSql: "NULL", backfillSql: "NULL" });
  addCol('ledger', 'refund_reason',   'TEXT', { defaultSql: "NULL", backfillSql: "NULL" });
  addCol('ledger', 'refund_notes',    'TEXT', { defaultSql: "NULL", backfillSql: "NULL" });
  addCol('ledger', 'idempotency_key', 'TEXT', { defaultSql: "NULL", backfillSql: "NULL" });

  addCol('ledger', 'created_at', 'INTEGER', { defaultSql: null, backfillSql: "strftime('%s','now')*1000" });
  addCol('ledger', 'updated_at', 'INTEGER', { defaultSql: null, backfillSql: "strftime('%s','now')*1000" });

  db.exec(`CREATE INDEX IF NOT EXISTS idx_ledger_user_id_created_at ON ledger(user_id, created_at DESC);`);
  db.exec(`CREATE INDEX IF NOT EXISTS idx_ledger_verb_created_at ON ledger(verb, created_at DESC);`);
  db.exec(`CREATE INDEX IF NOT EXISTS idx_ledger_status_created_at ON ledger(status, created_at DESC);`);
}

function ensureMemberTable() {
  db.exec(`
    CREATE TABLE IF NOT EXISTS member (
      id TEXT PRIMARY KEY,
      name TEXT NOT NULL,
      date_of_birth TEXT,
      sex TEXT,
      status TEXT NOT NULL DEFAULT 'active',
      tags TEXT,
      campaign_id TEXT,
      source TEXT,
      created_at INTEGER NOT NULL,
      updated_at INTEGER NOT NULL
    );
  `);
  ensureColumn(db, "member", "status", "TEXT");
  ensureColumn(db, "member", "date_of_birth", "TEXT");
  ensureColumn(db, "member", "sex", "TEXT");
  ensureColumn(db, "member", "tags", "TEXT");
  ensureColumn(db, "member", "campaign_id", "TEXT");
  ensureColumn(db, "member", "source", "TEXT");
  ensureColumn(db, "member", "created_at", "INTEGER");
  ensureColumn(db, "member", "updated_at", "INTEGER");
  db.exec("CREATE INDEX IF NOT EXISTS idx_member_status ON member(status)");
}
// BEGIN ensureTables
const ensureTables = db.transaction(() => {
  const tableExists = name =>
    !!db.prepare("SELECT name FROM sqlite_master WHERE type='table' AND name = ?").get(name);
  const backupTable = name => {
    const legacyName = `${name}_legacy_${Date.now()}`;
    if (!isSafeIdent(name)) throw new Error(`Unsafe table name: ${name}`);
    if (!isSafeIdent(legacyName)) throw new Error(`Unsafe table name: ${legacyName}`);
    db.exec("ALTER TABLE " + quoteIdent(name) + " RENAME TO " + quoteIdent(legacyName));
    return legacyName;
  };
  // --- Identifier helpers for SQLite DDL ---
  function isSafeIdent(s) {
    return typeof s === "string" && /^[A-Za-z_][A-Za-z0-9_]*$/.test(s);
  }
  function quoteIdent(s) {
    return '"' + String(s).replace(/"/g, '""') + '"';
  }

  const dropTable = name => {
    if (!name) return false;
    if (!isSafeIdent(name)) throw new Error(`Unsafe table name: ${name}`);
    db.exec("DROP TABLE IF EXISTS " + quoteIdent(name));
    return true;
  };

  db.exec(`
    CREATE TABLE IF NOT EXISTS reward (
      id TEXT PRIMARY KEY,
      name TEXT NOT NULL,
      cost INTEGER NOT NULL,
      description TEXT DEFAULT '',
      image_url TEXT DEFAULT '',
      youtube_url TEXT,
      status TEXT NOT NULL DEFAULT 'active',
      tags TEXT,
      campaign_id TEXT,
      source TEXT,
      created_at INTEGER NOT NULL,
      updated_at INTEGER NOT NULL
    );
  `);
  ensureColumn(db, "reward", "name", "TEXT");
  ensureColumn(db, "reward", "cost", "INTEGER");
  ensureColumn(db, "reward", "description", "TEXT");
  ensureColumn(db, "reward", "image_url", "TEXT");
  ensureColumn(db, "reward", "youtube_url", "TEXT");
  ensureColumn(db, "reward", "status", "TEXT");
  ensureColumn(db, "reward", "tags", "TEXT");
  ensureColumn(db, "reward", "campaign_id", "TEXT");
  ensureColumn(db, "reward", "source", "TEXT");
  ensureColumn(db, "reward", "created_at", "INTEGER");
  ensureColumn(db, "reward", "updated_at", "INTEGER");
  db.exec("CREATE INDEX IF NOT EXISTS idx_reward_status ON reward(status)");
 
  // --- HOLD table (pending token holds/escrows) ---
  if (!tableExists("hold")) {
    // Optional legacy migrations (uncomment if you actually had these):
    // if (tableExists("holds")) backupTable("holds");
    // if (tableExists("token_hold")) backupTable("token_hold");

    db.exec(`
      CREATE TABLE IF NOT EXISTS hold (
        id TEXT PRIMARY KEY,
        user_id TEXT NOT NULL,
        amount INTEGER NOT NULL DEFAULT 0,
        status TEXT NOT NULL DEFAULT 'pending', -- pending|released|expired|canceled
        reason TEXT,
        metadata TEXT,          -- JSON string (optional)
        expires_at INTEGER,     -- epoch ms (optional)
        released_at INTEGER,    -- epoch ms (optional)
        release_txn_id TEXT,    -- link to a ledger/txn table if applicable
        created_at INTEGER NOT NULL,
        updated_at INTEGER NOT NULL,
        FOREIGN KEY (user_id) REFERENCES member(id)
      );
    `);
  }
  // Minimal indexes AFTER table exists:
  db.exec(`CREATE INDEX IF NOT EXISTS idx_hold_user ON hold(user_id)`);
  db.exec(`CREATE INDEX IF NOT EXISTS idx_hold_status ON hold(status)`);
  db.exec(`CREATE INDEX IF NOT EXISTS idx_hold_expires ON hold(expires_at)`);
  db.exec("CREATE INDEX IF NOT EXISTS idx_hold_user_status ON hold(user_id, status)");

  ensureColumn(db, "hold", "user_id", "TEXT");
  ensureColumn(db, "hold", "actor_id", "TEXT");
  ensureColumn(db, "hold", "reward_id", "TEXT");
  ensureColumn(db, "hold", "reward_name", "TEXT");
  ensureColumn(db, "hold", "reward_image_url", "TEXT");
  ensureColumn(db, "hold", "status", "TEXT");
  ensureColumn(db, "hold", "quoted_amount", "INTEGER");
  ensureColumn(db, "hold", "final_amount", "INTEGER");
  ensureColumn(db, "hold", "note", "TEXT");
  ensureColumn(db, "hold", "metadata", "TEXT");
  ensureColumn(db, "hold", "source", "TEXT");
  ensureColumn(db, "hold", "tags", "TEXT");
  ensureColumn(db, "hold", "campaign_id", "TEXT");
  ensureColumn(db, "hold", "created_at", "INTEGER");
  ensureColumn(db, "hold", "updated_at", "INTEGER");
  ensureColumn(db, "hold", "released_at", "INTEGER");
  ensureColumn(db, "hold", "redeemed_at", "INTEGER");
  ensureColumn(db, "hold", "expires_at", "INTEGER");

  db.exec(`
    CREATE TABLE IF NOT EXISTS spend_request (
      id TEXT PRIMARY KEY,
      token TEXT UNIQUE NOT NULL,
      user_id TEXT NOT NULL,
      reward_id TEXT,
      status TEXT NOT NULL DEFAULT 'pending',
      amount INTEGER,
      title TEXT,
      image_url TEXT,
      actor_id TEXT,
      source TEXT,
      tags TEXT,
      campaign_id TEXT,
      created_at INTEGER NOT NULL,
      updated_at INTEGER NOT NULL,
      FOREIGN KEY (user_id) REFERENCES member(id),
      FOREIGN KEY (reward_id) REFERENCES reward(id)
    );
  `);
  ensureColumn(db, "spend_request", "token", "TEXT");
  ensureColumn(db, "spend_request", "user_id", "TEXT");
  ensureColumn(db, "spend_request", "reward_id", "TEXT");
  ensureColumn(db, "spend_request", "status", "TEXT");
  ensureColumn(db, "spend_request", "amount", "INTEGER");
  ensureColumn(db, "spend_request", "title", "TEXT");
  ensureColumn(db, "spend_request", "image_url", "TEXT");
  ensureColumn(db, "spend_request", "actor_id", "TEXT");
  ensureColumn(db, "spend_request", "source", "TEXT");
  ensureColumn(db, "spend_request", "tags", "TEXT");
  ensureColumn(db, "spend_request", "campaign_id", "TEXT");
  ensureColumn(db, "spend_request", "created_at", "INTEGER");
  ensureColumn(db, "spend_request", "updated_at", "INTEGER");
  db.exec("CREATE INDEX IF NOT EXISTS idx_spend_request_token ON spend_request(token)");
  db.exec("CREATE INDEX IF NOT EXISTS idx_spend_request_user_status ON spend_request(user_id, status)");

  db.exec(`
    CREATE TABLE IF NOT EXISTS ledger (
      id TEXT PRIMARY KEY,
      token TEXT UNIQUE NOT NULL,
      user_id TEXT NOT NULL,
      reward_id TEXT,
      status TEXT NOT NULL DEFAULT 'pending',
      amount INTEGER,
      title TEXT,
      image_url TEXT,
      actor_id TEXT,
      source TEXT,
      tags TEXT,
      campaign_id TEXT,
      created_at INTEGER NOT NULL,
      updated_at INTEGER NOT NULL,
      FOREIGN KEY (user_id) REFERENCES member(id),
      FOREIGN KEY (reward_id) REFERENCES reward(id)
    );
  `);
  ensureColumn(db, "spend_request", "token", "TEXT");
  ensureColumn(db, "spend_request", "user_id", "TEXT");
  ensureColumn(db, "spend_request", "reward_id", "TEXT");
  ensureColumn(db, "spend_request", "status", "TEXT");
  ensureColumn(db, "spend_request", "amount", "INTEGER");
  ensureColumn(db, "spend_request", "title", "TEXT");
  ensureColumn(db, "spend_request", "image_url", "TEXT");
  ensureColumn(db, "spend_request", "actor_id", "TEXT");
  ensureColumn(db, "spend_request", "source", "TEXT");
  ensureColumn(db, "spend_request", "tags", "TEXT");
  ensureColumn(db, "spend_request", "campaign_id", "TEXT");
  ensureColumn(db, "spend_request", "created_at", "INTEGER");
  ensureColumn(db, "spend_request", "updated_at", "INTEGER");
  db.exec("CREATE INDEX IF NOT EXISTS idx_spend_request_token ON spend_request(token)");
  db.exec("CREATE INDEX IF NOT EXISTS idx_spend_request_user_status ON spend_request(user_id, status)");

  db.exec(`
    CREATE TABLE IF NOT EXISTS ledger (
      id TEXT PRIMARY KEY,
      user_id TEXT NOT NULL,
      actor_id TEXT,
      source TEXT,
      tags TEXT,
      campaign_id TEXT,
      created_at INTEGER NOT NULL,
      updated_at INTEGER NOT NULL,
      FOREIGN KEY (user_id) REFERENCES member(id),
      FOREIGN KEY (reward_id) REFERENCES reward(id)
    );
  `);
});

<<<<<<< HEAD
// ==== BEGIN ensureConsumedTokens ====
function ensureConsumedTokens() {
  let consumedCols;
  const has = db.prepare("SELECT name FROM sqlite_master WHERE type='table' AND name='consumed_tokens'").get();
=======
function ensureConsumedTokens() {
  let consumedCols;
  const has = db
    .prepare("SELECT name FROM sqlite_master WHERE type='table' AND name='consumed_tokens'")
    .get();
>>>>>>> df9bb771

  if (!has) {
    db.exec(`
      CREATE TABLE IF NOT EXISTS consumed_tokens (
        id TEXT PRIMARY KEY,
        token TEXT,
        typ TEXT,
        request_id TEXT,
        user_id TEXT,
        reward_id TEXT,
        source TEXT,
        created_at INTEGER NOT NULL,
        updated_at INTEGER NOT NULL,
        FOREIGN KEY (request_id) REFERENCES spend_request(id),
        FOREIGN KEY (user_id) REFERENCES member(id),
        FOREIGN KEY (reward_id) REFERENCES reward(id)
      );
    `);
  } else {
    consumedCols = db.prepare("PRAGMA table_info('consumed_tokens')").all().map(c => c.name);
    if (!consumedCols.includes("id") && consumedCols.includes("jti")) {
      db.exec("ALTER TABLE consumed_tokens RENAME COLUMN jti TO id");
      consumedCols = db.prepare("PRAGMA table_info('consumed_tokens')").all().map(c => c.name);
    }
    if (!consumedCols.includes("created_at") && consumedCols.includes("consumed_at")) {
      db.exec("ALTER TABLE consumed_tokens RENAME COLUMN consumed_at TO created_at");
      consumedCols = db.prepare("PRAGMA table_info('consumed_tokens')").all().map(c => c.name);
    }
<<<<<<< HEAD
    // Safe, nullable adds
=======
    // Safe, nullable adds only
>>>>>>> df9bb771
    ensureColumn(db, "consumed_tokens", "token", "TEXT");
    ensureColumn(db, "consumed_tokens", "typ", "TEXT");
    ensureColumn(db, "consumed_tokens", "request_id", "TEXT");
    ensureColumn(db, "consumed_tokens", "user_id", "TEXT");
    ensureColumn(db, "consumed_tokens", "reward_id", "TEXT");
    ensureColumn(db, "consumed_tokens", "source", "TEXT");
    ensureColumn(db, "consumed_tokens", "created_at", "INTEGER");
    ensureColumn(db, "consumed_tokens", "updated_at", "INTEGER");
  }

  db.exec("CREATE INDEX IF NOT EXISTS idx_consumed_tokens_user ON consumed_tokens(user_id)");
  db.exec("CREATE INDEX IF NOT EXISTS idx_consumed_tokens_reward ON consumed_tokens(reward_id)");
  db.exec("CREATE INDEX IF NOT EXISTS idx_consumed_tokens_request ON consumed_tokens(request_id)");
}
<<<<<<< HEAD
// ==== END ensureConsumedTokens ====
=======
>>>>>>> df9bb771

const ensureSchema = db.transaction(() => {
  ensureDefaultMembers();
  ensureSystemMember();

  rebuildLedgerTableIfLegacy(); // runs once or no-ops

<<<<<<< HEAD
  ensureTables();               // other tables
  ensureConsumedTokens();       // consumed_tokens, now as a function
  ensureLedgerSchema();         // your addCol-safe path (no NOT NULL on ALTER)
=======
  ensureTables();
  ensureConsumedTokens();
  ensureLedgerSchema();
>>>>>>> df9bb771
});

ensureSchema();
function nowSec() {
  return Math.floor(Date.now() / 1000);
}

const selectMemberStmt = db.prepare(`
  SELECT id, name, date_of_birth, sex, status, created_at, updated_at
  FROM member
  WHERE id = ?
`);

const listMembersStmt = db.prepare(`
  SELECT id, name, date_of_birth, sex, status, created_at, updated_at
  FROM member
  ORDER BY id ASC
  LIMIT 200
`);

const searchMembersStmt = db.prepare(`
  SELECT id, name, date_of_birth, sex, status, created_at, updated_at
  FROM member
  WHERE id LIKE @like OR LOWER(name) LIKE @like
  ORDER BY id ASC
  LIMIT 200
`);

const insertMemberStmt = db.prepare(`
  INSERT INTO member (id, name, date_of_birth, sex, status, created_at, updated_at)
  VALUES (@id, @name, @date_of_birth, @sex, @status, @created_at, @updated_at)
`);

const updateMemberStmt = db.prepare(`
  UPDATE member
  SET name = @name,
      date_of_birth = @date_of_birth,
      sex = @sex,
      status = @status,
      updated_at = @updated_at
  WHERE id = @id
`);

const deleteMemberStmt = db.prepare(`
  DELETE FROM member
  WHERE id = ?
`);

function ensureDefaultMembers() {
  ensureMemberTable();

  const defaults = [
    { id: "leo", name: "Leo", date_of_birth: null, sex: null, status: "active" }
  ];

  const checkStmt = db.prepare("SELECT 1 FROM member WHERE id = ?");
  const insertStmt = db.prepare(`
    INSERT INTO member (id, name, date_of_birth, sex, status, created_at, updated_at)
    VALUES (?, ?, ?, ?, ?, ?, ?)
  `);

  const insertMissing = db.transaction(members => {
    for (const member of members) {
      if (!checkStmt.get(member.id)) {
        const ts = Date.now();
        insertStmt.run(
          member.id,
          member.name,
          member.date_of_birth,
          member.sex,
          member.status || "active",
          ts,
          ts
        );
      }
    }
  });

  insertMissing(defaults);
}

function ensureSystemMember() {
  const exists = db.prepare("SELECT 1 FROM member WHERE id = 'system'").get();
  if (!exists) {
    const ts = Date.now();
    db.prepare(`
      INSERT INTO member (id, name, status, created_at, updated_at)
      VALUES ('system', 'System', 'active', ?, ?)
    `).run(ts, ts);
  }
}

ensureDefaultMembers();
ensureSystemMember();

function getBalance(userId) {
  return Number(balanceOf(userId) || 0);
}

function mapMember(row) {
  if (!row) return null;
  return {
    userId: row.id,
    name: row.name,
    dob: row.date_of_birth || null,
    sex: row.sex || null,
    status: row.status || 'active',
    createdAt: row.created_at,
    updatedAt: row.updated_at
  };
}

function getMember(userId) {
  const normalized = normId(userId);
  if (!normalized) return null;
  const row = selectMemberStmt.get(normalized);
  return mapMember(row);
}

function listMembers(search) {
  if (search) {
    const like = `%${search}%`;
    return searchMembersStmt.all({ like }).map(mapMember);
  }
  return listMembersStmt.all().map(mapMember);
}

const selectLedgerByIdStmt = db.prepare("SELECT * FROM ledger WHERE id = ?");
const selectLedgerByKeyStmt = db.prepare("SELECT * FROM ledger WHERE idempotency_key = ?");
const sumRefundsByParentStmt = db.prepare(
  "SELECT COALESCE(SUM(amount), 0) AS total FROM ledger WHERE parent_ledger_id = ? AND verb = 'refund'"
);
const listLedgerByUserStmt = db.prepare(`
  SELECT *
  FROM ledger
  WHERE user_id = ?
  ORDER BY created_at DESC, id DESC
`);
const checkTokenStmt = db.prepare("SELECT 1 FROM consumed_tokens WHERE id = ?");
const consumeTokenStmt = db.prepare(
  "INSERT INTO consumed_tokens (id, token, typ, source, created_at, updated_at) VALUES (?, ?, ?, ?, ?, ?)"
);
const listRecentRedeemsStmt = db.prepare(`
  SELECT id, created_at, amount
  FROM ledger
  WHERE user_id = ?
    AND verb = 'redeem'
  ORDER BY created_at DESC, id DESC
  LIMIT 50
`);
const findRecentHoldsStmt = db.prepare(`
  SELECT id, status, quoted_amount, final_amount, created_at
  FROM hold
  WHERE user_id = ?
  ORDER BY created_at DESC
  LIMIT 10
`);
const countPendingHoldsStmt = db.prepare(`
  SELECT COUNT(*) AS pending
  FROM hold
  WHERE user_id = ?
    AND status = 'pending'
`);

function mapLedgerRow(row) {
  if (!row) return null;
  let parsedTemplates = null;
  if (row.template_ids) {
    try {
      parsedTemplates = JSON.parse(row.template_ids);
    } catch {
      parsedTemplates = null;
    }
  }
  let parsedTags = null;
  if (row.tags) {
    try {
      parsedTags = JSON.parse(row.tags);
    } catch {
      parsedTags = null;
    }
  }
  const resolvedVerb = row.verb || (row.amount > 0 ? 'earn' : row.amount < 0 ? 'redeem' : 'adjust');
  return {
    id: row.id,
    at: row.created_at,
    userId: row.user_id,
    action: row.description,
    verb: resolvedVerb,
    delta: Number(row.amount),
    balance_after: Number(row.balance_after),
    itemId: row.reward_id || null,
    holdId: row.parent_hold_id || null,
    templates: parsedTemplates,
    finalCost: row.final_amount ?? null,
    note: row.note || null,
    notes: row.notes || null,
    actor: row.actor_id || null,
    ip: row.ip_address || null,
    ua: row.user_agent || null,
    parent_tx_id: row.parent_ledger_id || null,
    refund_reason: row.refund_reason || null,
    refund_notes: row.refund_notes || null,
    idempotency_key: row.idempotency_key || null,
    status: row.status || 'posted',
    source: row.source || null,
    tags: parsedTags,
    campaign_id: row.campaign_id || null,
    updated_at: row.updated_at,
    metadata: row.metadata || null
  };
}

function mapHoldRow(row) {
  if (!row) return null;
  let parsedMetadata = null;
  if (row.metadata) {
    try {
      parsedMetadata = JSON.parse(row.metadata);
    } catch {
      parsedMetadata = null;
    }
  }
  return {
    id: row.id,
    userId: row.user_id || null,
    status: row.status || 'pending',
    quotedCost: Number(row.quoted_amount ?? row.quotedCost ?? 0) || 0,
    finalCost:
      row.final_amount !== undefined && row.final_amount !== null
        ? Number(row.final_amount)
        : row.finalCost !== undefined && row.finalCost !== null
        ? Number(row.finalCost)
        : null,
    note: row.note || null,
    rewardId: row.reward_id || null,
    rewardName: row.reward_name || null,
    rewardImage: row.reward_image_url || null,
    itemId: row.reward_id || null,
    itemName: row.reward_name || null,
    itemImage: row.reward_image_url || null,
    actorId: row.actor_id || null,
    createdAt: Number(row.created_at ?? row.createdAt) || null,
    updatedAt: Number(row.updated_at ?? row.updatedAt) || null,
    approvedAt: Number(row.redeemed_at ?? row.approvedAt ?? 0) || null,
    redeemedAt: Number(row.redeemed_at ?? 0) || null,
    releasedAt: Number(row.released_at ?? 0) || null,
    expiresAt: Number(row.expires_at ?? 0) || null,
    metadata: parsedMetadata
  };
}

function mapRewardRow(row) {
  if (!row) return null;
  let parsedTags = null;
  if (row.tags) {
    try {
      parsedTags = JSON.parse(row.tags);
    } catch {
      parsedTags = null;
    }
  }
  const status = (row.status || "active").toString().trim().toLowerCase() || "active";
  const cost = Number(row.cost ?? row.price ?? 0) || 0;
  return {
    id: row.id,
    name: row.name || "",
    title: row.name || "",
    cost,
    price: cost,
    description: row.description || "",
    image_url: row.image_url || "",
    imageUrl: row.image_url || "",
    youtube_url: row.youtube_url || "",
    youtubeUrl: row.youtube_url || "",
    status,
    active: status === "active",
    tags: parsedTags,
    campaign_id: row.campaign_id || null,
    source: row.source || null,
    created_at: Number(row.created_at ?? 0) || null,
    updated_at: Number(row.updated_at ?? 0) || null
  };
}


const telemetry = {
  startedAt: Date.now(),
  verbs: new Map()
};

function recordTelemetry(verb, { ok = true, error = null, durationMs = 0 } = {}) {
  const key = String(verb || "unknown");
  if (!telemetry.verbs.has(key)) {
    telemetry.verbs.set(key, {
      count: 0,
      failures: 0,
      totalDurationMs: 0,
      errors: new Map()
    });
  }
  const entry = telemetry.verbs.get(key);
  entry.count += 1;
  entry.totalDurationMs += Number.isFinite(durationMs) ? Number(durationMs) : 0;
  if (!ok) {
    entry.failures += 1;
    if (error) {
      const label = String(error);
      entry.errors.set(label, (entry.errors.get(label) || 0) + 1);
    }
  }
}

function summarizeTelemetry() {
  const verbs = [];
  let totalCount = 0;
  let totalFailures = 0;
  const aggregateFailures = new Map();
  for (const [verb, data] of telemetry.verbs.entries()) {
    totalCount += data.count;
    totalFailures += data.failures;
    const avgDuration = data.count ? data.totalDurationMs / data.count : 0;
    const topFailures = Array.from(data.errors.entries())
      .sort((a, b) => b[1] - a[1])
      .slice(0, 3)
      .map(([message, count]) => ({ message, count }));
    verbs.push({
      verb,
      count: data.count,
      failures: data.failures,
      errorRate: data.count ? data.failures / data.count : 0,
      avgDurationMs: Math.round(avgDuration * 100) / 100,
      topFailures
    });
    for (const [message, count] of data.errors.entries()) {
      aggregateFailures.set(message, (aggregateFailures.get(message) || 0) + count);
    }
  }
  const topFailureReasons = Array.from(aggregateFailures.entries())
    .sort((a, b) => b[1] - a[1])
    .slice(0, 5)
    .map(([message, count]) => ({ message, count }));
  return {
    since: telemetry.startedAt,
    totalCount,
    totalFailures,
    errorRate: totalCount ? totalFailures / totalCount : 0,
    verbs,
    topFailureReasons
  };
}

function getStateHints(userId) {
  const normalized = normId(userId);
  if (!normalized) {
    return {
      balance: 0,
      can_redeem: false,
      max_redeem: 0,
      max_redeem_for_reward: 0,
      can_refund: false,
      max_refund: 0,
      refundable_redeems: [],
      refund_window_ms: REFUND_WINDOW_MS,
      hold_status: "unknown",
      active_hold_id: null,
      pending_hold_count: 0,
      features: FEATURE_FLAGS
    };
  }

  const balance = getBalance(normalized);
  const holds = findRecentHoldsStmt.all(normalized).map(row => ({
    id: row.id,
    status: row.status || 'pending',
    quotedCost: Number(row.quoted_amount ?? row.quotedCost ?? 0) || 0,
    finalCost:
      row.final_amount !== undefined && row.final_amount !== null
        ? Number(row.final_amount)
        : row.finalCost !== undefined && row.finalCost !== null
        ? Number(row.finalCost)
        : null,
    createdAt: Number(row.created_at ?? row.createdAt) || null
  }));
  const pendingHold = holds.find(h => h.status === "pending") || null;
  const pendingHoldCount = Number(countPendingHoldsStmt.get(normalized)?.pending || 0);

  const now = Date.now();
  let maxRefund = 0;
  const refundableRedeems = [];
  if (FEATURE_FLAGS.refunds) {
    const redeemRows = listRecentRedeemsStmt.all(normalized);
    for (const row of redeemRows) {
      const redeemAmount = Math.abs(Number(row.amount) || 0);
      if (!redeemAmount) continue;
      if (REFUND_WINDOW_MS !== null) {
        const age = now - Number(row.created_at || 0);
        if (Number.isFinite(age) && age > REFUND_WINDOW_MS) {
          continue;
        }
      }
      const totals = sumRefundsByParentStmt.get(String(row.id));
      const refunded = Math.abs(Number(totals?.total || 0));
      const remaining = Math.max(0, redeemAmount - refunded);
      if (remaining > 0) {
        if (remaining > maxRefund) maxRefund = remaining;
        refundableRedeems.push({
          redeemTxId: String(row.id),
          remaining,
          redeemed: redeemAmount,
          at: Number(row.created_at || 0) || null
        });
      }
    }
  }

  const canRefund = FEATURE_FLAGS.refunds && maxRefund > 0;
  const hints = {
    balance,
    can_redeem: balance > 0,
    max_redeem: balance,
    max_redeem_for_reward: Math.max(0, balance - (pendingHold?.quotedCost || 0)),
    can_refund: canRefund,
    max_refund: canRefund ? maxRefund : 0,
    refundable_redeems: canRefund ? refundableRedeems : [],
    refund_window_ms: REFUND_WINDOW_MS,
    hold_status: pendingHold ? "pending" : (holds[0]?.status || "none"),
    active_hold_id: pendingHold?.id ?? null,
    pending_hold_count: pendingHoldCount,
    features: { ...FEATURE_FLAGS }
  };
  return hints;
}

function buildActionResponse({ userId, txRow = null, extras = {} }) {
  const hints = getStateHints(userId);
  return {
    ok: extras.ok !== undefined ? extras.ok : true,
    txId: txRow?.id ? String(txRow.id) : null,
    tx: txRow || null,
    balance: hints.balance,
    hints,
    ...extras
  };
}

function buildErrorResponse({ err, userId, fallback = "ACTION_FAILED" }) {
  const code = err?.message || fallback;
  const hints = userId ? getStateHints(userId) : null;
  const payload = { error: code };
  if (err?.remaining !== undefined) payload.remaining_refundable = err.remaining;
  if (err?.retryAfterMs !== undefined) payload.retry_after_ms = err.retryAfterMs;
  if (err?.existing) payload.existing = err.existing;
  if (hints) {
    payload.balance = hints.balance;
    payload.hints = hints;
  }
  return payload;
}

function resolveIdempotencyKey(req, bodyKey) {
  if (req.headers?.["idempotency-key"]) {
    return String(req.headers["idempotency-key"]).trim() || null;
  }
  if (bodyKey) {
    return String(bodyKey).trim() || null;
  }
  return null;
}

function requireRole(required) {
  return (req, res, next) => {
    const provided = (req.headers?.["x-actor-role"] || "").toString().trim().toLowerCase();
    if (required === "admin") {
      if (provided !== "admin") {
        return res.status(403).json({ error: "ROLE_REQUIRED", requiredRole: "admin" });
      }
    } else if (required === "parent") {
      if (provided !== "parent" && provided !== "admin") {
        return res.status(403).json({ error: "ROLE_REQUIRED", requiredRole: required });
      }
    }
    next();
  };
}

function applyLedger({
  userId,
  delta,
  action,
  note = null,
  itemId = null,
  holdId = null,
  templates = null,
  finalCost = null,
  actor = null,
  req = null,
  tokenInfo = null,
  verb = null,
  parentTxId = null,
  refundReason = null,
  refundNotes = null,
  notes = null,
  idempotencyKey = null,
  returnRow = false
}) {
  const ip = req?.ip || null;
  const ua = req?.headers?.['user-agent'] || null;
  const createdAt = Date.now();
  const normalizedDelta = Number(delta) | 0;

  const resolvedVerb =
    verb || (normalizedDelta > 0 ? 'earn' : normalizedDelta < 0 ? 'redeem' : 'adjust');
  const explicitLedgerKey = idempotencyKey ? `api:${String(idempotencyKey)}` : null;

  if (explicitLedgerKey) {
    const existing = selectLedgerByKeyStmt.get(explicitLedgerKey);
    if (existing) {
      const mapped = mapLedgerRow(existing);
      return returnRow ? { balance: mapped.balance_after, row: mapped } : mapped.balance_after;
    }
  }

  let tokenLedgerKey = null;
  return db.transaction(() => {
    if (tokenInfo?.jti) {
      tokenLedgerKey = `token:${tokenInfo.jti}:${action}:${userId}:${normalizedDelta}`;
      if (checkTokenStmt.get(tokenInfo.jti)) {
        throw new Error('TOKEN_USED');
      }
    }
    const ledgerKey = explicitLedgerKey || tokenLedgerKey || undefined;
    const metadata = tokenInfo?.jti
      ? { token: tokenInfo.jti, type: tokenInfo.typ || null, raw: tokenInfo.token || null }
      : null;

    const ledgerResult = recordLedgerEntry({
      userId,
      amount: normalizedDelta,
      verb: resolvedVerb,
      description: action,
      rewardId: itemId,
      parentHoldId: holdId,
      note,
      notes: notes ?? null,
      templateIds: templates,
      finalAmount: finalCost ?? null,
      actorId: actor,
      refundReason,
      refundNotes,
      idempotencyKey: ledgerKey,
      source: tokenInfo?.typ || null,
      metadata,
      ipAddress: ip,
      userAgent: ua,
      campaignId: null,
      tags: null,
      parentLedgerId: parentTxId ? String(parentTxId) : null,
      createdAt,
      updatedAt: createdAt
    });

    if (tokenInfo?.jti) {
      const tokenSource = tokenInfo.source || action || null;
      consumeTokenStmt.run(
        tokenInfo.jti,
        tokenInfo.token || null,
        tokenInfo.typ || null,
        tokenSource ? String(tokenSource) : null,
        createdAt,
        createdAt
      );
    }

    const insertedRow = ledgerResult.row
      ? mapLedgerRow(ledgerResult.row)
      : mapLedgerRow(selectLedgerByIdStmt.get(ledgerResult.id));

    return returnRow
      ? { balance: ledgerResult.balance_after, row: insertedRow }
      : ledgerResult.balance_after;
  })();
}

function requireAdminKey(req, res, next) {
  const key = (req.headers["x-admin-key"] || "").toString().trim();
  if (!key || key !== ADMIN_KEY) {
    return res.status(401).json({ error: "UNAUTHORIZED" });
  }
  next();
}

function encodeBase64Url(str) {
  return Buffer.from(str, "utf8").toString("base64url");
}

function createHttpError(status, message) {
  const err = new Error(message);
  err.status = status;
  return err;
}

function assertRefundRateLimit(actorId) {
  if (!REFUND_RATE_LIMIT_PER_HOUR || REFUND_RATE_LIMIT_PER_HOUR <= 0) return;
  const key = (actorId || "admin").toLowerCase();
  const now = Date.now();
  const cutoff = now - REFUND_RATE_WINDOW_MS;
  const existing = refundRateLimiter.get(key) || [];
  const recent = existing.filter(ts => ts > cutoff);
  if (recent.length >= REFUND_RATE_LIMIT_PER_HOUR) {
    const err = createHttpError(429, "REFUND_RATE_LIMIT");
    err.retryAfterMs = Math.max(0, recent[0] + REFUND_RATE_WINDOW_MS - now);
    throw err;
  }
  recent.push(now);
  refundRateLimiter.set(key, recent);
}

function __resetRefundRateLimiter() {
  refundRateLimiter.clear();
}

function escapeHtml(value) {
  return String(value ?? "")
    .replace(/&/g, "&amp;")
    .replace(/</g, "&lt;")
    .replace(/>/g, "&gt;")
    .replace(/"/g, "&quot;")
    .replace(/'/g, "&#39;");
}

function redeemToken({ token, req, actor, isAdmin = false, allowEarnWithoutAdmin = false }) {
  if (!token) {
    throw createHttpError(400, "missing_token");
  }
  const payload = verifyToken(token);
  if (!payload || !["earn", "give"].includes(payload.typ)) {
    throw createHttpError(400, "unsupported_token");
  }
  if (checkTokenStmt.get(payload.jti)) {
    throw createHttpError(409, "TOKEN_USED");
  }
  const resolvedActor = typeof actor === "function" ? actor(payload.typ) : actor;
  const tokenSourceLabel = payload.typ === "earn" ? "earn.qr" : payload.typ === "give" ? "give.qr" : payload.typ;
  if (payload.typ === "earn") {
    if (!isAdmin && !allowEarnWithoutAdmin) {
      throw createHttpError(403, "ADMIN_REQUIRED");
    }
    const data = payload.data || {};
    const userId = normId(data.userId);
    if (!userId) {
      throw createHttpError(400, "invalid_user");
    }
    const templateEntries = Array.isArray(data.templates) ? data.templates : [];
    if (!templateEntries.length) {
      throw createHttpError(400, "invalid_templates");
    }
    const ids = templateEntries.map(t => Number(t.id));
    const placeholders = ids.map(() => "?").join(",");
    const rows = db.prepare(`SELECT * FROM earn_templates WHERE id IN (${placeholders})`).all(...ids);
    const byId = new Map(rows.map(r => [Number(r.id), r]));
    let total = 0;
    const normalized = templateEntries.map(entry => {
      const tpl = byId.get(Number(entry.id));
      if (!tpl) throw createHttpError(400, "TEMPLATE_MISSING");
      const count = Math.max(1, Number(entry.count || 1));
      total += tpl.points * count;
      return { id: tpl.id, title: tpl.title, points: tpl.points, count };
    });
    const result = applyLedger({
      userId,
      delta: total,
      action: "earn_qr",
      note: data.note || null,
      templates: normalized,
      actor: resolvedActor || null,
      req,
      tokenInfo: { jti: payload.jti, typ: payload.typ, token, source: tokenSourceLabel },
      returnRow: true
    });
    return {
      ok: true,
      userId,
      amount: total,
      balance: result.balance,
      action: "earn_qr",
      note: data.note || null,
      templates: normalized,
      tokenType: payload.typ,
      tx: result.row
    };
  }

  if (payload.typ === "give") {
    const data = payload.data || {};
    const userId = normId(data.userId);
    const amount = Math.floor(Number(data.amount || 0));
    if (!userId || amount <= 0) {
      throw createHttpError(400, "invalid_payload");
    }
    const result = applyLedger({
      userId,
      delta: amount,
      action: "earn_admin_give",
      note: data.note || null,
      actor: resolvedActor || null,
      req,
      tokenInfo: { jti: payload.jti, typ: payload.typ, token, source: tokenSourceLabel },
      returnRow: true
    });
    return {
      ok: true,
      userId,
      amount,
      balance: result.balance,
      action: "earn_admin_give",
      note: data.note || null,
      templates: null,
      tokenType: payload.typ,
      tx: result.row
    };
  }

  throw createHttpError(400, "unsupported_token");
}

function createRefundTransaction({
  userId,
  redeemTxId,
  amount,
  reason,
  notes,
  actorId,
  idempotencyKey,
  req
}) {
  const normalizedUser = normId(userId);
  if (!normalizedUser) {
    throw createHttpError(400, "INVALID_USER");
  }
  const redeemId = String(redeemTxId ?? "").trim();
  if (!redeemId) {
    throw createHttpError(400, "INVALID_PARENT_TX");
  }
  const amountValue = Math.floor(Number(amount));
  if (!Number.isFinite(amountValue) || amountValue <= 0) {
    throw createHttpError(400, "INVALID_AMOUNT");
  }
  const reasonKey = String(reason ?? "").trim();
  if (!REFUND_REASONS.has(reasonKey)) {
    const err = createHttpError(400, "INVALID_REASON");
    err.allowed = Array.from(REFUND_REASONS);
    throw err;
  }
  const trimmedNotes = notes === undefined || notes === null ? null : String(notes).trim();
  const actorLabel = actorId ? `admin_refund:${actorId}` : "admin_refund";
  const ledgerKeyRaw = idempotencyKey ? String(idempotencyKey).trim() : null;
  const ledgerKey = ledgerKeyRaw ? `refund:${ledgerKeyRaw}` : null;
  const ledgerLookupKey = ledgerKey ? `api:${ledgerKey}` : null;

  const run = db.transaction(() => {
    const parentRaw = selectLedgerByIdStmt.get(redeemId);
    if (!parentRaw) {
      throw createHttpError(400, "REDEEM_NOT_FOUND");
    }
    const parent = mapLedgerRow(parentRaw);
    if (normId(parent.userId) !== normalizedUser) {
      throw createHttpError(400, "USER_MISMATCH");
    }
    if (Number(parent.delta) >= 0) {
      const err = createHttpError(400, "NOT_REDEEM_TX");
      err.details = { action: parent.action, verb: parent.verb };
      throw err;
    }
    if (parent.verb && parent.verb !== "redeem") {
      const err = createHttpError(400, "NOT_REDEEM_TX");
      err.details = { verb: parent.verb };
      throw err;
    }
    if (REFUND_WINDOW_MS !== null) {
      const age = Date.now() - Number(parent.at || 0);
      if (age > REFUND_WINDOW_MS) {
        const err = createHttpError(400, "REFUND_WINDOW_EXPIRED");
        err.windowMs = REFUND_WINDOW_MS;
        throw err;
      }
    }

    if (ledgerLookupKey) {
      const existing = selectLedgerByKeyStmt.get(ledgerLookupKey);
      if (existing) {
        const mappedExisting = mapLedgerRow(existing);
        if ((mappedExisting.parent_tx_id || null) !== String(parent.id)) {
          const conflict = createHttpError(409, "IDEMPOTENCY_CONFLICT");
          conflict.existing = mappedExisting;
          throw conflict;
        }
        const totals = sumRefundsByParentStmt.get(String(parent.id));
        const totalRefunded = Number(totals?.total || 0);
        const remaining = Math.max(0, Math.abs(Number(parent.delta)) - totalRefunded);
        const conflict = createHttpError(409, "REFUND_EXISTS");
        conflict.existing = mappedExisting;
        conflict.balance = getBalance(normalizedUser);
        conflict.remaining = remaining;
        throw conflict;
      }
    }

    const parentAmount = Math.abs(Number(parent.delta) || 0);
    const totals = sumRefundsByParentStmt.get(String(parent.id));
    const alreadyRefunded = Number(totals?.total || 0);
    if (alreadyRefunded >= parentAmount) {
      const err = createHttpError(400, "REFUND_NOT_ALLOWED");
      err.remaining = 0;
      throw err;
    }
    if (amountValue + alreadyRefunded > parentAmount) {
      const err = createHttpError(400, "OVER_REFUND");
      err.remaining = parentAmount - alreadyRefunded;
      throw err;
    }

    const ledgerResult = applyLedger({
      userId: normalizedUser,
      delta: amountValue,
      action: "refund",
      note: parent.note,
      notes: trimmedNotes,
      actor: actorLabel,
      verb: "refund",
      parentTxId: String(parent.id),
      refundReason: reasonKey,
      refundNotes: trimmedNotes,
      idempotencyKey: ledgerKey,
      req,
      returnRow: true
    });

    const afterTotals = sumRefundsByParentStmt.get(String(parent.id));
    const totalAfter = Number(afterTotals?.total || alreadyRefunded + amountValue);
    const remaining = Math.max(0, parentAmount - totalAfter);

    return {
      balance: ledgerResult.balance,
      refund: ledgerResult.row,
      remaining
    };
  });

  return run();
}

function getLedgerViewForUser(userId) {
  const normalized = normId(userId);
  if (!normalized) return [];
  const rows = listLedgerByUserStmt.all(normalized).map(mapLedgerRow);
  const refundsByParent = new Map();
  for (const row of rows) {
    if (row.verb === "refund" && row.parent_tx_id) {
      const key = String(row.parent_tx_id);
      if (!refundsByParent.has(key)) refundsByParent.set(key, []);
      refundsByParent.get(key).push(row);
    }
  }

  const redeems = [];
  for (const row of rows) {
    const isRedeem = row.verb === "redeem" || Number(row.delta) < 0;
    if (!isRedeem) continue;
    const key = String(row.id);
    const refunds = (refundsByParent.get(key) || []).slice().sort((a, b) => (a.at || 0) - (b.at || 0));
    const totalRefunded = refunds.reduce((sum, r) => sum + Number(r.delta || 0), 0);
    const redeemAmount = Math.abs(Number(row.delta) || 0);
    const remaining = Math.max(0, redeemAmount - totalRefunded);
    let status = "open";
    if (refunds.length) {
      status = remaining === 0 ? "refunded" : "partial";
    }
    redeems.push({
      ...row,
      redeem_amount: redeemAmount,
      refunded_amount: totalRefunded,
      remaining_refundable: remaining,
      refund_status: status,
      refunds
    });
  }

  const now = Date.now();
  const sevenAgo = now - 7 * 24 * 60 * 60 * 1000;
  const thirtyAgo = now - 30 * 24 * 60 * 60 * 1000;
  const summary = {
    earn: { d7: 0, d30: 0 },
    redeem: { d7: 0, d30: 0 },
    refund: { d7: 0, d30: 0 }
  };
  for (const row of rows) {
    const bucket = summary[row.verb];
    if (!bucket) continue;
    const amountAbs = Math.abs(Number(row.delta) || 0);
    const ts = Number(row.at) || 0;
    if (ts >= sevenAgo) bucket.d7 += amountAbs;
    if (ts >= thirtyAgo) bucket.d30 += amountAbs;
  }

  return {
    userId,
    balance: getBalance(userId),
    rows,
    redeems,
    summary
  };
}

function friendlyScanError(code) {
  switch (code) {
    case "missing_token":
      return "No QR token was included in this link.";
    case "TOKEN_USED":
      return "This QR code has already been used.";
    case "EXPIRED":
      return "This QR code expired. Please generate a new one.";
    case "BAD_TOKEN":
    case "BAD_SIGNATURE":
      return "The QR code is invalid.";
    case "invalid_user":
      return "The QR code is missing a user.";
    case "invalid_templates":
    case "TEMPLATE_MISSING":
      return "The QR code referenced tasks that are no longer available.";
    case "invalid_payload":
      return "The QR code is missing required information.";
    default:
      return "Unable to redeem this QR code.";
  }
}

function formatDateTime(ms) {
  if (!ms) return "";
  try {
    const date = new Date(ms);
    if (Number.isNaN(date.getTime())) {
      return String(ms);
    }
    return date.toLocaleString();
  } catch {
    return String(ms);
  }
}

function renderSpendApprovalPage({ hold = null, balance = null, cost = null, afterBalance = null, expiresAt = null, tokenUsed = false, message = null, token = "" }) {
  const hasHold = !!hold;
  const normalizedStatus = hasHold && hold.status ? String(hold.status).toLowerCase() : "pending";
  const title = hasHold
    ? `Reward approval – ${hold.itemName || "Reward"}`
    : "Reward approval";

  let statusLabel = "Pending approval";
  let statusDescription = message || "Review the request details below, then approve it to redeem the reward.";
  let statusColor = "#2563eb";

  if (!hasHold) {
    statusLabel = "Not available";
    statusDescription = message || "We couldn't find this reward request. Please ask the child to generate a new QR code.";
    statusColor = "#b91c1c";
  } else if (tokenUsed) {
    statusLabel = "Already used";
    statusDescription = message || "This QR code has already been used.";
    statusColor = "#b91c1c";
  } else if (normalizedStatus === "redeemed") {
    statusLabel = "Already redeemed";
    statusDescription = message || "This reward has already been redeemed.";
    statusColor = "#15803d";
  } else if (normalizedStatus === "released") {
    statusLabel = "Canceled";
    statusDescription = message || "This reward request was released. Ask the child to generate a new QR code if needed.";
    statusColor = "#b91c1c";
  }

  const summaryRows = [];
  if (hasHold) {
    summaryRows.push({ label: "Child", value: hold.userId || "Unknown", key: "child" });
    summaryRows.push({ label: "Reward", value: hold.itemName || "Reward", key: "reward" });
    if (cost !== null) summaryRows.push({ label: "Points required", value: `${cost} points`, key: "cost" });
    if (balance !== null) summaryRows.push({ label: "Current balance", value: `${balance} points`, key: "balance" });
    if (normalizedStatus === "pending" && afterBalance !== null) summaryRows.push({ label: "Balance after approval", value: `${afterBalance} points`, key: "after" });
    const statusTitle = tokenUsed && normalizedStatus === "pending"
      ? "Pending (token already used)"
      : normalizedStatus.charAt(0).toUpperCase() + Status.slice(1);
    summaryRows.push({ label: "Status", value: statusTitle, key: "status" });
    const requestedAt = formatDateTime(hold.createdAt);
    if (requestedAt) summaryRows.push({ label: "Requested", value: requestedAt });
    const approvedAt = formatDateTime(hold.approvedAt);
    if (approvedAt) summaryRows.push({ label: "Approved", value: approvedAt });
    const expiresText = formatDateTime(expiresAt);
    if (expiresText) summaryRows.push({ label: "QR expires", value: expiresText });
    summaryRows.push({ label: "Request ID", value: hold.id });
  }

  const summaryHtml = summaryRows.length
    ? `<div class="summary">${summaryRows.map(row => {
        const keyAttr = row.key ? ` data-key="${escapeHtml(row.key)}"` : "";
        return `<div class="summary-row"${keyAttr}><span>${escapeHtml(row.label)}</span><strong>${escapeHtml(row.value)}</strong></div>`;
      }).join("")}</div>`
    : "";

  const noteHtml = hasHold && hold.note
    ? `<p class="note"><strong>Note:</strong> ${escapeHtml(hold.note)}</p>`
    : "";

  const imageHtml = hasHold && hold.itemImage
    ? `<img class="reward-image" src="${escapeHtml(hold.itemImage)}" alt="${escapeHtml(hold.itemName || "Reward image")}" onerror="this.style.display='none'" />`
    : "";

  const canApprove = hasHold && normalizedStatus === "pending" && !tokenUsed && token;

  const adminHint = hasHold
    ? canApprove
      ? ""
      : `<p class="muted">Approve or cancel this reward in the <a href="/admin" target="_blank" rel="noopener">CryptoKids admin console</a>.</p>`
    : `<p class="muted">Ask the child to open the shop again and generate a fresh QR code.</p>`;

  const actionCost = cost !== null ? `${cost} points` : "the required points";
  const actionsHtml = canApprove
    ? `<div class="actions" data-role="actions">
        <h2>Approve &amp; redeem</h2>
        <p>Confirm the child has received the reward, then approve to deduct the points.</p>
        <div class="actions-row">
          <input id="adminKeyInput" type="password" placeholder="Admin key" autocomplete="one-time-code" />
          <button id="approveBtn" type="button">Approve reward</button>
        </div>
        <p class="actions-hint">Approving will deduct ${escapeHtml(actionCost)} from <strong>${escapeHtml(hold.userId || "the child")}</strong>.</p>
        <p class="actions-hint">Need to cancel instead? Open the <a href="/admin" target="_blank" rel="noopener">admin console</a>.</p>
        <div class="actions-status" id="approveStatus" role="status"></div>
      </div>`
    : "";

  const badgeStyle = `color:${statusColor}; background-color:${statusColor}20; border-color:${statusColor}40;`;
  const heading = hasHold ? "Reward approval" : "QR issue";
  const intro = hasHold
    ? "Scan complete! Review the request details below."
    : "We couldn’t display this reward request.";

  return `<!doctype html>
<html>
  <head>
    <meta charset="utf-8" />
    <meta name="viewport" content="width=device-width, initial-scale=1" />
    <title>${escapeHtml(title)}</title>
    <style>
      body { font-family: system-ui, -apple-system, BlinkMacSystemFont, "Segoe UI", sans-serif; margin: 0; padding: 24px; background: #f6f7f9; color: #0f172a; }
      main { max-width: 640px; margin: 40px auto; }
      h1 { font-size: 28px; margin: 0 0 8px; }
      .intro { color: #475569; margin: 0 0 24px; font-size: 16px; }
      .card { background: #fff; border-radius: 18px; padding: 28px; box-shadow: 0 20px 45px rgba(15, 23, 42, 0.12); }
      .status-badge { display: inline-flex; align-items: center; font-weight: 600; font-size: 14px; padding: 6px 14px; border-radius: 999px; border: 1px solid; margin-bottom: 12px; }
      .status-text { margin: 0 0 16px; font-size: 16px; line-height: 1.5; }
      .reward-image { width: 100%; max-height: 220px; object-fit: cover; border-radius: 14px; border: 1px solid #e2e8f0; margin: 12px 0 20px; }
      .summary { border-top: 1px solid #e2e8f0; margin-top: 16px; padding-top: 16px; display: grid; gap: 12px; }
      .summary-row { display: flex; justify-content: space-between; gap: 12px; font-size: 15px; flex-wrap: wrap; }
      .summary-row span { color: #64748b; }
      .summary-row strong { font-weight: 600; }
      .note { margin-top: 20px; padding: 14px; background: #f1f5f9; border-radius: 12px; font-size: 15px; color: #1e293b; }
      .note strong { font-weight: 600; }
      .muted { color: #64748b; font-size: 14px; margin-top: 24px; }
      .muted a { color: inherit; text-decoration: underline; }
      button { font-family: inherit; font-size: 15px; padding: 10px 18px; border-radius: 10px; border: none; background: #2563eb; color: #fff; font-weight: 600; cursor: pointer; }
      button[disabled] { opacity: 0.6; cursor: not-allowed; }
      input[type="password"] { font-family: inherit; }
      .actions { margin-top: 24px; padding: 20px; background: #f8fafc; border: 1px solid #e2e8f0; border-radius: 14px; display: grid; gap: 12px; }
      .actions h2 { margin: 0; font-size: 18px; }
      .actions p { margin: 0; font-size: 15px; color: #334155; }
      .actions-row { display: flex; gap: 12px; flex-wrap: wrap; }
      .actions-row input { flex: 1 1 220px; padding: 10px 12px; border-radius: 10px; border: 1px solid #cbd5f5; font-size: 15px; }
      .actions-row button { flex: 0 0 auto; }
      .actions-hint { font-size: 13px; color: #64748b; }
      .actions-hint strong { font-weight: 600; color: #0f172a; }
      .actions-hint a { color: inherit; text-decoration: underline; }
      .actions-status { min-height: 20px; font-size: 14px; color: #334155; }
      .actions-status.error { color: #b91c1c; }
      .actions-status.success { color: #15803d; }
    </style>
  </head>
  <body>
    <main>
      <h1>${escapeHtml(heading)}</h1>
      <p class="intro">${escapeHtml(intro)}</p>
      <section class="card">
        <span class="status-badge" id="statusBadge" style="${escapeHtml(badgeStyle)}">${escapeHtml(statusLabel)}</span>
        <p class="status-text" id="statusText">${escapeHtml(statusDescription)}</p>
        ${imageHtml}
        ${summaryHtml}
        ${noteHtml}
        ${actionsHtml}
        ${adminHint}
      </section>
    </main>
    <script>
    (() => {
      const config = ${JSON.stringify({
        holdId: hold?.id ?? null,
        token,
        cost,
        balance,
        afterBalance,
        userId: hold?.userId ?? null
      })};
      const actions = document.querySelector('[data-role="actions"]');
      if (!actions || !config.holdId || !config.token) return;
      const adminInput = document.getElementById('adminKeyInput');
      const approveBtn = document.getElementById('approveBtn');
      const statusEl = document.getElementById('approveStatus');
      const badge = document.getElementById('statusBadge');
      const statusText = document.getElementById('statusText');
      const summaryStatus = document.querySelector('.summary-row[data-key="status"] strong');
      const summaryAfter = document.querySelector('.summary-row[data-key="after"] strong');
      const summaryBalance = document.querySelector('.summary-row[data-key="balance"] strong');
      const summaryCost = document.querySelector('.summary-row[data-key="cost"] strong');

      function setStatus(message, tone) {
        if (!statusEl) return;
        statusEl.textContent = message || '';
        statusEl.classList.remove('error', 'success');
        if (tone === 'error') statusEl.classList.add('error');
        else if (tone === 'success') statusEl.classList.add('success');
      }

      function friendlyError(code) {
        switch (code) {
          case 'UNAUTHORIZED':
            return 'Admin key is incorrect.';
          case 'TOKEN_USED':
            return 'This QR code has already been used.';
          case 'hold_not_pending':
            return 'This reward request is no longer pending.';
          case 'missing_token':
            return 'The QR code token is missing or invalid.';
          case 'approve_failed':
            return 'Unable to approve reward.';
          case 'Failed to fetch':
          case 'TypeError: Failed to fetch':
            return 'Network error. Check your connection and try again.';
          default:
            return typeof code === 'string' ? code.replace(/_/g, ' ') : 'Unable to approve reward.';
        }
      }

      async function approve() {
        if (!approveBtn || !adminInput) return;
        const key = (adminInput.value || '').trim();
        if (!key) {
          setStatus('Enter the admin key to approve.', 'error');
          adminInput.focus();
          return;
        }
        approveBtn.disabled = true;
        adminInput.disabled = true;
        setStatus('Approving reward...');
        try {
          const res = await fetch('/api/holds/' + encodeURIComponent(config.holdId) + '/approve', {
            method: 'POST',
            headers: {
              'Content-Type': 'application/json',
              'x-admin-key': key
            },
            body: JSON.stringify({ token: config.token })
          });
          let data = {};
          try { data = await res.json(); } catch { data = {}; }
          if (!res.ok) {
            const err = new Error(data?.error || 'approve_failed');
            throw err;
          }
          setStatus('Reward redeemed successfully!', 'success');
          if (badge) {
            badge.textContent = 'Redeemed';
            badge.style.color = '#15803d';
            badge.style.backgroundColor = '#15803d20';
            badge.style.borderColor = '#15803d40';
          }
          if (statusText) {
            statusText.textContent = 'Points have been deducted and the reward is marked as redeemed.';
          }
          if (summaryStatus) summaryStatus.textContent = 'Redeemed';
          const balanceValue = typeof data.balance === 'number' ? data.balance : null;
          const finalCost = typeof data.finalCost === 'number' ? data.finalCost : null;
          if (summaryCost && finalCost !== null) summaryCost.textContent = finalCost + ' points';
          if (summaryBalance && balanceValue !== null) summaryBalance.textContent = balanceValue + ' points';
          if (summaryAfter && balanceValue !== null) {
            summaryAfter.textContent = balanceValue + ' points';
          } else if (balanceValue !== null) {
            const summary = document.querySelector('.summary');
            if (summary) {
              const row = document.createElement('div');
              row.className = 'summary-row';
              row.innerHTML = '<span>Balance after redemption</span><strong>' + balanceValue + ' points</strong>';
              summary.appendChild(row);
            }
          }
          approveBtn.textContent = 'Redeemed';
        } catch (err) {
          const code = err && err.message ? err.message : 'approve_failed';
          const message = friendlyError(code);
          setStatus(message, 'error');
          if (code === 'UNAUTHORIZED') {
            approveBtn.disabled = false;
            adminInput.disabled = false;
            adminInput.focus();
            if (typeof adminInput.select === 'function') adminInput.select();
          } else if (code !== 'TOKEN_USED' && code !== 'hold_not_pending') {
            approveBtn.disabled = false;
            adminInput.disabled = false;
          }
        }
      }

      approveBtn?.addEventListener('click', approve);
      adminInput?.addEventListener('keydown', (ev) => {
        if (ev.key === 'Enter') {
          ev.preventDefault();
          approve();
        }
      });
    })();
    </script>
  </body>
</html>`;
}

function renderScanPage({ success, result = null, error = null, rawCode = null }) {
  const title = success ? "Points Added" : "Scan Failed";
  const heading = success ? "Success!" : "Uh oh.";
  const accent = success ? "#0a7" : "#c00";
  const amountLine = success && result
    ? `<p class="message">Added <strong>${escapeHtml(result.amount)}</strong> RT to <strong>${escapeHtml(result.userId)}</strong>.</p>`
    : "";
  const balanceLine = success && result
    ? `<p class="muted">New balance: ${escapeHtml(result.balance)}</p>`
    : "";
  const noteLine = success && result?.note
    ? `<p class="note">Note: ${escapeHtml(result.note)}</p>`
    : "";
  const templateList = success && Array.isArray(result?.templates) && result.templates.length
    ? `<div class="tasks"><h2>Included tasks</h2><ul>${result.templates
        .map(tpl => `<li><span class="points">+${escapeHtml(tpl.points)}</span> × ${escapeHtml(tpl.count)} — ${escapeHtml(tpl.title)}</li>`)
        .join("")}</ul></div>`
    : "";
  const errorLine = !success && error
    ? `<p class="message">${escapeHtml(error)}</p>`
    : "";
  const rawCodeLine = !success && rawCode
    ? `<p class="muted">(${escapeHtml(rawCode)})</p>`
    : "";

  return `<!doctype html>
<html>
  <head>
    <meta charset="utf-8" />
    <meta name="viewport" content="width=device-width, initial-scale=1" />
    <title>${escapeHtml(title)}</title>
    <style>
      body { font-family: system-ui, -apple-system, BlinkMacSystemFont, "Segoe UI", sans-serif; margin: 0; padding: 24px; background: #f6f7f9; color: #111; }
      main { max-width: 520px; margin: 40px auto; padding: 32px; background: #fff; border-radius: 16px; box-shadow: 0 12px 32px rgba(15, 23, 42, 0.12); }
      h1 { margin: 0 0 12px; font-size: 28px; color: ${accent}; }
      p { line-height: 1.5; margin: 12px 0; }
      .message { font-size: 18px; font-weight: 600; }
      .muted { color: #586174; font-size: 14px; }
      .note { background: rgba(10, 119, 92, 0.08); padding: 12px; border-radius: 12px; color: #0a7; font-size: 15px; }
      .tasks h2 { margin: 24px 0 12px; font-size: 18px; }
      .tasks ul { list-style: none; padding: 0; margin: 0; }
      .tasks li { padding: 10px 0; border-bottom: 1px solid #e5e7eb; font-size: 15px; display: flex; gap: 8px; align-items: baseline; }
      .tasks li:last-child { border-bottom: none; }
      .points { font-weight: 600; color: #0a7; }
    </style>
  </head>
  <body>
    <main>
      <h1>${escapeHtml(heading)}</h1>
      ${amountLine || errorLine || ""}
      ${balanceLine}
      ${noteLine}
      ${templateList}
      ${rawCodeLine}
    </main>
  </body>
</html>`;
}

function decodeBase64Url(str) {
  return Buffer.from(str, "base64url").toString("utf8");
}

function createToken(typ, data, ttl = TOKEN_TTL_SEC) {
  const now = nowSec();
  const payload = {
    typ,
    jti: randomId(),
    iat: now,
    exp: now + Math.max(10, ttl),
    data
  };
  const payloadStr = JSON.stringify(payload);
  const encoded = encodeBase64Url(payloadStr);
  const sig = crypto.createHmac("sha256", PARENT_SECRET).update(encoded).digest("base64url");
  return { token: `${encoded}.${sig}`, payload };
}

function verifyToken(token) {
  if (!token || typeof token !== "string" || !token.includes(".")) {
    throw new Error("BAD_TOKEN");
  }
  const [encoded, signature] = token.split(".");
  const expected = crypto.createHmac("sha256", PARENT_SECRET).update(encoded).digest("base64url");
  const sigBuf = Buffer.from(signature || "", "base64url");
  const expBuf = Buffer.from(expected, "base64url");
  if (sigBuf.length !== expBuf.length || !crypto.timingSafeEqual(sigBuf, expBuf)) {
    throw new Error("BAD_SIGNATURE");
  }
  const payloadStr = decodeBase64Url(encoded);
  const payload = JSON.parse(payloadStr);
  if (payload.exp < nowSec()) {
    throw new Error("EXPIRED");
  }
  return payload;
}

function buildQrUrl(req, token) {
  const host = req.headers["x-forwarded-host"] || req.headers.host;
  const proto = req.headers["x-forwarded-proto"] || (req.secure ? "https" : "http");
  return `${proto}://${host}/scan?t=${encodeURIComponent(token)}`;
}

function mapEarnTemplate(row) {
  return {
    id: row.id,
    title: row.title,
    points: row.points,
    description: row.description || "",
    youtube_url: row.youtube_url || null,
    active: !!row.active,
    sort_order: row.sort_order,
    created_at: row.created_at,
    updated_at: row.updated_at
  };
}

app.get("/version", (_req, res) => {
  res.json({ build: BUILD });
});

app.get("/balance/:userId", (req, res) => {
  const userId = normId(req.params.userId);
  if (!userId) return res.status(400).json({ error: "userId required" });
  res.json({ balance: getBalance(userId) });
});

app.get("/summary/:userId", (req, res) => {
  const userId = normId(req.params.userId);
  if (!userId) return res.status(400).json({ error: "userId required" });
  const balance = getBalance(userId);
  const sums = db.prepare(`
    SELECT
      SUM(CASE WHEN description LIKE 'earn_%' THEN amount ELSE 0 END) AS earned,
      SUM(CASE WHEN description LIKE 'spend_%' THEN ABS(amount) ELSE 0 END) AS spent
    FROM ledger
    WHERE user_id = ?
  `).get(userId);
  res.json({
    userId,
    balance,
    earned: Number(sums?.earned || 0),
    spent: Number(sums?.spent || 0)
  });
});

app.get("/api/members", requireAdminKey, (req, res) => {
  const search = (req.query?.search || "").toString().trim().toLowerCase();
  try {
    res.json(listMembers(search));
  } catch (err) {
    console.error("listMembers failed", err);
    res.status(500).json({ error: "FAILED" });
  }
});

app.post("/api/members", requireAdminKey, (req, res) => {
  const body = req.body || {};
  const userId = normId(body.userId);
  const name = (body.name || "").toString().trim();
  const dob = (body.dob || "").toString().trim();
  const sex = (body.sex || "").toString().trim();
  if (!userId) return res.status(400).json({ error: "userId required" });
  if (!name) return res.status(400).json({ error: "name required" });
  const now = Date.now();
  try {
    insertMemberStmt.run({
      userId,
      name,
      dob: dob || null,
      sex: sex || null,
      createdAt: now,
      updatedAt: now
    });
  } catch (err) {
    if (err?.code === "SQLITE_CONSTRAINT_PRIMARYKEY") {
      return res.status(409).json({ error: "USER_EXISTS" });
    }
    console.error("insertMember failed", err);
    return res.status(500).json({ error: "FAILED" });
  }
  res.status(201).json({ ok: true, member: getMember(userId) });
});

app.get("/api/members/:userId", requireAdminKey, (req, res) => {
  const userId = normId(req.params.userId);
  if (!userId) return res.status(400).json({ error: "userId required" });
  const member = getMember(userId);
  if (!member) return res.status(404).json({ error: "NOT_FOUND" });
  res.json(member);
});

app.patch("/api/members/:userId", requireAdminKey, (req, res) => {
  const userId = normId(req.params.userId);
  if (!userId) return res.status(400).json({ error: "userId required" });
  const existing = getMember(userId);
  if (!existing) return res.status(404).json({ error: "NOT_FOUND" });
  const body = req.body || {};
  const name = body.name !== undefined ? (body.name || "").toString().trim() : existing.name;
  const dob = body.dob !== undefined ? (body.dob || "").toString().trim() : (existing.dob || "");
  const sex = body.sex !== undefined ? (body.sex || "").toString().trim() : (existing.sex || "");
  if (!name) return res.status(400).json({ error: "name required" });
  try {
    updateMemberStmt.run({
      userId,
      name,
      dob: dob || null,
      sex: sex || null,
      updatedAt: Date.now()
    });
  } catch (err) {
    console.error("updateMember failed", err);
    return res.status(500).json({ error: "FAILED" });
  }
  res.json({ ok: true, member: getMember(userId) });
});

app.delete("/api/members/:userId", requireAdminKey, (req, res) => {
  const userId = normId(req.params.userId);
  if (!userId) return res.status(400).json({ error: "userId required" });
  const existing = getMember(userId);
  if (!existing) return res.status(404).json({ error: "NOT_FOUND" });
  try {
    deleteMemberStmt.run(userId);
  } catch (err) {
    console.error("deleteMember failed", err);
    return res.status(500).json({ error: "FAILED" });
  }
  res.json({ ok: true });
});

app.get("/api/earn-templates", (req, res) => {
  const { active, sort } = req.query;
  const filters = [];
  const params = [];
  if (active === "true") {
    filters.push("active = 1");
  } else if (active === "false") {
    filters.push("active = 0");
  }
  let sql = "SELECT * FROM earn_templates";
  if (filters.length) sql += ` WHERE ${filters.join(" AND ")}`;
  if (sort === "sort_order") {
    sql += " ORDER BY sort_order ASC, id ASC";
  } else {
    sql += " ORDER BY created_at DESC";
  }
  const rows = db.prepare(sql).all(...params);
  res.json(rows.map(mapEarnTemplate));
});

app.post("/api/earn-templates", requireAdminKey, (req, res) => {
  const { title, points, description = "", youtube_url = null, active = true, sort_order = 0 } = req.body || {};
  if (!title || !Number.isFinite(Number(points))) {
    return res.status(400).json({ error: "invalid_template" });
  }
  const stmt = db.prepare(`
    INSERT INTO earn_templates (title, points, description, youtube_url, active, sort_order, created_at, updated_at)
    VALUES (?, ?, ?, ?, ?, ?, ?, ?)
  `);
  const ts = nowSec();
  const info = stmt.run(String(title), Math.floor(Number(points)), String(description || ""), youtube_url ? String(youtube_url) : null, active ? 1 : 0, Number(sort_order) || 0, ts, ts);
  const row = db.prepare("SELECT * FROM earn_templates WHERE id = ?").get(info.lastInsertRowid);
  res.status(201).json(mapEarnTemplate(row));
});

app.patch("/api/earn-templates/:id", requireAdminKey, (req, res) => {
  const id = Number(req.params.id);
  if (!id) return res.status(400).json({ error: "invalid_id" });
  const fields = [];
  const params = [];
  const { title, points, description, youtube_url, active, sort_order } = req.body || {};
  if (typeof title === "string") { fields.push("title = ?"); params.push(title); }
  if (points !== undefined) {
    if (!Number.isFinite(Number(points))) return res.status(400).json({ error: "invalid_points" });
    fields.push("points = ?"); params.push(Math.floor(Number(points)));
  }
  if (description !== undefined) { fields.push("description = ?"); params.push(description); }
  if (youtube_url !== undefined) { fields.push("youtube_url = ?"); params.push(youtube_url || null); }
  if (active !== undefined) { fields.push("active = ?"); params.push(active ? 1 : 0); }
  if (sort_order !== undefined) { fields.push("sort_order = ?"); params.push(Number(sort_order) || 0); }
  if (!fields.length) return res.status(400).json({ error: "no_fields" });
  fields.push("updated_at = ?"); params.push(nowSec());
  const sql = `UPDATE earn_templates SET ${fields.join(", ")} WHERE id = ?`;
  params.push(id);
  const info = db.prepare(sql).run(...params);
  if (!info.changes) return res.status(404).json({ error: "not_found" });
  const row = db.prepare("SELECT * FROM earn_templates WHERE id = ?").get(id);
  res.json(mapEarnTemplate(row));
});

app.delete("/api/earn-templates/:id", requireAdminKey, (req, res) => {
  const id = Number(req.params.id);
  if (!id) return res.status(400).json({ error: "invalid_id" });
  const info = db.prepare("DELETE FROM earn_templates WHERE id = ?").run(id);
  if (!info.changes) return res.status(404).json({ error: "not_found" });
  res.json({ ok: true });
});

app.post("/ck/refund", requireAdminKey, (req, res) => {
  const body = req.body || {};
  const actorId = (req.headers["x-admin-actor"] || "").toString().trim() || "admin";
  const idempotencyKey = body.idempotency_key ? String(body.idempotency_key).trim() : null;
  const normalizedUser = normId(body.user_id);
  if (!FEATURE_FLAGS.refunds) {
    return res.status(403).json(buildErrorResponse({ err: { message: "FEATURE_DISABLED" }, userId: normalizedUser }));
  }
  const started = Date.now();
  try {
    assertRefundRateLimit(actorId);
    console.info("[refund] attempt", {
      userId: normalizedUser,
      redeemTxId: body.redeem_tx_id,
      amount: body.amount,
      reason: body.reason,
      actorId,
      idempotencyKey
    });
    const result = createRefundTransaction({
      userId: body.user_id,
      redeemTxId: body.redeem_tx_id,
      amount: body.amount,
      reason: body.reason,
      notes: body.notes,
      actorId,
      idempotencyKey: resolveIdempotencyKey(req, idempotencyKey),
      req
    });
    recordTelemetry("refund", { ok: true, durationMs: Date.now() - started });
    console.info("[refund] success", {
      userId: normalizedUser,
      redeemTxId: body.redeem_tx_id,
      refundId: result.refund?.id,
      amount: result.refund?.delta,
      remaining: result.remaining,
      actorId
    });
    const response = buildActionResponse({
      userId: normalizedUser,
      txRow: result.refund,
      extras: {
        ok: true,
        refund: result.refund,
        remaining_refundable: result.remaining,
        verb: "refund"
      }
    });
    res.json(response);
  } catch (err) {
    const status = err?.status || 500;
    if (status === 409 && err?.existing) {
      console.warn("[refund] idempotent", {
        userId: normalizedUser,
        redeemTxId: body.redeem_tx_id,
        actorId,
        idempotencyKey
      });
      recordTelemetry("refund", { ok: false, error: err?.message, durationMs: Date.now() - started });
      res.status(409).json(buildErrorResponse({ err, userId: normalizedUser, fallback: "REFUND_EXISTS" }));
      return;
    }
    recordTelemetry("refund", { ok: false, error: err?.message, durationMs: Date.now() - started });
    const payload = buildErrorResponse({ err, userId: normalizedUser, fallback: "REFUND_FAILED" });
    console.error("[refund] failed", {
      userId: normalizedUser,
      redeemTxId: body.redeem_tx_id,
      error: err?.message,
      status,
      actorId
    });
    res.status(status).json(payload);
  }
});

app.get("/ck/ledger/:userId", requireAdminKey, (req, res) => {
  const userId = normId(req.params.userId);
  if (!userId) return res.status(400).json({ error: "userId required" });
  const data = getLedgerViewForUser(userId);
  const hints = getStateHints(userId);
  res.json({ ...data, hints });
});

app.post("/ck/earn", requireAdminKey, requireRole("admin"), express.json(), (req, res) => {
  const userId = normId(req.body?.user_id ?? req.body?.userId);
  const amount = Math.floor(Number(req.body?.amount ?? 0));
  const note = req.body?.note ? String(req.body.note).slice(0, 200) : null;
  const actorLabel = (req.headers["x-admin-actor"] || "").toString().trim() || "admin_manual";
  const action = req.body?.action ? String(req.body.action) : "earn_manual";
  if (!userId || !Number.isFinite(amount) || amount <= 0) {
    return res.status(400).json(buildErrorResponse({ err: { message: "INVALID_AMOUNT" }, userId }));
  }
  const started = Date.now();
  try {
    const result = applyLedger({
      userId,
      delta: amount,
      action,
      note,
      actor: actorLabel,
      req,
      idempotencyKey: resolveIdempotencyKey(req, req.body?.idempotency_key),
      returnRow: true,
      verb: "earn"
    });
    recordTelemetry("earn", { ok: true, durationMs: Date.now() - started });
    const response = buildActionResponse({
      userId,
      txRow: result.row,
      extras: { ok: true, amount, verb: "earn", action }
    });
    res.json(response);
  } catch (err) {
    recordTelemetry("earn", { ok: false, error: err?.message, durationMs: Date.now() - started });
    const status = err?.status || (err?.message === "INSUFFICIENT_FUNDS" ? 409 : 400);
    res.status(status).json(buildErrorResponse({ err, userId, fallback: "EARN_FAILED" }));
  }
});

app.post("/ck/redeem", requireAdminKey, requireRole("admin"), express.json(), (req, res) => {
  const userId = normId(req.body?.user_id ?? req.body?.userId);
  const amount = Math.floor(Number(req.body?.amount ?? 0));
  const note = req.body?.note ? String(req.body.note).slice(0, 200) : null;
  const actorLabel = (req.headers["x-admin-actor"] || "").toString().trim() || "admin_redeem_manual";
  const action = req.body?.action ? String(req.body.action) : "spend_manual";
  if (!userId || !Number.isFinite(amount) || amount <= 0) {
    return res.status(400).json(buildErrorResponse({ err: { message: "INVALID_AMOUNT" }, userId }));
  }
  const started = Date.now();
  try {
    const result = applyLedger({
      userId,
      delta: -amount,
      action,
      note,
      actor: actorLabel,
      req,
      idempotencyKey: resolveIdempotencyKey(req, req.body?.idempotency_key),
      returnRow: true,
      verb: "redeem"
    });
    recordTelemetry("redeem", { ok: true, durationMs: Date.now() - started });
    const response = buildActionResponse({
      userId,
      txRow: result.row,
      extras: { ok: true, amount, verb: "redeem", action }
    });
    res.json(response);
  } catch (err) {
    recordTelemetry("redeem", { ok: false, error: err?.message, durationMs: Date.now() - started });
    const status = err?.message === "INSUFFICIENT_FUNDS" ? 409 : err?.status || 400;
    res.status(status).json(buildErrorResponse({ err, userId, fallback: "REDEEM_FAILED" }));
  }
});

app.post("/ck/adjust", requireAdminKey, requireRole("admin"), express.json(), (req, res) => {
  const userId = normId(req.body?.user_id ?? req.body?.userId);
  const deltaRaw = Number(req.body?.delta ?? 0);
  const delta = Math.trunc(deltaRaw);
  const note = req.body?.note ? String(req.body.note).slice(0, 200) : null;
  const actorLabel = (req.headers["x-admin-actor"] || "").toString().trim() || "admin_adjust";
  if (!userId || !Number.isFinite(delta) || delta === 0) {
    return res.status(400).json(buildErrorResponse({ err: { message: "INVALID_DELTA" }, userId }));
  }
  const started = Date.now();
  try {
    const action = req.body?.action ? String(req.body.action) : delta > 0 ? "adjust_credit" : "adjust_debit";
    const result = applyLedger({
      userId,
      delta,
      action,
      note,
      actor: actorLabel,
      req,
      idempotencyKey: resolveIdempotencyKey(req, req.body?.idempotency_key),
      returnRow: true,
      verb: "adjust"
    });
    recordTelemetry("adjust", { ok: true, durationMs: Date.now() - started });
    const response = buildActionResponse({
      userId,
      txRow: result.row,
      extras: { ok: true, delta, verb: "adjust", action }
    });
    res.json(response);
  } catch (err) {
    recordTelemetry("adjust", { ok: false, error: err?.message, durationMs: Date.now() - started });
    const status = err?.status || (err?.message === "INSUFFICIENT_FUNDS" ? 409 : 400);
    res.status(status).json(buildErrorResponse({ err, userId, fallback: "ADJUST_FAILED" }));
  }
});

app.get("/api/rewards", (req, res) => {
  const filters = [];
  const params = [];
  const query = req.query || {};
  if (query.status !== undefined && query.status !== null && query.status !== "") {
    filters.push("status = ?");
    params.push(String(query.status).trim().toLowerCase());
  } else if (query.active !== undefined) {
    const raw = String(query.active).trim().toLowerCase();
    const isActive = raw === "" || raw === "1" || raw === "true" || raw === "yes" || raw === "active";
    filters.push("status = ?");
    params.push(isActive ? "active" : "disabled");
  }
  let sql = `
    SELECT id, name, cost, description, image_url, youtube_url, status, tags, campaign_id, source, created_at, updated_at
    FROM reward
  `;
  if (filters.length) {
    sql += " WHERE " + filters.join(" AND ");
  }
  sql += " ORDER BY cost ASC, name ASC";
  const rows = db.prepare(sql).all(...params).map(mapRewardRow);
  res.json(rows);
});

app.get("/api/features", (_req, res) => {
  res.json({ ...FEATURE_FLAGS });
});

app.post("/api/rewards", requireAdminKey, express.json(), (req, res) => {
  try {
    const body = req.body || {};
    const name = (body.name || "").toString().trim();
    const costRaw = body.cost ?? body.price;
    const imageUrl = body.imageUrl ?? body.image_url ?? null;
    const youtubeUrl = body.youtubeUrl ?? body.youtube_url ?? null;
    const description = (body.description ?? "").toString().trim();
    const tagsValue = body.tags;
    const campaignId = body.campaign_id ?? body.campaignId ?? null;
    const source = body.source ?? null;
    const statusRaw = body.status ?? (body.active === 0 || body.active === false ? "disabled" : "active");
    if (!name) return res.status(400).json({ error: "name_required" });
    const numericCost = Number(costRaw);
    if (!Number.isFinite(numericCost)) return res.status(400).json({ error: "invalid_cost" });
    const cost = Math.trunc(numericCost);
    const rewardId = (body.id ? String(body.id).trim() : "") || crypto.randomUUID();
    const now = Date.now();
    let encodedTags = null;
    if (tagsValue !== undefined && tagsValue !== null) {
      if (typeof tagsValue === "string") {
        encodedTags = tagsValue.trim() || null;
      } else {
        try {
          encodedTags = JSON.stringify(tagsValue);
        } catch {
          return res.status(400).json({ error: "invalid_tags" });
        }
      }
    }
    const insert = db.prepare(`
      INSERT INTO reward (
        id, name, cost, description, image_url, youtube_url, status, tags, campaign_id, source, created_at, updated_at
      ) VALUES (?,?,?,?,?,?,?,?,?,?,?,?)
    `);
    insert.run(
      rewardId,
      name,
      cost,
      description,
      imageUrl ? String(imageUrl).trim() || null : null,
      youtubeUrl ? String(youtubeUrl).trim() || null : null,
      String(statusRaw || "active").trim().toLowerCase() || "active",
      encodedTags,
      campaignId ? String(campaignId).trim() || null : null,
      source ? String(source).trim() || null : null,
      now,
      now
    );
    const row = db.prepare("SELECT * FROM reward WHERE id = ?").get(rewardId);
    res.status(201).json(mapRewardRow(row));
  } catch (e) {
    console.error("create reward", e);
    const status = e?.code === "SQLITE_CONSTRAINT" ? 409 : 500;
    res.status(status).json({ error: "create_reward_failed" });
  }
});

app.patch("/api/rewards/:id", requireAdminKey, (req, res) => {
  const id = String(req.params.id || "").trim();
  if (!id) return res.status(400).json({ error: "invalid_id" });
  const body = req.body || {};
  const fields = [];
  const params = [];
  if (body.name !== undefined) {
    fields.push("name = ?");
    params.push(String(body.name).trim());
  }
  const costRaw = body.cost ?? body.price;
  if (costRaw !== undefined) {
    const numeric = Number(costRaw);
    if (!Number.isFinite(numeric)) return res.status(400).json({ error: "invalid_cost" });
    fields.push("cost = ?");
    params.push(Math.trunc(numeric));
  }
  if (body.description !== undefined) {
    fields.push("description = ?");
    params.push(String(body.description));
  }
  if (body.imageUrl !== undefined || body.image_url !== undefined) {
    const imageUrl = body.imageUrl ?? body.image_url;
    fields.push("image_url = ?");
    params.push(imageUrl ? String(imageUrl).trim() || null : null);
  }
  if (body.youtubeUrl !== undefined || body.youtube_url !== undefined) {
    const youtubeUrl = body.youtubeUrl ?? body.youtube_url;
    fields.push("youtube_url = ?");
    params.push(youtubeUrl ? String(youtubeUrl).trim() || null : null);
  }
  if (body.status !== undefined) {
    fields.push("status = ?");
    params.push(String(body.status).trim().toLowerCase());
  } else if (body.active !== undefined) {
    const isActive = body.active === 1 || body.active === true || body.active === "1" || body.active === "true";
    fields.push("status = ?");
    params.push(isActive ? "active" : "disabled");
  }
  if (body.tags !== undefined) {
    const tagsValue = body.tags;
    if (tagsValue === null) {
      fields.push("tags = ?");
      params.push(null);
    } else if (typeof tagsValue === "string") {
      fields.push("tags = ?");
      params.push(tagsValue.trim() || null);
    } else {
      try {
        fields.push("tags = ?");
        params.push(JSON.stringify(tagsValue));
      } catch {
        return res.status(400).json({ error: "invalid_tags" });
      }
    }
  }
  if (body.campaign_id !== undefined || body.campaignId !== undefined) {
    const campaignId = body.campaign_id ?? body.campaignId;
    fields.push("campaign_id = ?");
    params.push(campaignId ? String(campaignId).trim() || null : null);
  }
  if (body.source !== undefined) {
    const source = body.source;
    fields.push("source = ?");
    params.push(source ? String(source).trim() || null : null);
  }
  if (!fields.length) return res.status(400).json({ error: "no_fields" });
  fields.push("updated_at = ?");
  params.push(Date.now());
  const sql = `UPDATE reward SET ${fields.join(", ")} WHERE id = ?`;
  params.push(id);
  const info = db.prepare(sql).run(...params);
  if (!info.changes) return res.status(404).json({ error: "not_found" });
  const updated = db.prepare("SELECT * FROM reward WHERE id = ?").get(id);
  res.json({ ok: true, reward: mapRewardRow(updated) });
});

app.post("/api/tokens/earn", (req, res) => {
  try {
    const userId = normId(req.body?.userId);
    const templates = Array.isArray(req.body?.templates) ? req.body.templates : [];
    const note = req.body?.note ? String(req.body.note).slice(0, 200) : null;
    if (!userId || !templates.length) {
      return res.status(400).json({ error: "invalid_payload" });
    }
    const ids = templates.map(t => Number(t.id ?? t));
    const placeholders = ids.map(() => "?").join(",");
    const templateRows = db.prepare(`SELECT * FROM earn_templates WHERE id IN (${placeholders})`).all(...ids);
    if (!templateRows.length) {
      return res.status(400).json({ error: "invalid_templates" });
    }
    const templatesById = new Map(templateRows.map(r => [Number(r.id), r]));
    const normalizedTemplates = templates.map(entry => {
      const key = Number(entry.id ?? entry);
      const tpl = templatesById.get(key);
      if (!tpl) throw new Error("TEMPLATE_MISSING");
      const count = Math.max(1, Number(entry.count || 1));
      return { id: tpl.id, title: tpl.title, points: tpl.points, count };
    });
    const total = normalizedTemplates.reduce((sum, t) => sum + t.points * t.count, 0);
    const { token, payload } = createToken("earn", { userId, templates: normalizedTemplates, note, total });
    res.json({ token, qrText: buildQrUrl(req, token), expiresAt: payload.exp, total });
  } catch (err) {
    res.status(400).json({ error: err.message || "invalid_templates" });
  }
});

app.post("/api/tokens/give", requireAdminKey, (req, res) => {
  const userId = normId(req.body?.userId);
  const amount = Number(req.body?.amount || 0);
  const note = req.body?.note ? String(req.body.note).slice(0, 200) : null;
  if (!userId || !Number.isFinite(amount) || amount <= 0) {
    return res.status(400).json({ error: "invalid_payload" });
  }
  const { token, payload } = createToken("give", { userId, amount: Math.floor(amount), note });
  res.json({ token, qrText: buildQrUrl(req, token), expiresAt: payload.exp, amount: Math.floor(amount) });
});

app.post("/api/earn/scan", (req, res) => {
  const started = Date.now();
  try {
    const isAdmin = (req.headers["x-admin-key"] || "").toString().trim() === ADMIN_KEY;
    const result = redeemToken({
      token: (req.body?.token || "").toString(),
      req,
      actor: isAdmin ? "admin_scan" : "child_scan",
      isAdmin,
      allowEarnWithoutAdmin: isAdmin
    });
    recordTelemetry("earn", { ok: true, durationMs: Date.now() - started });
    const response = buildActionResponse({
      userId: result.userId,
      txRow: result.tx,
      extras: {
        ok: true,
        userId: result.userId,
        amount: result.amount,
        action: result.action,
        note: result.note ?? undefined,
        templates: result.templates ?? undefined,
        tokenType: result.tokenType
      }
    });
    res.json(response);
  } catch (err) {
    const message = err?.message || "scan_failed";
    const status = err?.status || (message === "TOKEN_USED" ? 409 : message === "ADMIN_REQUIRED" ? 403 : 400);
    recordTelemetry("earn", { ok: false, error: message, durationMs: Date.now() - started });
    res.status(status).json(buildErrorResponse({ err, userId: null, fallback: message }));
  }
});

app.post("/api/earn/quick", requireAdminKey, (req, res) => {
  const userId = normId(req.body?.userId);
  const templateId = Number(req.body?.templateId);
  if (!userId || !templateId) {
    return res.status(400).json(buildErrorResponse({ err: { message: "invalid_payload" }, userId }));
  }
  const tpl = db.prepare("SELECT * FROM earn_templates WHERE id = ?").get(templateId);
  if (!tpl) {
    return res.status(404).json(buildErrorResponse({ err: { message: "template_not_found" }, userId }));
  }
  const started = Date.now();
  try {
    const result = applyLedger({
      userId,
      delta: tpl.points,
      action: "earn_admin_quick",
      note: tpl.title,
      templates: [{ id: tpl.id, title: tpl.title, points: tpl.points, count: 1 }],
      actor: "admin_quick",
      req,
      idempotencyKey: resolveIdempotencyKey(req, req.body?.idempotency_key),
      returnRow: true
    });
    const response = buildActionResponse({
      userId,
      txRow: result.row,
      extras: {
        ok: true,
        userId,
        amount: tpl.points,
        verb: "earn",
        action: "earn_admin_quick",
        templates: result.row?.templates || [{ id: tpl.id, title: tpl.title, points: tpl.points, count: 1 }]
      }
    });
    recordTelemetry("earn", { ok: true, durationMs: Date.now() - started });
    res.json(response);
  } catch (err) {
    recordTelemetry("earn", { ok: false, error: err?.message, durationMs: Date.now() - started });
    const status = err?.status || (err?.message === "TOKEN_USED" ? 409 : 400);
    res.status(status).json(buildErrorResponse({ err, userId, fallback: "EARN_FAILED" }));
  }
});

app.post("/api/holds", express.json(), (req, res) => {
  const started = Date.now();
  try {
    const userId = normId(req.body?.userId ?? req.body?.user_id);
    const rewardIdRaw = req.body?.itemId ?? req.body?.rewardId ?? req.body?.reward_id;
    const noteRaw = req.body?.note;
    if (!userId || rewardIdRaw === undefined || rewardIdRaw === null) {
      return res.status(400).json(buildErrorResponse({ err: { message: "invalid_payload" }, userId }));
    }
    const rewardId = String(rewardIdRaw).trim();
    const reward = db.prepare(`
      SELECT id, name, cost, image_url
      FROM reward
      WHERE id = ? AND status = 'active'
    `).get(rewardId);
    if (!reward) {
      return res.status(404).json(buildErrorResponse({ err: { message: "reward_not_found" }, userId }));
    }
    const id = randomId();
    const now = Date.now();
    const quoted = Number(reward.cost ?? reward.price ?? 0) || 0;
    const sourceLabel = req.body?.source ? String(req.body.source) : null;
    db.prepare(`
      INSERT INTO hold (
        id,
        user_id,
        reward_id,
        reward_name,
        reward_image_url,
        status,
        quoted_amount,
        final_amount,
        note,
        source,
        created_at,
        updated_at
      ) VALUES (?, ?, ?, ?, ?, 'pending', ?, NULL, ?, ?, ?, ?)
    `).run(
      id,
      userId,
      reward.id,
      reward.name,
      reward.image_url || '',
      quoted,
      noteRaw ? String(noteRaw) : null,
      sourceLabel,
      now,
      now
    );
    const insertedHold = mapHoldRow(db.prepare('SELECT * FROM hold WHERE id = ?').get(id));
    const ledgerResult = applyLedger({
      userId,
      delta: 0,
      action: 'spend_hold',
      note: insertedHold.rewardName || reward.name,
      holdId: id,
      itemId: insertedHold.rewardId || reward.id,
      templates: null,
      actor: 'child',
      req,
      idempotencyKey: resolveIdempotencyKey(req, req.body?.idempotency_key),
      returnRow: true
    });
    const { token } = createToken('spend', { holdId: id, cost: insertedHold.quotedCost });
    const qrText = buildQrUrl(req, token);
    const response = buildActionResponse({
      userId,
      txRow: ledgerResult.row,
      extras: {
        ok: true,
        holdId: id,
        token,
        qrText,
        verb: 'hold.reserve',
        quotedCost: insertedHold.quotedCost
      }
    });
    recordTelemetry('hold.reserve', { ok: true, durationMs: Date.now() - started });
    res.status(201).json(response);
  } catch (e) {
    console.error('create hold', e);
    const userId = normId(req.body?.userId ?? req.body?.user_id);
    recordTelemetry('hold.reserve', { ok: false, error: e?.message, durationMs: Date.now() - started });
    res.status(500).json(buildErrorResponse({ err: e, userId, fallback: 'hold_failed' }));
  }
});

app.get('/api/holds', requireAdminKey, (req, res) => {
  const status = (req.query?.status || 'pending').toString().toLowerCase();
  const allowed = ['pending', 'redeemed', 'released', 'all'];
  if (!allowed.includes(status)) {
    return res.status(400).json({ error: 'invalid_status' });
  }
  let sql = 'SELECT * FROM hold';
  const params = [];
  if (status !== 'all') {
    sql += ' WHERE status = ?';
    params.push(status);
  }
  sql += ' ORDER BY created_at DESC';
  const rows = db.prepare(sql).all(...params).map(mapHoldRow);
  res.json(rows);
});

app.post('/api/holds/:id/approve', requireAdminKey, (req, res) => {
  const started = Date.now();
  let hold = null;
  try {
    const id = String(req.params.id || '');
    const token = String(req.body?.token || '');
    const override = req.body?.finalCost ?? req.body?.final_cost;
    if (!id || !token) {
      return res.status(400).json(buildErrorResponse({ err: { message: 'invalid_payload' } }));
    }
    const payload = verifyToken(token);
    if (payload.typ !== 'spend') {
      return res.status(400).json(buildErrorResponse({ err: { message: 'unsupported_token' } }));
    }
    if (payload.data?.holdId !== id) {
      return res.status(400).json(buildErrorResponse({ err: { message: 'hold_mismatch' } }));
    }
    if (checkTokenStmt.get(payload.jti)) {
      return res.status(409).json(buildErrorResponse({ err: { message: 'TOKEN_USED' } }));
    }
    hold = mapHoldRow(db.prepare('SELECT * FROM hold WHERE id = ?').get(id));
    if (!hold || hold.status !== 'pending') {
      return res.status(404).json(buildErrorResponse({ err: { message: 'hold_not_pending' }, userId: hold?.userId }));
    }
    const cost = override !== undefined && override !== null
      ? Math.max(0, Math.floor(Number(override)))
      : hold.quotedCost;
    const result = applyLedger({
      userId: hold.userId,
      delta: -cost,
      action: 'spend_redeemed',
      note: hold.rewardName || hold.note,
      itemId: hold.rewardId,
      holdId: hold.id,
      finalCost: cost,
      actor: 'admin_redeem',
      req,
      tokenInfo: { jti: payload.jti, typ: payload.typ, token, source: 'hold.approve' },
      returnRow: true
    });
    const now = Date.now();
    db.prepare(`
      UPDATE hold
      SET status = 'redeemed',
          final_amount = ?,
          note = ?,
          updated_at = ?,
          redeemed_at = ?,
          source = COALESCE(source, 'admin')
      WHERE id = ?
    `).run(cost, hold.note || null, now, now, id);
    hold = mapHoldRow(db.prepare('SELECT * FROM hold WHERE id = ?').get(id));
    const response = buildActionResponse({
      userId: hold.userId,
      txRow: result.row,
      extras: { ok: true, holdId: id, finalCost: cost, verb: 'hold.redeem' }
    });
    recordTelemetry('hold.redeem', { ok: true, durationMs: Date.now() - started });
    res.json(response);
  } catch (err) {
    recordTelemetry('hold.redeem', { ok: false, error: err?.message, durationMs: Date.now() - started });
    const code = err.message === 'TOKEN_USED' ? 409 : err.status || 400;
    res.status(code).json(buildErrorResponse({ err, userId: hold?.userId, fallback: 'approve_failed' }));
  }
});

app.post('/api/holds/:id/cancel', requireAdminKey, (req, res) => {
  const started = Date.now();
  const id = String(req.params.id || '');
  let hold = mapHoldRow(db.prepare('SELECT * FROM hold WHERE id = ?').get(id));
  if (!hold || hold.status !== 'pending') {
    return res.status(404).json(buildErrorResponse({ err: { message: 'hold_not_pending' }, userId: hold?.userId }));
  }
  const now = Date.now();
  db.prepare(`
    UPDATE hold
    SET status = 'released',
        final_amount = 0,
        updated_at = ?,
        released_at = ?,
        note = COALESCE(note, ?)
    WHERE id = ?
  `).run(now, now, hold.note || null, id);
  hold = mapHoldRow(db.prepare('SELECT * FROM hold WHERE id = ?').get(id));
  const result = applyLedger({
    userId: hold.userId,
    delta: 0,
    action: 'spend_released',
    note: hold.rewardName || hold.note,
    holdId: hold.id,
    actor: 'admin_cancel',
    req,
    returnRow: true,
    idempotencyKey: resolveIdempotencyKey(req, req.body?.idempotency_key)
  });
  recordTelemetry('hold.release', { ok: true, durationMs: Date.now() - started });
  const response = buildActionResponse({
    userId: hold.userId,
    txRow: result.row,
    extras: { ok: true, holdId: id, verb: 'hold.release' }
  });
  res.json(response);
});

function buildHistoryQuery(params) {
  const where = [];
  const sqlParams = [];
  if (params.userId) {
    where.push("user_id = ?");
    sqlParams.push(normId(params.userId));
  }
  if (params.type === 'earn') {
    where.push("verb = 'earn'");
  } else if (params.type === 'spend') {
    where.push("verb = 'redeem'");
  } else if (params.type === 'refund') {
    where.push("verb = 'refund'");
  }
  if (params.verb) {
    where.push("verb = ?");
    sqlParams.push(params.verb);
  }
  if (params.source === 'task') {
    where.push("description = 'earn_qr'");
  } else if (params.source === 'admin') {
    where.push("description IN ('earn_admin_give','earn_admin_quick')");
  }
  if (params.actor) {
    where.push("actor_id = ?");
    sqlParams.push(params.actor);
  }
  if (params.from) {
    where.push("created_at >= ?");
    sqlParams.push(params.from);
  }
  if (params.to) {
    where.push("created_at <= ?");
    sqlParams.push(params.to);
  }
  const limit = Math.min(500, Math.max(1, Number(params.limit) || 50));
  const offset = Math.max(0, Number(params.offset) || 0);
  let sql = 'SELECT * FROM ledger';
  if (where.length) sql += ` WHERE ${where.join(' AND ')}`;
  sql += ' ORDER BY created_at DESC, id DESC';
  sql += ' LIMIT ? OFFSET ?';
  sqlParams.push(limit, offset);
  return { sql, params: sqlParams, limit, offset };
}

app.get("/api/history", requireAdminKey, (req, res) => {
  const from = req.query.from ? Number(new Date(req.query.from).getTime()) : undefined;
  const to = req.query.to ? Number(new Date(req.query.to).getTime()) : undefined;
  const query = buildHistoryQuery({
    userId: req.query.userId,
    type: req.query.type,
    source: req.query.source,
    verb: req.query.verb,
    actor: req.query.actor,
    from,
    to,
    limit: req.query.limit,
    offset: req.query.offset
  });
  const rows = db.prepare(query.sql).all(...query.params).map(mapLedgerRow);
  if (req.query.format === "csv") {
    res.setHeader("Content-Type", "text/csv; charset=utf-8");
    res.setHeader("Content-Disposition", "attachment; filename=history.csv");
    const header = "at,userId,verb,action,delta,balance_after,itemId,holdId,parent_tx_id,finalCost,note,notes,templates,refund_reason,refund_notes,actor,idempotency_key\n";
    const escape = value => {
      if (value === null || value === undefined) return "";
      const str = String(value).replace(/"/g, '""');
      return `"${str}"`;
    };
    const body = rows
      .map(r => [
        escape(r.at),
        escape(r.userId),
        escape(r.verb),
        escape(r.action),
        escape(r.delta),
        escape(r.balance_after),
        escape(r.itemId ?? ""),
        escape(r.holdId ?? ""),
        escape(r.parent_tx_id ?? ""),
        escape(r.finalCost ?? ""),
        escape(r.note ?? ""),
        escape(r.notes ?? ""),
        escape(r.templates ? JSON.stringify(r.templates) : ""),
        escape(r.refund_reason ?? ""),
        escape(r.refund_notes ?? ""),
        escape(r.actor ?? ""),
        escape(r.idempotency_key ?? "")
      ].join(","))
      .join("\n");
    res.send(header + body);
    return;
  }
  res.json({ rows, limit: query.limit, offset: query.offset });
});

app.get("/api/admin/telemetry/core-health", requireAdminKey, (_req, res) => {
  res.json(summarizeTelemetry());
});

app.get("/api/history/user/:userId", (req, res) => {
  const userId = normId(req.params.userId);
  if (!userId) return res.status(400).json({ error: "userId required" });
  const limit = Math.min(200, Math.max(1, Number(req.query.limit) || 100));
  const rows = db.prepare(`
    SELECT created_at AS at, description AS action, amount AS delta, balance_after, note
    FROM ledger
    WHERE user_id = ?
    ORDER BY created_at DESC, id DESC
    LIMIT ?
  `).all(userId, limit);
  res.json({ rows });
});

app.get("/api/history.csv/:userId", (req, res) => {
  const userId = normId(req.params.userId);
  if (!userId) return res.status(400).send("userId required");
  const rows = listLedgerByUserStmt.all(userId).map(mapLedgerRow);
  const header = "at,userId,verb,action,delta,balance_after,itemId,holdId,parent_tx_id,finalCost,note,notes,templates,refund_reason,refund_notes,actor,idempotency_key\n";
  const escape = value => {
    if (value === null || value === undefined) return "";
    const str = String(value).replace(/"/g, '""');
    return `"${str}"`;
  };
  const body = rows
    .map(r => [
      escape(r.at),
      escape(r.userId),
      escape(r.verb),
      escape(r.action),
      escape(r.delta),
      escape(r.balance_after),
      escape(r.itemId ?? ""),
      escape(r.holdId ?? ""),
      escape(r.parent_tx_id ?? ""),
      escape(r.finalCost ?? ""),
      escape(r.note ?? ""),
      escape(r.notes ?? ""),
      escape(r.templates ? JSON.stringify(r.templates) : ""),
      escape(r.refund_reason ?? ""),
      escape(r.refund_notes ?? ""),
      escape(r.actor ?? ""),
      escape(r.idempotency_key ?? "")
    ].join(","))
    .join("\n");
  res.setHeader("Content-Type", "text/csv; charset=utf-8");
  res.setHeader("Content-Disposition", `attachment; filename=history_${userId}.csv`);
  res.send(header + body + (body ? "\n" : ""));
});

app.post("/admin/upload-image64", requireAdminKey, (req, res) => {
  const { image64 } = req.body || {};
  if (!image64) return res.status(400).json({ error: "missing_image" });
  const match = String(image64).match(/^data:(image\/[a-zA-Z0-9.+-]+);base64,(.*)$/);
  if (!match) return res.status(400).json({ error: "bad_dataurl" });
  const mime = match[1];
  const data = match[2];
  const buffer = Buffer.from(data, "base64");
  const ext = ({ "image/jpeg": "jpg", "image/png": "png", "image/webp": "webp", "image/gif": "gif" })[mime] || "png";
  const hash = crypto.createHash("sha256").update(buffer).digest("hex").slice(0, 16);
  const filename = `rw_${hash}.${ext}`;
  const filePath = join(UPLOAD_DIR, filename);
  if (!fs.existsSync(filePath)) {
    fs.writeFileSync(filePath, buffer);
  }
  res.json({ url: `/uploads/${filename}` });
});

app.get("/index.html", (_req, res) => {
  sendVersioned(res, "index.html");
});

app.get("/", (_req, res) => {
  res.redirect(`/admin.html?v=${BUILD}`);
});

if (process.env.NODE_ENV !== "test") {
  app.listen(PORT, "0.0.0.0", () => {
    console.log(`Parents Shop API listening on http://0.0.0.0:${PORT}`);
  });
}

export {
  app,
  applyLedger,
  createRefundTransaction,
  getLedgerViewForUser,
  mapLedgerRow,
  getBalance,
  normId,
  getStateHints,
  ensureSchema,
  __resetRefundRateLimiter
};<|MERGE_RESOLUTION|>--- conflicted
+++ resolved
@@ -691,18 +691,11 @@
   `);
 });
 
-<<<<<<< HEAD
-// ==== BEGIN ensureConsumedTokens ====
-function ensureConsumedTokens() {
-  let consumedCols;
-  const has = db.prepare("SELECT name FROM sqlite_master WHERE type='table' AND name='consumed_tokens'").get();
-=======
 function ensureConsumedTokens() {
   let consumedCols;
   const has = db
     .prepare("SELECT name FROM sqlite_master WHERE type='table' AND name='consumed_tokens'")
     .get();
->>>>>>> df9bb771
 
   if (!has) {
     db.exec(`
@@ -731,11 +724,7 @@
       db.exec("ALTER TABLE consumed_tokens RENAME COLUMN consumed_at TO created_at");
       consumedCols = db.prepare("PRAGMA table_info('consumed_tokens')").all().map(c => c.name);
     }
-<<<<<<< HEAD
-    // Safe, nullable adds
-=======
     // Safe, nullable adds only
->>>>>>> df9bb771
     ensureColumn(db, "consumed_tokens", "token", "TEXT");
     ensureColumn(db, "consumed_tokens", "typ", "TEXT");
     ensureColumn(db, "consumed_tokens", "request_id", "TEXT");
@@ -750,10 +739,6 @@
   db.exec("CREATE INDEX IF NOT EXISTS idx_consumed_tokens_reward ON consumed_tokens(reward_id)");
   db.exec("CREATE INDEX IF NOT EXISTS idx_consumed_tokens_request ON consumed_tokens(request_id)");
 }
-<<<<<<< HEAD
-// ==== END ensureConsumedTokens ====
-=======
->>>>>>> df9bb771
 
 const ensureSchema = db.transaction(() => {
   ensureDefaultMembers();
@@ -761,15 +746,9 @@
 
   rebuildLedgerTableIfLegacy(); // runs once or no-ops
 
-<<<<<<< HEAD
-  ensureTables();               // other tables
-  ensureConsumedTokens();       // consumed_tokens, now as a function
-  ensureLedgerSchema();         // your addCol-safe path (no NOT NULL on ALTER)
-=======
   ensureTables();
   ensureConsumedTokens();
   ensureLedgerSchema();
->>>>>>> df9bb771
 });
 
 ensureSchema();
