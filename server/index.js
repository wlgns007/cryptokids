--- conflicted
+++ resolved
@@ -247,14 +247,7 @@
     return legacyName;
   };
   const getColumns = name =>
-<<<<<<< HEAD
-    db
-      .prepare("PRAGMA table_info('" + name.replace(/'/g, "''") + "')")
-      .all()
-      .map(col => col.name);
-=======
     db.prepare("PRAGMA table_info('" + name.replace(/'/g, "''") + "')").all().map(col => col.name);
->>>>>>> 6ea7f0a3
 
   const dropTable = name => {
     if (!name) return false;
@@ -359,370 +352,6 @@
   ensureColumn(db, "hold", "expires_at", "INTEGER");
   db.exec("CREATE INDEX IF NOT EXISTS idx_hold_user_status ON hold(user_id, status)");
 
-  db.exec(`
-    CREATE TABLE IF NOT EXISTS ledger (
-      id TEXT PRIMARY KEY,
-      user_id TEXT NOT NULL,
-      actor_id TEXT,
-      reward_id TEXT,
-      parent_hold_id TEXT,
-      parent_ledger_id TEXT,
-      verb TEXT NOT NULL,
-      description TEXT,
-      amount INTEGER NOT NULL,
-      balance_after INTEGER NOT NULL,
-      status TEXT NOT NULL DEFAULT 'posted',
-      note TEXT,
-      notes TEXT,
-      template_ids TEXT,
-      final_amount INTEGER,
-      metadata TEXT,
-      refund_reason TEXT,
-      refund_notes TEXT,
-      idempotency_key TEXT UNIQUE,
-      source TEXT,
-      tags TEXT,
-      campaign_id TEXT,
-      ip_address TEXT,
-      user_agent TEXT,
-      created_at INTEGER NOT NULL,
-      updated_at INTEGER NOT NULL,
-      FOREIGN KEY (user_id) REFERENCES member(id),
-      FOREIGN KEY (reward_id) REFERENCES reward(id),
-      FOREIGN KEY (parent_hold_id) REFERENCES hold(id),
-      FOREIGN KEY (parent_ledger_id) REFERENCES ledger(id)
-    );
-  `);
-<<<<<<< HEAD
-
-  db.exec("CREATE INDEX IF NOT EXISTS idx_ledger_user_created ON ledger(user_id, created_at)");
-  db.exec("CREATE INDEX IF NOT EXISTS idx_ledger_status ON ledger(status)");
-  rebuildLedgerTableIfLegacy();
-=======
-  rebuildLedgerTableIfLegacy();
-  ensureColumn(db, "ledger", "actor_id", "TEXT");
-  ensureColumn(db, "ledger", "reward_id", "TEXT");
-  ensureColumn(db, "ledger", "parent_hold_id", "TEXT");
-  ensureColumn(db, "ledger", "parent_ledger_id", "TEXT");
-  ensureColumn(db, "ledger", "verb", "TEXT");
-  ensureColumn(db, "ledger", "description", "TEXT");
-  ensureColumn(db, "ledger", "amount", "INTEGER");
-  ensureColumn(db, "ledger", "balance_after", "INTEGER");
-  ensureColumn(db, "ledger", "status", "TEXT");
-  ensureColumn(db, "ledger", "note", "TEXT");
-  ensureColumn(db, "ledger", "notes", "TEXT");
-  ensureColumn(db, "ledger", "template_ids", "TEXT");
-  ensureColumn(db, "ledger", "final_amount", "INTEGER");
-  ensureColumn(db, "ledger", "metadata", "TEXT");
-  ensureColumn(db, "ledger", "refund_reason", "TEXT");
-  ensureColumn(db, "ledger", "refund_notes", "TEXT");
-  ensureColumn(db, "ledger", "idempotency_key", "TEXT");
-  ensureColumn(db, "ledger", "source", "TEXT");
-  ensureColumn(db, "ledger", "tags", "TEXT");
-  ensureColumn(db, "ledger", "campaign_id", "TEXT");
-  ensureColumn(db, "ledger", "ip_address", "TEXT");
-  ensureColumn(db, "ledger", "user_agent", "TEXT");
-  ensureColumn(db, "ledger", "created_at", "INTEGER");
-  ensureColumn(db, "ledger", "updated_at", "INTEGER");
-  db.exec(`
-    CREATE UNIQUE INDEX IF NOT EXISTS idx_ledger_idempotency
-    ON ledger(idempotency_key)
-    WHERE idempotency_key IS NOT NULL
-  `);
-  db.exec(`
-    CREATE INDEX IF NOT EXISTS idx_ledger_user_verb_created_at
-    ON ledger(user_id, verb, created_at, id)
-  `);
-  db.exec("CREATE INDEX IF NOT EXISTS idx_ledger_parent_hold ON ledger(parent_hold_id)");
-  db.exec("CREATE INDEX IF NOT EXISTS idx_ledger_parent_ledger ON ledger(parent_ledger_id)");
->>>>>>> 6ea7f0a3
-
-  const existingSpendRequest = db
-    .prepare("SELECT name FROM sqlite_master WHERE type = 'table' AND name = 'spend_request'")
-    .get();
-  if (!existingSpendRequest) {
-    db.exec(`
-      CREATE TABLE IF NOT EXISTS spend_request (
-        id TEXT PRIMARY KEY,
-        token TEXT UNIQUE NOT NULL,
-        user_id TEXT NOT NULL,
-        reward_id TEXT,
-        status TEXT NOT NULL DEFAULT 'pending',
-        amount INTEGER,
-        title TEXT,
-        image_url TEXT,
-        actor_id TEXT,
-        source TEXT,
-        tags TEXT,
-        campaign_id TEXT,
-        created_at INTEGER NOT NULL,
-        updated_at INTEGER NOT NULL,
-        FOREIGN KEY (user_id) REFERENCES member(id),
-        FOREIGN KEY (reward_id) REFERENCES reward(id)
-      );
-    `);
-    db.exec("CREATE INDEX IF NOT EXISTS idx_consumed_tokens_user ON consumed_tokens(user_id)");
-    db.exec("CREATE INDEX IF NOT EXISTS idx_consumed_tokens_reward ON consumed_tokens(reward_id)");
-    db.exec("CREATE INDEX IF NOT EXISTS idx_consumed_tokens_request ON consumed_tokens(request_id)");
-  }
-}); // end transaction
-// END ensureTables
-
-async function ensureSchema() {
-  ensureTables();
-}
-
-function rebuildLedgerTableIfLegacy() {
-  const info = db.prepare("PRAGMA table_info('ledger')").all();
-  if (!info.length) return;
-  const idColumn = info.find(col => col.name === "id");
-  const hasTextId = idColumn && typeof idColumn.type === "string" && idColumn.type.toUpperCase().includes("TEXT");
-  const legacyColumns = new Set(["delta", "reason", "kind", "nonce", "ts", "meta"]);
-  const hasLegacy = info.some(col => legacyColumns.has(col.name));
-  if (hasTextId && !hasLegacy) return;
-
-  const legacyName = `ledger_legacy_${Date.now()}`;
-  db.exec(`ALTER TABLE ledger RENAME TO ${legacyName}`);
-  db.exec(`
-    CREATE TABLE IF NOT EXISTS ledger (
-      id TEXT PRIMARY KEY,
-      user_id TEXT NOT NULL,
-      actor_id TEXT,
-      reward_id TEXT,
-      parent_hold_id TEXT,
-      parent_ledger_id TEXT,
-      verb TEXT NOT NULL,
-      description TEXT,
-      amount INTEGER NOT NULL,
-      balance_after INTEGER NOT NULL,
-      status TEXT NOT NULL DEFAULT 'posted',
-      note TEXT,
-      notes TEXT,
-      template_ids TEXT,
-      final_amount INTEGER,
-      metadata TEXT,
-      refund_reason TEXT,
-      refund_notes TEXT,
-      idempotency_key TEXT UNIQUE,
-      source TEXT,
-      tags TEXT,
-      campaign_id TEXT,
-      ip_address TEXT,
-      user_agent TEXT,
-      created_at INTEGER NOT NULL,
-      updated_at INTEGER NOT NULL,
-      FOREIGN KEY (user_id) REFERENCES member(id),
-      FOREIGN KEY (reward_id) REFERENCES reward(id),
-      FOREIGN KEY (parent_hold_id) REFERENCES hold(id),
-      FOREIGN KEY (parent_ledger_id) REFERENCES ledger(id)
-    );
-  `);
-
-  const rows = db.prepare(`SELECT * FROM ${legacyName}`).all();
-  if (rows.length) {
-    const insert = db.prepare(`
-      INSERT INTO ledger (
-        id,
-        user_id,
-        actor_id,
-        reward_id,
-        parent_hold_id,
-        parent_ledger_id,
-        verb,
-        description,
-        amount,
-        balance_after,
-        status,
-        note,
-        notes,
-        template_ids,
-        final_amount,
-        metadata,
-        refund_reason,
-        refund_notes,
-        idempotency_key,
-        source,
-        tags,
-        campaign_id,
-        ip_address,
-        user_agent,
-        created_at,
-        updated_at
-      ) VALUES (?,?,?,?,?,?,?,?,?,?,?,?,?,?,?,?,?,?,?,?,?,?,?,?,?,?)
-    `);
-
-    // spend_request table
-    if (!tableExists("spend_request")) {
-      let legacySpend = null;
-      if (tableExists("spend_requests")) {
-        legacySpend = backupTable("spend_requests");
-      }
-      db.exec(`
-        CREATE TABLE IF NOT EXISTS spend_request (
-          id TEXT PRIMARY KEY,
-          token TEXT UNIQUE NOT NULL,
-          user_id TEXT NOT NULL,
-          reward_id TEXT,
-          status TEXT NOT NULL DEFAULT 'pending',
-          amount INTEGER,
-          title TEXT,
-          image_url TEXT,
-          actor_id TEXT,
-          source TEXT,
-          tags TEXT,
-          campaign_id TEXT,
-          created_at INTEGER NOT NULL,
-          updated_at INTEGER NOT NULL,
-          FOREIGN KEY (user_id) REFERENCES member(id),
-          FOREIGN KEY (reward_id) REFERENCES reward(id)
-        );
-      `);
-      if (legacySpend) {
-        const rows = db.prepare(`SELECT * FROM ${legacySpend}`).all();
-
-        const insertSpend = db.prepare(`
-          INSERT INTO spend_request (
-            id,
-            token,
-            user_id,
-            reward_id,
-            status,
-            amount,
-            title,
-            image_url,
-            actor_id,
-            source,
-            tags,
-            campaign_id,
-            created_at,
-            updated_at
-          ) VALUES (?,?,?,?,?,?,?,?,?,?,?,?,?,?)
-        `);
-
-        const insertMany = db.transaction((items) => {
-          for (const r of items) {
-            insertSpend.run(
-              r.id,
-              r.token,
-              r.user_id,
-              r.reward_id ?? null,
-              r.status ?? 'pending',
-              r.amount ?? null,
-              r.title ?? null,
-              r.image_url ?? null,
-              r.actor_id ?? null,
-              r.source ?? null,
-              r.tags ?? null,
-              r.campaign_id ?? null,
-              r.created_at ?? Date.now(),
-              r.updated_at ?? Date.now()
-            );
-          }
-        });
-<<<<<<< HEAD
-=======
-
-        insertMany(rows);
-        dropTable(legacySpend);
-      }
->>>>>>> 6ea7f0a3
-
-        insertMany(rows);
-        dropTable(legacySpend);
-      }
-    } else {
-      ensureColumn(
-db, "spend_request", "actor_id", "TEXT");
-      ensureColumn(
-db, "spend_request", "source", "TEXT");
-      ensureColumn(
-db, "spend_request", "tags", "TEXT");
-      ensureColumn(
-db, "spend_request", "campaign_id", "TEXT");
-      ensureColumn(
-db, "spend_request", "amount", "INTEGER");
-      ensureColumn(
-db, "spend_request", "created_at", "INTEGER");
-      ensureColumn(
-db, "spend_request", "updated_at", "INTEGER");
-    }
-    db.exec(
-      "UPDATE spend_request SET status = 'pending' WHERE status IS NULL OR status = ''"
-    );
-    db.exec(
-      "UPDATE spend_request SET created_at = COALESCE(NULLIF(created_at, 0), strftime('%s','now')*1000) WHERE created_at IS NULL OR created_at = 0"
-    );
-    db.exec(
-      "UPDATE spend_request SET updated_at = COALESCE(NULLIF(updated_at, 0), COALESCE(NULLIF(created_at, 0), strftime('%s','now')*1000)) WHERE updated_at IS NULL OR updated_at = 0"
-    );
-    db.exec("CREATE INDEX IF NOT EXISTS idx_spend_request_status ON spend_request(status)");
-    db.exec("CREATE INDEX IF NOT EXISTS idx_spend_request_user ON spend_request(user_id)");
-
-    // consumed tokens
-    let consumedCols = [];
-    if (!tableExists("consumed_tokens")) {
-      db.exec(`
-        CREATE TABLE IF NOT EXISTS consumed_tokens (
-          id TEXT PRIMARY KEY,
-          token TEXT,
-          typ TEXT,
-          request_id TEXT,
-          user_id TEXT,
-          reward_id TEXT,
-          source TEXT,
-          created_at INTEGER NOT NULL,
-          updated_at INTEGER NOT NULL,
-          FOREIGN KEY (request_id) REFERENCES spend_request(id),
-          FOREIGN KEY (user_id) REFERENCES member(id),
-          FOREIGN KEY (reward_id) REFERENCES reward(id)
-        );
-      `);
-      consumedCols = [
-        "id",
-        "token",
-        "typ",
-        "request_id",
-        "user_id",
-        "reward_id",
-        "source",
-        "created_at",
-        "updated_at"
-      ];
-    } else {
-      consumedCols = getColumns("consumed_tokens");
-      if (!consumedCols.includes("id") && consumedCols.includes("jti")) {
-        db.exec("ALTER TABLE consumed_tokens RENAME COLUMN jti TO id");
-        consumedCols = getColumns("consumed_tokens");
-      }
-      if (!consumedCols.includes("created_at") && consumedCols.includes("consumed_at")) {
-        db.exec("ALTER TABLE consumed_tokens RENAME COLUMN consumed_at TO created_at");
-        consumedCols = getColumns("consumed_tokens");
-      }
-      ensureColumn(
-db, "consumed_tokens", "token", "TEXT");
-      ensureColumn(
-db, "consumed_tokens", "typ", "TEXT");
-      ensureColumn(
-db, "consumed_tokens", "request_id", "TEXT");
-      ensureColumn(
-db, "consumed_tokens", "user_id", "TEXT");
-      ensureColumn(
-db, "consumed_tokens", "reward_id", "TEXT");
-      ensureColumn(
-db, "consumed_tokens", "source", "TEXT");
-      ensureColumn(
-db, "consumed_tokens", "created_at", "INTEGER");
-      ensureColumn(
-db, "consumed_tokens", "updated_at", "INTEGER");
-    }
-  }
-
-  db.exec(`DROP TABLE IF EXISTS ${legacyName}`);
-}
-
-
-<<<<<<< HEAD
-=======
   db.exec(`
     CREATE TABLE IF NOT EXISTS ledger (
       id TEXT PRIMARY KEY,
@@ -822,11 +451,362 @@
     db.exec("CREATE INDEX IF NOT EXISTS idx_consumed_tokens_reward ON consumed_tokens(reward_id)");
     db.exec("CREATE INDEX IF NOT EXISTS idx_consumed_tokens_request ON consumed_tokens(request_id)");
   }
+}); // end transaction
+// END ensureTables
+
+async function ensureSchema() {
+  ensureTables();
+}
+
+function rebuildLedgerTableIfLegacy() {
+  const info = db.prepare("PRAGMA table_info('ledger')").all();
+  if (!info.length) return;
+  const idColumn = info.find(col => col.name === "id");
+  const hasTextId = idColumn && typeof idColumn.type === "string" && idColumn.type.toUpperCase().includes("TEXT");
+  const legacyColumns = new Set(["delta", "reason", "kind", "nonce", "ts", "meta"]);
+  const hasLegacy = info.some(col => legacyColumns.has(col.name));
+  if (hasTextId && !hasLegacy) return;
+
+  const legacyName = `ledger_legacy_${Date.now()}`;
+  db.exec(`ALTER TABLE ledger RENAME TO ${legacyName}`);
+  db.exec(`
+    CREATE TABLE IF NOT EXISTS ledger (
+      id TEXT PRIMARY KEY,
+      user_id TEXT NOT NULL,
+      actor_id TEXT,
+      reward_id TEXT,
+      parent_hold_id TEXT,
+      parent_ledger_id TEXT,
+      verb TEXT NOT NULL,
+      description TEXT,
+      amount INTEGER NOT NULL,
+      balance_after INTEGER NOT NULL,
+      status TEXT NOT NULL DEFAULT 'posted',
+      note TEXT,
+      notes TEXT,
+      template_ids TEXT,
+      final_amount INTEGER,
+      metadata TEXT,
+      refund_reason TEXT,
+      refund_notes TEXT,
+      idempotency_key TEXT UNIQUE,
+      source TEXT,
+      tags TEXT,
+      campaign_id TEXT,
+      ip_address TEXT,
+      user_agent TEXT,
+      created_at INTEGER NOT NULL,
+      updated_at INTEGER NOT NULL,
+      FOREIGN KEY (user_id) REFERENCES member(id),
+      FOREIGN KEY (reward_id) REFERENCES reward(id),
+      FOREIGN KEY (parent_hold_id) REFERENCES hold(id),
+      FOREIGN KEY (parent_ledger_id) REFERENCES ledger(id)
+    );
+  `);
+
+  const rows = db.prepare(`SELECT * FROM ${legacyName}`).all();
+  if (rows.length) {
+    const insert = db.prepare(`
+      INSERT INTO ledger (
+        id,
+        user_id,
+        actor_id,
+        reward_id,
+        parent_hold_id,
+        parent_ledger_id,
+        verb,
+        description,
+        amount,
+        balance_after,
+        status,
+        note,
+        notes,
+        template_ids,
+        final_amount,
+        metadata,
+        refund_reason,
+        refund_notes,
+        idempotency_key,
+        source,
+        tags,
+        campaign_id,
+        ip_address,
+        user_agent,
+        created_at,
+        updated_at
+      ) VALUES (?,?,?,?,?,?,?,?,?,?,?,?,?,?,?,?,?,?,?,?,?,?,?,?,?,?)
+    `);
+
+    // spend_request table
+    if (!tableExists("spend_request")) {
+      let legacySpend = null;
+      if (tableExists("spend_requests")) {
+        legacySpend = backupTable("spend_requests");
+      }
+      db.exec(`
+        CREATE TABLE IF NOT EXISTS spend_request (
+          id TEXT PRIMARY KEY,
+          token TEXT UNIQUE NOT NULL,
+          user_id TEXT NOT NULL,
+          reward_id TEXT,
+          status TEXT NOT NULL DEFAULT 'pending',
+          amount INTEGER,
+          title TEXT,
+          image_url TEXT,
+          actor_id TEXT,
+          source TEXT,
+          tags TEXT,
+          campaign_id TEXT,
+          created_at INTEGER NOT NULL,
+          updated_at INTEGER NOT NULL,
+          FOREIGN KEY (user_id) REFERENCES member(id),
+          FOREIGN KEY (reward_id) REFERENCES reward(id)
+        );
+      `);
+      if (legacySpend) {
+        const rows = db.prepare(`SELECT * FROM ${legacySpend}`).all();
+
+        const insertSpend = db.prepare(`
+          INSERT INTO spend_request (
+            id,
+            token,
+            user_id,
+            reward_id,
+            status,
+            amount,
+            title,
+            image_url,
+            actor_id,
+            source,
+            tags,
+            campaign_id,
+            created_at,
+            updated_at
+          ) VALUES (?,?,?,?,?,?,?,?,?,?,?,?,?,?)
+        `);
+
+        const insertMany = db.transaction((items) => {
+          for (const r of items) {
+            insertSpend.run(
+              r.id,
+              r.token,
+              r.user_id,
+              r.reward_id ?? null,
+              r.status ?? 'pending',
+              r.amount ?? null,
+              r.title ?? null,
+              r.image_url ?? null,
+              r.actor_id ?? null,
+              r.source ?? null,
+              r.tags ?? null,
+              r.campaign_id ?? null,
+              r.created_at ?? Date.now(),
+              r.updated_at ?? Date.now()
+            );
+          }
+        });
+
+        insertMany(rows);
+        dropTable(legacySpend);
+      }
+
+        insertMany(rows);
+        dropTable(legacySpend);
+      }
+    } else {
+      ensureColumn(
+db, "spend_request", "actor_id", "TEXT");
+      ensureColumn(
+db, "spend_request", "source", "TEXT");
+      ensureColumn(
+db, "spend_request", "tags", "TEXT");
+      ensureColumn(
+db, "spend_request", "campaign_id", "TEXT");
+      ensureColumn(
+db, "spend_request", "amount", "INTEGER");
+      ensureColumn(
+db, "spend_request", "created_at", "INTEGER");
+      ensureColumn(
+db, "spend_request", "updated_at", "INTEGER");
+    }
+    db.exec(
+      "UPDATE spend_request SET status = 'pending' WHERE status IS NULL OR status = ''"
+    );
+    db.exec(
+      "UPDATE spend_request SET created_at = COALESCE(NULLIF(created_at, 0), strftime('%s','now')*1000) WHERE created_at IS NULL OR created_at = 0"
+    );
+    db.exec(
+      "UPDATE spend_request SET updated_at = COALESCE(NULLIF(updated_at, 0), COALESCE(NULLIF(created_at, 0), strftime('%s','now')*1000)) WHERE updated_at IS NULL OR updated_at = 0"
+    );
+    db.exec("CREATE INDEX IF NOT EXISTS idx_spend_request_status ON spend_request(status)");
+    db.exec("CREATE INDEX IF NOT EXISTS idx_spend_request_user ON spend_request(user_id)");
+
+    // consumed tokens
+    let consumedCols = [];
+    if (!tableExists("consumed_tokens")) {
+      db.exec(`
+        CREATE TABLE IF NOT EXISTS consumed_tokens (
+          id TEXT PRIMARY KEY,
+          token TEXT,
+          typ TEXT,
+          request_id TEXT,
+          user_id TEXT,
+          reward_id TEXT,
+          source TEXT,
+          created_at INTEGER NOT NULL,
+          updated_at INTEGER NOT NULL,
+          FOREIGN KEY (request_id) REFERENCES spend_request(id),
+          FOREIGN KEY (user_id) REFERENCES member(id),
+          FOREIGN KEY (reward_id) REFERENCES reward(id)
+        );
+      `);
+      consumedCols = [
+        "id",
+        "token",
+        "typ",
+        "request_id",
+        "user_id",
+        "reward_id",
+        "source",
+        "created_at",
+        "updated_at"
+      ];
+    } else {
+      consumedCols = getColumns("consumed_tokens");
+      if (!consumedCols.includes("id") && consumedCols.includes("jti")) {
+        db.exec("ALTER TABLE consumed_tokens RENAME COLUMN jti TO id");
+        consumedCols = getColumns("consumed_tokens");
+      }
+      if (!consumedCols.includes("created_at") && consumedCols.includes("consumed_at")) {
+        db.exec("ALTER TABLE consumed_tokens RENAME COLUMN consumed_at TO created_at");
+        consumedCols = getColumns("consumed_tokens");
+      }
+      ensureColumn(
+db, "consumed_tokens", "token", "TEXT");
+      ensureColumn(
+db, "consumed_tokens", "typ", "TEXT");
+      ensureColumn(
+db, "consumed_tokens", "request_id", "TEXT");
+      ensureColumn(
+db, "consumed_tokens", "user_id", "TEXT");
+      ensureColumn(
+db, "consumed_tokens", "reward_id", "TEXT");
+      ensureColumn(
+db, "consumed_tokens", "source", "TEXT");
+      ensureColumn(
+db, "consumed_tokens", "created_at", "INTEGER");
+      ensureColumn(
+db, "consumed_tokens", "updated_at", "INTEGER");
+    }
+  }
+
+  db.exec(`DROP TABLE IF EXISTS ${legacyName}`);
+}
+
+
+  db.exec(`
+    CREATE TABLE IF NOT EXISTS ledger (
+      id TEXT PRIMARY KEY,
+      user_id TEXT NOT NULL,
+      actor_id TEXT,
+      reward_id TEXT,
+      parent_hold_id TEXT,
+      parent_ledger_id TEXT,
+      verb TEXT NOT NULL,
+      description TEXT,
+      amount INTEGER NOT NULL,
+      balance_after INTEGER NOT NULL,
+      status TEXT NOT NULL DEFAULT 'posted',
+      note TEXT,
+      notes TEXT,
+      template_ids TEXT,
+      final_amount INTEGER,
+      metadata TEXT,
+      refund_reason TEXT,
+      refund_notes TEXT,
+      idempotency_key TEXT UNIQUE,
+      source TEXT,
+      tags TEXT,
+      campaign_id TEXT,
+      ip_address TEXT,
+      user_agent TEXT,
+      created_at INTEGER NOT NULL,
+      updated_at INTEGER NOT NULL,
+      FOREIGN KEY (user_id) REFERENCES member(id),
+      FOREIGN KEY (reward_id) REFERENCES reward(id),
+      FOREIGN KEY (parent_hold_id) REFERENCES hold(id),
+      FOREIGN KEY (parent_ledger_id) REFERENCES ledger(id)
+    );
+  `);
+  rebuildLedgerTableIfLegacy();
+  ensureColumn(db, "ledger", "actor_id", "TEXT");
+  ensureColumn(db, "ledger", "reward_id", "TEXT");
+  ensureColumn(db, "ledger", "parent_hold_id", "TEXT");
+  ensureColumn(db, "ledger", "parent_ledger_id", "TEXT");
+  ensureColumn(db, "ledger", "verb", "TEXT");
+  ensureColumn(db, "ledger", "description", "TEXT");
+  ensureColumn(db, "ledger", "amount", "INTEGER");
+  ensureColumn(db, "ledger", "balance_after", "INTEGER");
+  ensureColumn(db, "ledger", "status", "TEXT");
+  ensureColumn(db, "ledger", "note", "TEXT");
+  ensureColumn(db, "ledger", "notes", "TEXT");
+  ensureColumn(db, "ledger", "template_ids", "TEXT");
+  ensureColumn(db, "ledger", "final_amount", "INTEGER");
+  ensureColumn(db, "ledger", "metadata", "TEXT");
+  ensureColumn(db, "ledger", "refund_reason", "TEXT");
+  ensureColumn(db, "ledger", "refund_notes", "TEXT");
+  ensureColumn(db, "ledger", "idempotency_key", "TEXT");
+  ensureColumn(db, "ledger", "source", "TEXT");
+  ensureColumn(db, "ledger", "tags", "TEXT");
+  ensureColumn(db, "ledger", "campaign_id", "TEXT");
+  ensureColumn(db, "ledger", "ip_address", "TEXT");
+  ensureColumn(db, "ledger", "user_agent", "TEXT");
+  ensureColumn(db, "ledger", "created_at", "INTEGER");
+  ensureColumn(db, "ledger", "updated_at", "INTEGER");
+  db.exec(`
+    CREATE UNIQUE INDEX IF NOT EXISTS idx_ledger_idempotency
+    ON ledger(idempotency_key)
+    WHERE idempotency_key IS NOT NULL
+  `);
+  db.exec(`
+    CREATE INDEX IF NOT EXISTS idx_ledger_user_verb_created_at
+    ON ledger(user_id, verb, created_at, id)
+  `);
+  db.exec("CREATE INDEX IF NOT EXISTS idx_ledger_parent_hold ON ledger(parent_hold_id)");
+  db.exec("CREATE INDEX IF NOT EXISTS idx_ledger_parent_ledger ON ledger(parent_ledger_id)");
+
+  const existingSpendRequest = db
+    .prepare("SELECT name FROM sqlite_master WHERE type = 'table' AND name = 'spend_request'")
+    .get();
+  if (!existingSpendRequest) {
+    db.exec(`
+      CREATE TABLE IF NOT EXISTS spend_request (
+        id TEXT PRIMARY KEY,
+        token TEXT UNIQUE NOT NULL,
+        user_id TEXT NOT NULL,
+        reward_id TEXT,
+        status TEXT NOT NULL DEFAULT 'pending',
+        amount INTEGER,
+        title TEXT,
+        image_url TEXT,
+        actor_id TEXT,
+        source TEXT,
+        tags TEXT,
+        campaign_id TEXT,
+        created_at INTEGER NOT NULL,
+        updated_at INTEGER NOT NULL,
+        FOREIGN KEY (user_id) REFERENCES member(id),
+        FOREIGN KEY (reward_id) REFERENCES reward(id)
+      );
+    `);
+    db.exec("CREATE INDEX IF NOT EXISTS idx_consumed_tokens_user ON consumed_tokens(user_id)");
+    db.exec("CREATE INDEX IF NOT EXISTS idx_consumed_tokens_reward ON consumed_tokens(reward_id)");
+    db.exec("CREATE INDEX IF NOT EXISTS idx_consumed_tokens_request ON consumed_tokens(request_id)");
+  }
 });
 
   migrate();
 }
->>>>>>> 6ea7f0a3
 
 ensureSchema();
 ensureTables();
