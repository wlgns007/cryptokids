--- conflicted
+++ resolved
@@ -253,21 +253,12 @@
 
   // --- Ledger schema hardener (runs safely multiple times) ---
   function ensureLedgerSchema() {
-<<<<<<< HEAD
-    // 1) Create table if missing (minimal shape; relaxed NOT NULLs to avoid ALTER issues)
-=======
->>>>>>> d23969bc
     db.exec(`
       CREATE TABLE IF NOT EXISTS ledger (
         id TEXT PRIMARY KEY,
         user_id TEXT,
-<<<<<<< HEAD
-        type TEXT,
-        amount INTEGER,
-=======
         type TEXT NOT NULL DEFAULT 'adjust',
         amount INTEGER NOT NULL DEFAULT 0,
->>>>>>> d23969bc
         balance_after INTEGER,
         reason TEXT,
         metadata TEXT,
@@ -275,43 +266,6 @@
         campaign_id TEXT,
         actor_id TEXT,
         source TEXT,
-<<<<<<< HEAD
-        status TEXT,
-        created_at INTEGER,
-        updated_at INTEGER
-      );
-    `);
-
-    const existing = new Set(getColumns("ledger"));
-
-    // helper: add column safely; if DDL includes NOT NULL, force a DEFAULT too
-    const addCol = (name, ddl, defaultLiteral = null, backfillExpr = null) => {
-      if (existing.has(name)) return;
-      let stmt = `ALTER TABLE ledger ADD COLUMN ${name} ${ddl}`;
-      // If NOT NULL appears but no DEFAULT provided, inject a DEFAULT
-      if (/NOT\s+NULL/i.test(ddl) && !/DEFAULT/i.test(ddl)) {
-        const def = defaultLiteral != null ? ` DEFAULT ${defaultLiteral}` : " DEFAULT 0";
-        stmt += def;
-      }
-      db.exec(stmt);
-      existing.add(name);
-      if (backfillExpr) {
-        db.exec(`UPDATE ledger SET ${name} = ${backfillExpr} WHERE ${name} IS NULL`);
-      }
-    };
-
-    // 2) Required columns with safe defaults + backfill
-    addCol("user_id", "TEXT"); // nullable is fine; app enforces semantics
-    addCol("type", "TEXT NOT NULL", `'adjust'`, `'adjust'`);
-    addCol("amount", "INTEGER NOT NULL", 0, 0);
-
-    // Use epoch ms now for created/updated when missing/zero
-    const nowMs = "CAST(strftime('%s','now') AS INTEGER)*1000";
-    addCol("created_at", "INTEGER NOT NULL", 0, nowMs);
-    addCol("updated_at", "INTEGER NOT NULL", 0, nowMs);
-
-    // 3) Nice-to-haves
-=======
         status TEXT DEFAULT 'ok',
         created_at INTEGER NOT NULL,
         updated_at INTEGER NOT NULL
@@ -329,7 +283,6 @@
     addCol("amount", "INTEGER NOT NULL DEFAULT 0");
     addCol("created_at", "INTEGER NOT NULL");
     addCol("updated_at", "INTEGER NOT NULL");
->>>>>>> d23969bc
     addCol("balance_after", "INTEGER");
     addCol("reason", "TEXT");
     addCol("metadata", "TEXT");
@@ -337,13 +290,7 @@
     addCol("campaign_id", "TEXT");
     addCol("actor_id", "TEXT");
     addCol("source", "TEXT");
-<<<<<<< HEAD
-    addCol("status", "TEXT NOT NULL", `'ok'`, `'ok'`);
-
-    // 4) Indexes (idempotent)
-=======
     addCol("status", "TEXT DEFAULT 'ok'");
->>>>>>> d23969bc
     db.exec(`CREATE INDEX IF NOT EXISTS idx_ledger_user ON ledger(user_id)`);
     db.exec(`CREATE INDEX IF NOT EXISTS idx_ledger_created ON ledger(created_at)`);
   }
