// CryptoKids Parents Shop API (refactored)
import express from "express";
import { fileURLToPath } from "node:url";
import { dirname, join } from "node:path";
import fs from "node:fs";
import crypto from "node:crypto";
import { execSync } from "node:child_process";
import db, { DATA_DIR } from "./db.js";
import ledgerRoutes from "./routes/ledger.js";
import { balanceOf, recordLedgerEntry } from "./ledger/core.js";

const __filename = fileURLToPath(import.meta.url);
const __dirname = dirname(__filename);
const rootPackage = JSON.parse(
  fs.readFileSync(new URL("../package.json", import.meta.url), "utf8")
);

const UPLOAD_DIR = process.env.UPLOAD_DIR || join(DATA_DIR, "uploads");
fs.mkdirSync(UPLOAD_DIR, { recursive: true });
const PARENT_SECRET = (process.env.PARENT_SECRET || "dev-secret-change-me").trim();
const ADMIN_KEY = (process.env.ADMIN_KEY || "Mamapapa").trim();

const TOKEN_TTL_SEC = Number(process.env.QR_TTL_SEC || 120);
const PORT = process.env.PORT || 4000;

const REFUND_REASON_VALUES = [
  "mis_tap",
  "duplicate",
  "wrong_item",
  "canceled",
  "quality_issue",
  "staff_error"
];
const REFUND_REASONS = new Set(REFUND_REASON_VALUES);

const REFUND_WINDOW_DAYS_RAW = process.env.CK_REFUND_WINDOW_DAYS;
const REFUND_WINDOW_DAYS =
  REFUND_WINDOW_DAYS_RAW === undefined || REFUND_WINDOW_DAYS_RAW === null || REFUND_WINDOW_DAYS_RAW === ""
    ? null
    : Number(REFUND_WINDOW_DAYS_RAW);
const REFUND_WINDOW_MS = Number.isFinite(REFUND_WINDOW_DAYS)
  ? Math.max(0, REFUND_WINDOW_DAYS) * 24 * 60 * 60 * 1000
  : null;

const REFUND_RATE_LIMIT_PER_HOUR = Number(process.env.CK_REFUND_RATE_LIMIT_PER_HOUR || 20);
const REFUND_RATE_WINDOW_MS = 60 * 60 * 1000;
const refundRateLimiter = new Map();

const FEATURE_FLAGS = Object.freeze({
  refunds: (process.env.FEATURE_REFUNDS ?? "true").toString().toLowerCase() !== "false"
});

let BUILD = (process.env.BUILD_VERSION || process.env.RENDER_GIT_COMMIT || process.env.COMMIT_HASH || "").trim();
if (!BUILD) {
  try {
    BUILD = execSync("git rev-parse --short HEAD").toString().trim();
  } catch {
    BUILD = "";
  }
}
if (!BUILD) {
  BUILD = rootPackage?.version || "dev";
}

const PUBLIC_DIR = join(__dirname, "public");
const versionCache = new Map();
function loadVersioned(file) {
  if (!versionCache.has(file)) {
    const raw = fs.readFileSync(join(PUBLIC_DIR, file), "utf8");
    versionCache.set(file, raw.replace(/__BUILD__/g, BUILD));
  }
  return versionCache.get(file);
}

function sendVersioned(res, file, type = "text/html") {
  if (type) res.type(type);
  res.set("Cache-Control", "no-cache");
  res.send(loadVersioned(file));
}

const app = express();
app.use(express.json({ limit: "4mb" }));
app.use(express.urlencoded({ extended: false }));
app.use("/api", ledgerRoutes);

app.get(["/admin", "/admin.html"], (_req, res) => {
  sendVersioned(res, "admin.html");
});

app.get(["/child", "/child.html"], (_req, res) => {
  sendVersioned(res, "child.html");
});

app.get(["/scan", "/scan.html"], async (req, res) => {
  res.type("html");
  res.set("Cache-Control", "no-store");
  const token = (req.query?.t ?? req.query?.token ?? "").toString().trim();
  if (!token) {
    res.status(400).send(renderScanPage({ success: false, error: friendlyScanError("missing_token"), rawCode: "missing_token" }));
    return;
  }

  let payload;
  try {
    payload = verifyToken(token);
  } catch (err) {
    const message = err?.message || "scan_failed";
    const status = err?.status || (message === "TOKEN_USED" ? 409 : 400);
    res.status(status).send(renderScanPage({ success: false, error: friendlyScanError(message), rawCode: message }));
    return;
  }

  if (payload?.typ === "spend") {
    const holdId = payload?.data?.holdId ? String(payload.data.holdId) : "";
    if (!holdId) {
      res.status(400).send(renderSpendApprovalPage({ message: friendlyScanError("invalid_payload") }));
      return;
    }

    const holdRow = db.prepare("SELECT * FROM hold WHERE id = ?").get(holdId);
    const hold = mapHoldRow(holdRow);
    if (!hold) {
      res.status(404).send(renderSpendApprovalPage({ message: "We couldn't find this reward request. Please ask the child to generate a new QR code." }));
      return;
    }

    let balance = null;
    if (hold.userId) {
      const value = await balanceOf(hold.userId);
      const parsed = Number(value);
      if (Number.isFinite(parsed)) balance = parsed;
    }

    const costValue = Number(hold?.finalCost ?? hold?.quotedCost ?? payload?.data?.cost ?? 0);
    const cost = Number.isFinite(costValue) ? costValue : null;
    const afterBalance = balance !== null && cost !== null ? balance - cost : null;
    const expiresAt = payload?.exp ? payload.exp * 1000 : null;
    const tokenUsed = !!checkTokenStmt.get(payload.jti);

    res.send(renderSpendApprovalPage({
      hold,
      balance,
      cost,
      afterBalance,
      expiresAt,
      tokenUsed,
      token
    }));
    return;
  }

  try {
    const result = await redeemToken({
      token,
      req,
      actor: typ => (typ === "earn" ? "link_earn" : "link_give"),
      allowEarnWithoutAdmin: true
    });
    res.send(renderScanPage({ success: true, result }));
  } catch (err) {
    const message = err?.message || "scan_failed";
    const status = err?.status || (message === "TOKEN_USED" ? 409 : 400);
    res.status(status).send(renderScanPage({ success: false, error: friendlyScanError(message), rawCode: message }));
  }
});

app.get("/manifest.webmanifest", (_req, res) => {
  sendVersioned(res, "manifest.webmanifest", "application/manifest+json");
});

app.get("/sw.js", (_req, res) => {
  sendVersioned(res, "sw.js", "application/javascript");
});

app.use(express.static(PUBLIC_DIR, {
  maxAge: "1h",
  setHeaders(res, filePath) {
    if (filePath.endsWith(".html")) {
      res.setHeader("Cache-Control", "no-cache");
    }
  }
}));
app.use("/uploads", express.static(UPLOAD_DIR, { maxAge: "1y" }));

app.set("trust proxy", 1);

function normId(value) {
  return String(value || "").trim().toLowerCase();
}

function normalizeTimestamp(value, fallback = Date.now()) {
  if (value === null || value === undefined) return fallback;
  const num = Number(value);
  if (Number.isFinite(num)) {
    if (num >= 1e12) return Math.trunc(num);
    if (num >= 1e9) return Math.trunc(num * 1000);
    if (num > 0) return Math.trunc(num);
  }
  const str = String(value || '').trim();
  if (!str) return fallback;
  const parsed = Date.parse(str);
  if (Number.isNaN(parsed)) return fallback;
  return parsed;
}

function randomId() {
  if (typeof crypto.randomUUID === "function") {
    return crypto.randomUUID();
  }
  return crypto.randomBytes(16).toString("hex");
}


<<<<<<< HEAD
function ensureColumn(db, table, column, type = "INTEGER") {
  // already exists?
  const cols = db.prepare(`PRAGMA table_info(${table})`).all();
  if (cols.some(c => c.name === column)) return;

  // add column WITHOUT DEFAULT
  db.exec(`ALTER TABLE ${table} ADD COLUMN ${column} ${type}`);

  // backfill timestamps (milliseconds)
  if (column === "created_at" || column === "updated_at") {
    const now = Date.now();
=======
async function ensureColumn(db, table, column, type = "INTEGER") {
  // 1) column already exists?
  const cols = db.prepare(`PRAGMA table_info(${table})`).all();
  if (cols.some(c => c.name === column)) return;

  // 2) add column WITHOUT DEFAULT (SQLite ALTER only allows literal defaults; skip entirely)
  const sql = `ALTER TABLE ${table} ADD COLUMN ${column} ${type}`;
  try {
    db.exec(sql);
  } catch (e) {
    // If something truly blocks (e.g., duplicate), rethrow
    throw new Error(`[ensureColumn] ${table}.${column}: ${e.message}`);
  }

  // 3) backfill common timestamp columns in one go (epoch seconds)
  if (column === "created_at" || column === "updated_at") {
    const now = Math.floor(Date.now() / 1000);
>>>>>>> 958cfe2f
    db.prepare(
      `UPDATE ${table}
         SET ${column} = COALESCE(${column}, ?)
       WHERE ${column} IS NULL OR ${column} = 0`
    ).run(now);
  }
}


<<<<<<< HEAD
const sqliteTransaction = handler => db.transaction(handler);

const ensureSchema = sqliteTransaction(() => {
=======
async function ensureSchema() {
>>>>>>> 958cfe2f
  const tableExists = name =>
    !!db.prepare("SELECT name FROM sqlite_master WHERE type='table' AND name = ?").get(name);
  const backupTable = name => {
    const legacyName = `${name}_legacy_${Date.now()}`;
    db.exec(`ALTER TABLE ${name} RENAME TO ${legacyName}`);
    return legacyName;
  };
  const getColumns = name =>
    db.prepare("PRAGMA table_info('" + name.replace(/'/g, "''") + "')").all().map(col => col.name);

<<<<<<< HEAD
  const migrate = () => {
=======
    return false;
  };

  const migrate = async () => {
>>>>>>> 958cfe2f
    // member table
    if (!tableExists("member")) {
      let legacyMembers = null;
      if (tableExists("members")) {
        legacyMembers = backupTable("members");
      }
      db.exec(`
        CREATE TABLE IF NOT EXISTS member (
          id TEXT PRIMARY KEY,
          name TEXT NOT NULL,
          date_of_birth TEXT,
          sex TEXT,
          status TEXT NOT NULL DEFAULT 'active',
          tags TEXT,
          campaign_id TEXT,
          source TEXT,
          created_at INTEGER NOT NULL,
          updated_at INTEGER NOT NULL
        );
      `);
      if (legacyMembers) {
        const rows = db.prepare("SELECT * FROM " + legacyMembers).all();
        const insertMember = db.prepare(`
          INSERT INTO member (id, name, date_of_birth, sex, status, tags, campaign_id, source, created_at, updated_at)
          VALUES (@id, @name, @date_of_birth, @sex, @status, @tags, @campaign_id, @source, @created_at, @updated_at)
        `);
        for (const row of rows) {
          const id = normId(row.userId || row.id || "");
          if (!id) continue;
          insertMember.run({
            id,
            name: row.name || id,
            date_of_birth: row.dob || row.date_of_birth || null,
            sex: row.sex || null,
            status: "active",
            tags: null,
            campaign_id: null,
            source: null,
            created_at: normalizeTimestamp(row.createdAt),
            updated_at: normalizeTimestamp(row.updatedAt ?? row.createdAt)
          });
        }
      }
    } else {
<<<<<<< HEAD
      ensureColumn(db, "member", "status", "TEXT");
      ensureColumn(db, "member", "tags", "TEXT");
      ensureColumn(db, "member", "campaign_id", "TEXT");
      ensureColumn(db, "member", "source", "TEXT");
      ensureColumn(db, "member", "date_of_birth", "TEXT");
=======
      await ensureColumn(db, "member", "status", "TEXT");
      await ensureColumn(db, "member", "tags", "TEXT");
      await ensureColumn(db, "member", "campaign_id", "TEXT");
      await ensureColumn(db, "member", "source", "TEXT");
      await ensureColumn(db, "member", "date_of_birth", "TEXT");
>>>>>>> 958cfe2f
    }
    db.exec(
      "UPDATE member SET status = 'active' WHERE status IS NULL OR status = ''"
    );
    db.exec("CREATE INDEX IF NOT EXISTS idx_member_status ON member(status)");

    // reward table
    if (!tableExists("reward")) {
      let legacyRewards = null;
      if (tableExists("rewards")) {
        legacyRewards = backupTable("rewards");
      }
      db.exec(`
        CREATE TABLE IF NOT EXISTS reward (
          id TEXT PRIMARY KEY,
          name TEXT NOT NULL,
          cost INTEGER NOT NULL,
          description TEXT DEFAULT '',
          image_url TEXT DEFAULT '',
          youtube_url TEXT,
          status TEXT NOT NULL DEFAULT 'active',
          tags TEXT,
          campaign_id TEXT,
          source TEXT,
          created_at INTEGER NOT NULL,
          updated_at INTEGER NOT NULL
        );
      `);
      if (legacyRewards) {
        const rows = db.prepare("SELECT * FROM " + legacyRewards).all();
        const insertReward = db.prepare(`
          INSERT INTO reward (id, name, cost, description, image_url, youtube_url, status, tags, campaign_id, source, created_at, updated_at)
          VALUES (@id, @name, @cost, @description, @image_url, @youtube_url, @status, @tags, @campaign_id, @source, @created_at, @updated_at)
        `);
        for (const row of rows) {
          const id = String(row.id ?? "").trim();
          if (!id) continue;
          const status = Number(row.active ?? 1) === 1 ? "active" : "disabled";
          const created = normalizeTimestamp(row.created_at ?? row.createdAt);
          insertReward.run({
            id,
            name: row.name || id,
            cost: Number(row.price ?? row.cost ?? 0) || 0,
            description: row.description || "",
            image_url: row.image_url || row.imageUrl || "",
            youtube_url: row.youtube_url || row.youtubeUrl || null,
            status,
            tags: null,
            campaign_id: null,
            source: null,
            created_at: created,
            updated_at: normalizeTimestamp(row.updated_at ?? row.updatedAt ?? created)
          });
        }
      }
    } else {
<<<<<<< HEAD
      ensureColumn(db, "reward", "status", "TEXT");
      ensureColumn(db, "reward", "tags", "TEXT");
      ensureColumn(db, "reward", "campaign_id", "TEXT");
      ensureColumn(db, "reward", "source", "TEXT");
      ensureColumn(db, "reward", "cost", "INTEGER");
      ensureColumn(db, "reward", "updated_at", "INTEGER");
=======
      await ensureColumn(db, "reward", "status", "TEXT");
      await ensureColumn(db, "reward", "tags", "TEXT");
      await ensureColumn(db, "reward", "campaign_id", "TEXT");
      await ensureColumn(db, "reward", "source", "TEXT");
      await ensureColumn(db, "reward", "cost", "INTEGER");
      await ensureColumn(db, "reward", "updated_at", "INTEGER");
>>>>>>> 958cfe2f
    }
    db.exec(
      "UPDATE reward SET status = 'active' WHERE status IS NULL OR status = ''"
    );
    db.exec(
      "UPDATE reward SET cost = 0 WHERE cost IS NULL"
    );
    db.exec(
      "UPDATE reward SET updated_at = COALESCE(NULLIF(updated_at, 0), COALESCE(NULLIF(created_at, 0), strftime('%s','now')*1000)) WHERE updated_at IS NULL OR updated_at = 0"
    );
    db.exec("CREATE INDEX IF NOT EXISTS idx_reward_status ON reward(status)");

    // hold table
    if (!tableExists("hold")) {
      let legacyHolds = null;
      if (tableExists("holds")) {
        legacyHolds = backupTable("holds");
      }
      db.exec(`
        CREATE TABLE IF NOT EXISTS hold (
          id TEXT PRIMARY KEY,
          user_id TEXT NOT NULL,
          actor_id TEXT,
          reward_id TEXT,
          reward_name TEXT,
          reward_image_url TEXT,
          status TEXT NOT NULL DEFAULT 'pending',
          quoted_amount INTEGER NOT NULL,
          final_amount INTEGER,
          note TEXT,
          metadata TEXT,
          source TEXT,
          tags TEXT,
          campaign_id TEXT,
          created_at INTEGER NOT NULL,
          updated_at INTEGER NOT NULL,
          released_at INTEGER,
          redeemed_at INTEGER,
          expires_at INTEGER,
          FOREIGN KEY (reward_id) REFERENCES reward(id)
        );
      `);
      if (legacyHolds) {
        const rows = db.prepare("SELECT * FROM " + legacyHolds).all();
        const insertHold = db.prepare(`
          INSERT INTO hold (
            id,
            user_id,
            actor_id,
            reward_id,
            reward_name,
            reward_image_url,
            status,
            quoted_amount,
            final_amount,
            note,
            metadata,
            source,
            tags,
            campaign_id,
            created_at,
            updated_at,
            released_at,
            redeemed_at,
            expires_at
          ) VALUES (@id,@user_id,@actor_id,@reward_id,@reward_name,@reward_image_url,@status,@quoted_amount,@final_amount,@note,@metadata,@source,@tags,@campaign_id,@created_at,@updated_at,@released_at,@redeemed_at,@expires_at)
        `);
        for (const row of rows) {
          const id = String(row.id ?? "").trim();
          if (!id) continue;
          const userId = normId(row.userId || row.user_id || "");
          if (!userId) continue;
          const rawStatus = String(row.status || "pending").trim().toLowerCase();
          const status =
            rawStatus === "redeemed"
              ? "redeemed"
              : rawStatus === "canceled" || rawStatus === "released"
              ? "released"
              : "pending";
          const approvedAt = row.approvedAt ?? row.approved_at ?? null;
          const createdAt = normalizeTimestamp(row.createdAt ?? row.created_at);
          insertHold.run({
            id,
            user_id: userId,
            actor_id: null,
            reward_id: row.itemId || row.reward_id || null,
            reward_name: row.itemName || row.reward_name || null,
            reward_image_url: row.itemImage || row.reward_image_url || null,
            status,
            quoted_amount: Number(row.quotedCost ?? row.quoted_amount ?? row.points ?? 0) || 0,
            final_amount:
              row.finalCost !== undefined && row.finalCost !== null
                ? Number(row.finalCost)
                : row.final_amount !== undefined && row.final_amount !== null
                ? Number(row.final_amount)
                : null,
            note: row.note || null,
            metadata: null,
            source: null,
            tags: null,
            campaign_id: null,
            created_at: createdAt,
            updated_at: normalizeTimestamp(approvedAt ?? createdAt),
            released_at: status === "released" ? normalizeTimestamp(approvedAt) : null,
            redeemed_at: status === "redeemed" ? normalizeTimestamp(approvedAt) : null,
            expires_at: null
          });
        }
      }
    } else {
<<<<<<< HEAD
      ensureColumn(db, "hold", "actor_id", "TEXT");
      ensureColumn(db, "hold", "reward_name", "TEXT");
      ensureColumn(db, "hold", "reward_image_url", "TEXT");
      ensureColumn(db, "hold", "quoted_amount", "INTEGER");
      ensureColumn(db, "hold", "final_amount", "INTEGER");
      ensureColumn(db, "hold", "metadata", "TEXT");
      ensureColumn(db, "hold", "source", "TEXT");
      ensureColumn(db, "hold", "tags", "TEXT");
      ensureColumn(db, "hold", "campaign_id", "TEXT");
      ensureColumn(db, "hold", "released_at", "INTEGER");
      ensureColumn(db, "hold", "redeemed_at", "INTEGER");
      ensureColumn(db, "hold", "expires_at", "INTEGER");
      ensureColumn(db, "hold", "updated_at", "INTEGER");
      ensureColumn(db, "hold", "created_at", "INTEGER");
=======
      await ensureColumn(db, "hold", "actor_id", "TEXT");
      await ensureColumn(db, "hold", "reward_name", "TEXT");
      await ensureColumn(db, "hold", "reward_image_url", "TEXT");
      await ensureColumn(db, "hold", "quoted_amount", "INTEGER");
      await ensureColumn(db, "hold", "final_amount", "INTEGER");
      await ensureColumn(db, "hold", "metadata", "TEXT");
      await ensureColumn(db, "hold", "source", "TEXT");
      await ensureColumn(db, "hold", "tags", "TEXT");
      await ensureColumn(db, "hold", "campaign_id", "TEXT");
      await ensureColumn(db, "hold", "released_at", "INTEGER");
      await ensureColumn(db, "hold", "redeemed_at", "INTEGER");
      await ensureColumn(db, "hold", "expires_at", "INTEGER");
      await ensureColumn(db, "hold", "updated_at", "INTEGER");
      await ensureColumn(db, "hold", "created_at", "INTEGER");
>>>>>>> 958cfe2f
    }
    db.exec("UPDATE hold SET quoted_amount = COALESCE(quoted_amount, 0)");
    db.exec("CREATE INDEX IF NOT EXISTS idx_hold_user_status ON hold(user_id, status)");

    // ledger table
    let legacyLedger = null;
    if (tableExists("ledger")) {
      const info = db.prepare("PRAGMA table_info('ledger')").all();
      const idColumn = info.find(col => col.name === "id");
      const hasTextId = idColumn && typeof idColumn.type === "string" && idColumn.type.toUpperCase().includes("TEXT");
      const legacyColumns = new Set(["delta", "reason", "kind", "nonce", "ts", "meta"]);
      const hasLegacy = info.some(col => legacyColumns.has(col.name));
      if (!hasTextId || hasLegacy) {
        legacyLedger = backupTable("ledger");
      }
    }

    if (!tableExists("ledger") || legacyLedger) {
      db.exec(`
        CREATE TABLE IF NOT EXISTS ledger (
          id TEXT PRIMARY KEY,
          user_id TEXT NOT NULL,
          actor_id TEXT,
          reward_id TEXT,
          parent_hold_id TEXT,
          parent_ledger_id TEXT,
          verb TEXT NOT NULL,
          description TEXT,
          amount INTEGER NOT NULL,
          balance_after INTEGER NOT NULL,
          status TEXT NOT NULL DEFAULT 'posted',
          note TEXT,
          notes TEXT,
          template_ids TEXT,
          final_amount INTEGER,
          metadata TEXT,
          refund_reason TEXT,
          refund_notes TEXT,
          idempotency_key TEXT UNIQUE,
          source TEXT,
          tags TEXT,
          campaign_id TEXT,
          ip_address TEXT,
          user_agent TEXT,
          created_at INTEGER NOT NULL,
          updated_at INTEGER NOT NULL,
          FOREIGN KEY (user_id) REFERENCES member(id),
          FOREIGN KEY (reward_id) REFERENCES reward(id),
          FOREIGN KEY (parent_hold_id) REFERENCES hold(id),
          FOREIGN KEY (parent_ledger_id) REFERENCES ledger(id)
        );
      `);
      if (legacyLedger) {
        const rows = db.prepare("SELECT * FROM " + legacyLedger).all();
        const insertLedger = db.prepare(`
          INSERT INTO ledger (
            id,
            user_id,
            actor_id,
            reward_id,
            parent_hold_id,
            parent_ledger_id,
            verb,
            description,
            amount,
            balance_after,
            status,
            note,
            notes,
            template_ids,
            final_amount,
            metadata,
            refund_reason,
            refund_notes,
            idempotency_key,
            source,
            tags,
            campaign_id,
            ip_address,
            user_agent,
            created_at,
            updated_at
          ) VALUES (@id,@user_id,@actor_id,@reward_id,@parent_hold_id,@parent_ledger_id,@verb,@description,@amount,@balance_after,@status,@note,@notes,@template_ids,@final_amount,@metadata,@refund_reason,@refund_notes,@idempotency_key,@source,@tags,@campaign_id,@ip_address,@user_agent,@created_at,@updated_at)
        `);
        for (const row of rows) {
          const id = String(row.id ?? row.ID ?? crypto.randomUUID()).trim();
          const userId = normId(row.user_id ?? row.userId ?? "");
          if (!id || !userId) continue;
          const amount = Number(row.amount ?? row.delta ?? 0) || 0;
          const balanceAfter = Number(row.balance_after ?? row.balanceAfter ?? row.balance ?? 0) || 0;
          const templateIds = row.template_ids ?? row.templateIds ?? null;
          const metadata = row.metadata ?? row.meta ?? null;
          const tags = row.tags ?? null;
          const createdAt = normalizeTimestamp(row.created_at ?? row.createdAt ?? row.ts);
          const updatedAt = normalizeTimestamp(row.updated_at ?? row.updatedAt ?? createdAt);
          insertLedger.run({
            id,
            user_id: userId,
            actor_id: row.actor_id || row.actorId || row.actor || null,
            reward_id: row.reward_id || row.itemId || null,
            parent_hold_id: row.parent_hold_id || row.holdId || null,
            parent_ledger_id: row.parent_ledger_id || row.parent_tx_id || null,
            verb:
              (row.verb || row.kind || "")
                .toString()
                .trim() || (amount > 0 ? "earn" : amount < 0 ? "redeem" : "adjust"),
            description: row.description || row.reason || row.action || null,
            amount,
            balance_after: balanceAfter,
            status: (row.status || row.state || "posted").toString().trim().toLowerCase() || "posted",
            note: row.note || null,
            notes: row.notes || null,
            template_ids: templateIds ? JSON.stringify(templateIds) : null,
            final_amount:
              row.final_amount !== undefined && row.final_amount !== null
                ? Number(row.final_amount)
                : row.finalCost !== undefined && row.finalCost !== null
                ? Number(row.finalCost)
                : null,
            metadata: metadata ? JSON.stringify(metadata) : null,
            refund_reason: row.refund_reason || null,
            refund_notes: row.refund_notes || null,
            idempotency_key: row.idempotency_key || row.nonce || null,
            source: row.source || null,
            tags: tags ? JSON.stringify(tags) : null,
            campaign_id: row.campaign_id || row.campaignId || null,
            ip_address: row.ip_address || row.ip || null,
            user_agent: row.user_agent || row.ua || null,
            created_at: createdAt,
            updated_at: updatedAt
          });
        }
      }
    } else {
<<<<<<< HEAD
      ensureColumn(db, "ledger", "user_id", "TEXT");
      ensureColumn(db, "ledger", "actor_id", "TEXT");
      ensureColumn(db, "ledger", "reward_id", "TEXT");
      ensureColumn(db, "ledger", "parent_hold_id", "TEXT");
      ensureColumn(db, "ledger", "parent_ledger_id", "TEXT");
      ensureColumn(db, "ledger", "description", "TEXT");
      ensureColumn(db, "ledger", "verb", "TEXT");
      ensureColumn(db, "ledger", "amount", "INTEGER");
      ensureColumn(db, "ledger", "balance_after", "INTEGER");
      ensureColumn(db, "ledger", "status", "TEXT");
      ensureColumn(db, "ledger", "idempotency_key", "TEXT");
      ensureColumn(db, "ledger", "template_ids", "TEXT");
      ensureColumn(db, "ledger", "final_amount", "INTEGER");
      ensureColumn(db, "ledger", "metadata", "TEXT");
      ensureColumn(db, "ledger", "note", "TEXT");
      ensureColumn(db, "ledger", "notes", "TEXT");
      ensureColumn(db, "ledger", "refund_reason", "TEXT");
      ensureColumn(db, "ledger", "refund_notes", "TEXT");
      ensureColumn(db, "ledger", "source", "TEXT");
      ensureColumn(db, "ledger", "tags", "TEXT");
      ensureColumn(db, "ledger", "campaign_id", "TEXT");
      ensureColumn(db, "ledger", "ip_address", "TEXT");
      ensureColumn(db, "ledger", "user_agent", "TEXT");
      ensureColumn(db, "ledger", "created_at", "INTEGER");
      ensureColumn(db, "ledger", "updated_at", "INTEGER");
=======
      await ensureColumn(db, "ledger", "user_id", "TEXT");
      await ensureColumn(db, "ledger", "actor_id", "TEXT");
      await ensureColumn(db, "ledger", "reward_id", "TEXT");
      await ensureColumn(db, "ledger", "parent_hold_id", "TEXT");
      await ensureColumn(db, "ledger", "parent_ledger_id", "TEXT");
      await ensureColumn(db, "ledger", "description", "TEXT");
      await ensureColumn(db, "ledger", "verb", "TEXT");
      await ensureColumn(db, "ledger", "amount", "INTEGER");
      await ensureColumn(db, "ledger", "balance_after", "INTEGER");
      await ensureColumn(db, "ledger", "status", "TEXT");
      await ensureColumn(db, "ledger", "idempotency_key", "TEXT");
      await ensureColumn(db, "ledger", "template_ids", "TEXT");
      await ensureColumn(db, "ledger", "final_amount", "INTEGER");
      await ensureColumn(db, "ledger", "metadata", "TEXT");
      await ensureColumn(db, "ledger", "note", "TEXT");
      await ensureColumn(db, "ledger", "notes", "TEXT");
      await ensureColumn(db, "ledger", "refund_reason", "TEXT");
      await ensureColumn(db, "ledger", "refund_notes", "TEXT");
      await ensureColumn(db, "ledger", "source", "TEXT");
      await ensureColumn(db, "ledger", "tags", "TEXT");
      await ensureColumn(db, "ledger", "campaign_id", "TEXT");
      await ensureColumn(db, "ledger", "ip_address", "TEXT");
      await ensureColumn(db, "ledger", "user_agent", "TEXT");
      await ensureColumn(db, "ledger", "created_at", "INTEGER");
      await ensureColumn(db, "ledger", "updated_at", "INTEGER");
>>>>>>> 958cfe2f
    }
    db.exec("UPDATE ledger SET verb = 'adjust' WHERE verb IS NULL OR verb = ''");
    db.exec("UPDATE ledger SET amount = 0 WHERE amount IS NULL");
    db.exec("UPDATE ledger SET balance_after = 0 WHERE balance_after IS NULL");
    db.exec("UPDATE ledger SET status = 'posted' WHERE status IS NULL OR status = ''");
    db.exec(
      "UPDATE ledger SET created_at = COALESCE(NULLIF(created_at, 0), strftime('%s','now')*1000) WHERE created_at IS NULL OR created_at = 0"
    );
    db.exec(
      "UPDATE ledger SET updated_at = COALESCE(NULLIF(updated_at, 0), COALESCE(NULLIF(created_at, 0), strftime('%s','now')*1000)) WHERE updated_at IS NULL OR updated_at = 0"
    );

    if (tableExists("ledger_legacy")) {
      // no-op placeholder when running repeatedly
    }

    const oldLedgerCols = getColumns("ledger");
    if (!oldLedgerCols.includes("amount") && oldLedgerCols.includes("delta")) {
      db.exec("ALTER TABLE ledger RENAME COLUMN delta TO amount");
    }
    if (!oldLedgerCols.includes("user_id") && oldLedgerCols.includes("userId")) {
      db.exec("ALTER TABLE ledger RENAME COLUMN userId TO user_id");
    }
    if (!oldLedgerCols.includes("description") && oldLedgerCols.includes("action")) {
      db.exec("ALTER TABLE ledger RENAME COLUMN action TO description");
    }
    if (!oldLedgerCols.includes("reward_id") && oldLedgerCols.includes("itemId")) {
      db.exec("ALTER TABLE ledger RENAME COLUMN itemId TO reward_id");
    }
    if (!oldLedgerCols.includes("parent_hold_id") && oldLedgerCols.includes("holdId")) {
      db.exec("ALTER TABLE ledger RENAME COLUMN holdId TO parent_hold_id");
    }
    if (!oldLedgerCols.includes("final_amount") && oldLedgerCols.includes("finalCost")) {
      db.exec("ALTER TABLE ledger RENAME COLUMN finalCost TO final_amount");
    }
    if (!oldLedgerCols.includes("note") && oldLedgerCols.includes("note")) {
      // column already named note, nothing to do
    }
    if (!oldLedgerCols.includes("notes") && oldLedgerCols.includes("notes")) {
      // nothing to do
    }
    if (!oldLedgerCols.includes("actor_id") && oldLedgerCols.includes("actor")) {
      db.exec("ALTER TABLE ledger RENAME COLUMN actor TO actor_id");
    }
    if (!oldLedgerCols.includes("ip_address") && oldLedgerCols.includes("ip")) {
      db.exec("ALTER TABLE ledger RENAME COLUMN ip TO ip_address");
    }
    if (!oldLedgerCols.includes("user_agent") && oldLedgerCols.includes("ua")) {
      db.exec("ALTER TABLE ledger RENAME COLUMN ua TO user_agent");
    }
    if (!oldLedgerCols.includes("parent_ledger_id") && oldLedgerCols.includes("parent_tx_id")) {
      db.exec("ALTER TABLE ledger RENAME COLUMN parent_tx_id TO parent_ledger_id");
    }

    db.exec(`
      CREATE UNIQUE INDEX IF NOT EXISTS idx_ledger_idempotency
      ON ledger(idempotency_key)
      WHERE idempotency_key IS NOT NULL
    `);
    db.exec(`
      CREATE INDEX IF NOT EXISTS idx_ledger_user_verb_created_at
      ON ledger(user_id, verb, created_at, id)
    `);
    db.exec(`
      CREATE INDEX IF NOT EXISTS idx_ledger_parent_hold
      ON ledger(parent_hold_id)
    `);
    db.exec(`
      CREATE INDEX IF NOT EXISTS idx_ledger_parent_ledger
      ON ledger(parent_ledger_id)
    `);

    // spend_request table
    if (!tableExists("spend_request")) {
      let legacySpend = null;
      if (tableExists("spend_requests")) {
        legacySpend = backupTable("spend_requests");
      }
      db.exec(`
        CREATE TABLE IF NOT EXISTS spend_request (
          id TEXT PRIMARY KEY,
          token TEXT UNIQUE NOT NULL,
          user_id TEXT NOT NULL,
          reward_id TEXT,
          status TEXT NOT NULL DEFAULT 'pending',
          amount INTEGER,
          title TEXT,
          image_url TEXT,
          actor_id TEXT,
          source TEXT,
          tags TEXT,
          campaign_id TEXT,
          created_at INTEGER NOT NULL,
          updated_at INTEGER NOT NULL,
          FOREIGN KEY (user_id) REFERENCES member(id),
          FOREIGN KEY (reward_id) REFERENCES reward(id)
        );
      `);
      if (legacySpend) {
        const rows = db.prepare("SELECT * FROM " + legacySpend).all();
        const insertSpend = db.prepare(`
          INSERT INTO spend_request (
            id,
            token,
            user_id,
            reward_id,
            status,
            amount,
            title,
            image_url,
            actor_id,
            source,
            tags,
            campaign_id,
            created_at,
            updated_at
          ) VALUES (@id,@token,@user_id,@reward_id,@status,@amount,@title,@image_url,@actor_id,@source,@tags,@campaign_id,@created_at,@updated_at)
        `);
        for (const row of rows) {
          const id = String(row.id ?? crypto.randomUUID()).trim();
          const userId = normId(row.userId || row.user_id || "");
          if (!id || !userId) continue;
          insertSpend.run({
            id,
            token: row.token,
            user_id: userId,
            reward_id: row.itemId || row.reward_id || null,
            status: String(row.status || "pending").trim().toLowerCase(),
            amount: row.price ?? row.amount ?? null,
            title: row.title || null,
            image_url: row.imageUrl || row.image_url || null,
            actor_id: null,
            source: null,
            tags: null,
            campaign_id: null,
            created_at: normalizeTimestamp(row.createdAt),
            updated_at: normalizeTimestamp(row.updatedAt ?? row.createdAt)
          });
        }
      }
    } else {
<<<<<<< HEAD
      ensureColumn(db, "spend_request", "actor_id", "TEXT");
      ensureColumn(db, "spend_request", "source", "TEXT");
      ensureColumn(db, "spend_request", "tags", "TEXT");
      ensureColumn(db, "spend_request", "campaign_id", "TEXT");
      ensureColumn(db, "spend_request", "amount", "INTEGER");
      ensureColumn(db, "spend_request", "created_at", "INTEGER");
      ensureColumn(db, "spend_request", "updated_at", "INTEGER");
=======
      await ensureColumn(db, "spend_request", "actor_id", "TEXT");
      await ensureColumn(db, "spend_request", "source", "TEXT");
      await ensureColumn(db, "spend_request", "tags", "TEXT");
      await ensureColumn(db, "spend_request", "campaign_id", "TEXT");
      await ensureColumn(db, "spend_request", "amount", "INTEGER");
      await ensureColumn(db, "spend_request", "created_at", "INTEGER");
      await ensureColumn(db, "spend_request", "updated_at", "INTEGER");
>>>>>>> 958cfe2f
    }
    db.exec(
      "UPDATE spend_request SET status = 'pending' WHERE status IS NULL OR status = ''"
    );
    db.exec(
      "UPDATE spend_request SET created_at = COALESCE(NULLIF(created_at, 0), strftime('%s','now')*1000) WHERE created_at IS NULL OR created_at = 0"
    );
    db.exec(
      "UPDATE spend_request SET updated_at = COALESCE(NULLIF(updated_at, 0), COALESCE(NULLIF(created_at, 0), strftime('%s','now')*1000)) WHERE updated_at IS NULL OR updated_at = 0"
    );
    db.exec("CREATE INDEX IF NOT EXISTS idx_spend_request_status ON spend_request(status)");
    db.exec("CREATE INDEX IF NOT EXISTS idx_spend_request_user ON spend_request(user_id)");

    // consumed tokens
    let consumedCols = [];
    if (!tableExists("consumed_tokens")) {
      db.exec(`
        CREATE TABLE IF NOT EXISTS consumed_tokens (
          id TEXT PRIMARY KEY,
          token TEXT,
          typ TEXT,
          request_id TEXT,
          user_id TEXT,
          reward_id TEXT,
          source TEXT,
          created_at INTEGER NOT NULL,
          updated_at INTEGER NOT NULL,
          FOREIGN KEY (request_id) REFERENCES spend_request(id),
          FOREIGN KEY (user_id) REFERENCES member(id),
          FOREIGN KEY (reward_id) REFERENCES reward(id)
        );
      `);
      consumedCols = [
        "id",
        "token",
        "typ",
        "request_id",
        "user_id",
        "reward_id",
        "source",
        "created_at",
        "updated_at"
      ];
    } else {
      consumedCols = getColumns("consumed_tokens");
      if (!consumedCols.includes("id") && consumedCols.includes("jti")) {
        db.exec("ALTER TABLE consumed_tokens RENAME COLUMN jti TO id");
        consumedCols = getColumns("consumed_tokens");
      }
      if (!consumedCols.includes("created_at") && consumedCols.includes("consumed_at")) {
        db.exec("ALTER TABLE consumed_tokens RENAME COLUMN consumed_at TO created_at");
        consumedCols = getColumns("consumed_tokens");
      }
<<<<<<< HEAD
      ensureColumn(db, "consumed_tokens", "token", "TEXT");
      ensureColumn(db, "consumed_tokens", "typ", "TEXT");
      ensureColumn(db, "consumed_tokens", "request_id", "TEXT");
      ensureColumn(db, "consumed_tokens", "user_id", "TEXT");
      ensureColumn(db, "consumed_tokens", "reward_id", "TEXT");
      ensureColumn(db, "consumed_tokens", "source", "TEXT");
      ensureColumn(db, "consumed_tokens", "created_at", "INTEGER");
      ensureColumn(db, "consumed_tokens", "updated_at", "INTEGER");
=======
      await ensureColumn(db, "consumed_tokens", "token", "TEXT");
      await ensureColumn(db, "consumed_tokens", "typ", "TEXT");
      await ensureColumn(db, "consumed_tokens", "request_id", "TEXT");
      await ensureColumn(db, "consumed_tokens", "user_id", "TEXT");
      await ensureColumn(db, "consumed_tokens", "reward_id", "TEXT");
      await ensureColumn(db, "consumed_tokens", "source", "TEXT");
      await ensureColumn(db, "consumed_tokens", "created_at", "INTEGER");
      await ensureColumn(db, "consumed_tokens", "updated_at", "INTEGER");
>>>>>>> 958cfe2f
    }
    db.exec(`
      UPDATE consumed_tokens
      SET created_at = COALESCE(NULLIF(created_at, 0), strftime('%s','now')*1000),
          updated_at = COALESCE(NULLIF(updated_at, 0), COALESCE(NULLIF(created_at, 0), strftime('%s','now')*1000))
      WHERE created_at IS NULL OR created_at = 0 OR updated_at IS NULL OR updated_at = 0;
    `);
    db.exec("CREATE INDEX IF NOT EXISTS idx_consumed_tokens_user ON consumed_tokens(user_id)");
    db.exec("CREATE INDEX IF NOT EXISTS idx_consumed_tokens_reward ON consumed_tokens(reward_id)");
    db.exec("CREATE INDEX IF NOT EXISTS idx_consumed_tokens_request ON consumed_tokens(request_id)");
  };

<<<<<<< HEAD
  migrate();
});
=======
  await migrate();

}
>>>>>>> 958cfe2f

await ensureSchema();

function nowSec() {
  return Math.floor(Date.now() / 1000);
}

const selectMemberStmt = db.prepare(`
  SELECT id, name, date_of_birth, sex, status, created_at, updated_at
  FROM member
  WHERE id = ?
`);

const listMembersStmt = db.prepare(`
  SELECT id, name, date_of_birth, sex, status, created_at, updated_at
  FROM member
  ORDER BY id ASC
  LIMIT 200
`);

const searchMembersStmt = db.prepare(`
  SELECT id, name, date_of_birth, sex, status, created_at, updated_at
  FROM member
  WHERE id LIKE @like OR LOWER(name) LIKE @like
  ORDER BY id ASC
  LIMIT 200
`);

const insertMemberStmt = db.prepare(`
  INSERT INTO member (id, name, date_of_birth, sex, status, created_at, updated_at)
  VALUES (@id, @name, @date_of_birth, @sex, @status, @created_at, @updated_at)
`);

const selectMemberExistsStmt = db.prepare(`
  SELECT 1
  FROM member
  WHERE id = ?
`);

const updateMemberStmt = db.prepare(`
  UPDATE member
  SET name = @name,
      date_of_birth = @date_of_birth,
      sex = @sex,
      status = @status,
      updated_at = @updated_at
  WHERE id = @id
`);

const deleteMemberStmt = db.prepare(`
  DELETE FROM member
  WHERE id = ?
`);

function ensureDefaultMembers() {
  const defaults = [
    { id: "leo", name: "Leo", date_of_birth: null, sex: null, status: "active" }
  ];

  const insertMissing = db.transaction(members => {
    for (const member of members) {
      if (!selectMemberExistsStmt.get(member.id)) {
        const ts = Date.now();
        insertMemberStmt.run({
          id: member.id,
          name: member.name,
          date_of_birth: member.date_of_birth,
          sex: member.sex,
          status: member.status || "active",
          created_at: ts,
          updated_at: ts
        });
      }
    }
  });

  insertMissing(defaults);
}

ensureDefaultMembers();

function getBalance(userId) {
  return Number(balanceOf(userId) || 0);
}

function mapMember(row) {
  if (!row) return null;
  return {
    userId: row.id,
    name: row.name,
    dob: row.date_of_birth || null,
    sex: row.sex || null,
    status: row.status || 'active',
    createdAt: row.created_at,
    updatedAt: row.updated_at
  };
}

function getMember(userId) {
  const normalized = normId(userId);
  if (!normalized) return null;
  const row = selectMemberStmt.get(normalized);
  return mapMember(row);
}

function listMembers(search) {
  if (search) {
    const like = `%${search}%`;
    return searchMembersStmt.all({ like }).map(mapMember);
  }
  return listMembersStmt.all().map(mapMember);
}

const selectLedgerByIdStmt = db.prepare("SELECT * FROM ledger WHERE id = ?");
const selectLedgerByKeyStmt = db.prepare("SELECT * FROM ledger WHERE idempotency_key = ?");
const sumRefundsByParentStmt = db.prepare(
  "SELECT COALESCE(SUM(amount), 0) AS total FROM ledger WHERE parent_ledger_id = ? AND verb = 'refund'"
);
const listLedgerByUserStmt = db.prepare(`
  SELECT *
  FROM ledger
  WHERE user_id = ?
  ORDER BY created_at DESC, id DESC
`);
const checkTokenStmt = db.prepare("SELECT 1 FROM consumed_tokens WHERE id = ?");
const consumeTokenStmt = db.prepare(
  "INSERT INTO consumed_tokens (id, token, typ, source, created_at, updated_at) VALUES (?, ?, ?, ?, ?, ?)"
);
const listRecentRedeemsStmt = db.prepare(`
  SELECT id, created_at, amount
  FROM ledger
  WHERE user_id = ?
    AND verb = 'redeem'
  ORDER BY created_at DESC, id DESC
  LIMIT 50
`);
const findRecentHoldsStmt = db.prepare(`
  SELECT id, status, quoted_amount, final_amount, created_at
  FROM hold
  WHERE user_id = ?
  ORDER BY created_at DESC
  LIMIT 10
`);
const countPendingHoldsStmt = db.prepare(`
  SELECT COUNT(*) AS pending
  FROM hold
  WHERE user_id = ?
    AND status = 'pending'
`);

function mapLedgerRow(row) {
  if (!row) return null;
  let parsedTemplates = null;
  if (row.template_ids) {
    try {
      parsedTemplates = JSON.parse(row.template_ids);
    } catch {
      parsedTemplates = null;
    }
  }
  let parsedTags = null;
  if (row.tags) {
    try {
      parsedTags = JSON.parse(row.tags);
    } catch {
      parsedTags = null;
    }
  }
  const resolvedVerb = row.verb || (row.amount > 0 ? 'earn' : row.amount < 0 ? 'redeem' : 'adjust');
  return {
    id: row.id,
    at: row.created_at,
    userId: row.user_id,
    action: row.description,
    verb: resolvedVerb,
    delta: Number(row.amount),
    balance_after: Number(row.balance_after),
    itemId: row.reward_id || null,
    holdId: row.parent_hold_id || null,
    templates: parsedTemplates,
    finalCost: row.final_amount ?? null,
    note: row.note || null,
    notes: row.notes || null,
    actor: row.actor_id || null,
    ip: row.ip_address || null,
    ua: row.user_agent || null,
    parent_tx_id: row.parent_ledger_id || null,
    refund_reason: row.refund_reason || null,
    refund_notes: row.refund_notes || null,
    idempotency_key: row.idempotency_key || null,
    status: row.status || 'posted',
    source: row.source || null,
    tags: parsedTags,
    campaign_id: row.campaign_id || null,
    updated_at: row.updated_at,
    metadata: row.metadata || null
  };
}

function mapHoldRow(row) {
  if (!row) return null;
  let parsedMetadata = null;
  if (row.metadata) {
    try {
      parsedMetadata = JSON.parse(row.metadata);
    } catch {
      parsedMetadata = null;
    }
  }
  return {
    id: row.id,
    userId: row.user_id || null,
    status: row.status || 'pending',
    quotedCost: Number(row.quoted_amount ?? row.quotedCost ?? 0) || 0,
    finalCost:
      row.final_amount !== undefined && row.final_amount !== null
        ? Number(row.final_amount)
        : row.finalCost !== undefined && row.finalCost !== null
        ? Number(row.finalCost)
        : null,
    note: row.note || null,
    rewardId: row.reward_id || null,
    rewardName: row.reward_name || null,
    rewardImage: row.reward_image_url || null,
    itemId: row.reward_id || null,
    itemName: row.reward_name || null,
    itemImage: row.reward_image_url || null,
    actorId: row.actor_id || null,
    createdAt: Number(row.created_at ?? row.createdAt) || null,
    updatedAt: Number(row.updated_at ?? row.updatedAt) || null,
    approvedAt: Number(row.redeemed_at ?? row.approvedAt ?? 0) || null,
    redeemedAt: Number(row.redeemed_at ?? 0) || null,
    releasedAt: Number(row.released_at ?? 0) || null,
    expiresAt: Number(row.expires_at ?? 0) || null,
    metadata: parsedMetadata
  };
}

function mapRewardRow(row) {
  if (!row) return null;
  let parsedTags = null;
  if (row.tags) {
    try {
      parsedTags = JSON.parse(row.tags);
    } catch {
      parsedTags = null;
    }
  }
  const status = (row.status || "active").toString().trim().toLowerCase() || "active";
  const cost = Number(row.cost ?? row.price ?? 0) || 0;
  return {
    id: row.id,
    name: row.name || "",
    title: row.name || "",
    cost,
    price: cost,
    description: row.description || "",
    image_url: row.image_url || "",
    imageUrl: row.image_url || "",
    youtube_url: row.youtube_url || "",
    youtubeUrl: row.youtube_url || "",
    status,
    active: status === "active",
    tags: parsedTags,
    campaign_id: row.campaign_id || null,
    source: row.source || null,
    created_at: Number(row.created_at ?? 0) || null,
    updated_at: Number(row.updated_at ?? 0) || null
  };
}


const telemetry = {
  startedAt: Date.now(),
  verbs: new Map()
};

function recordTelemetry(verb, { ok = true, error = null, durationMs = 0 } = {}) {
  const key = String(verb || "unknown");
  if (!telemetry.verbs.has(key)) {
    telemetry.verbs.set(key, {
      count: 0,
      failures: 0,
      totalDurationMs: 0,
      errors: new Map()
    });
  }
  const entry = telemetry.verbs.get(key);
  entry.count += 1;
  entry.totalDurationMs += Number.isFinite(durationMs) ? Number(durationMs) : 0;
  if (!ok) {
    entry.failures += 1;
    if (error) {
      const label = String(error);
      entry.errors.set(label, (entry.errors.get(label) || 0) + 1);
    }
  }
}

function summarizeTelemetry() {
  const verbs = [];
  let totalCount = 0;
  let totalFailures = 0;
  const aggregateFailures = new Map();
  for (const [verb, data] of telemetry.verbs.entries()) {
    totalCount += data.count;
    totalFailures += data.failures;
    const avgDuration = data.count ? data.totalDurationMs / data.count : 0;
    const topFailures = Array.from(data.errors.entries())
      .sort((a, b) => b[1] - a[1])
      .slice(0, 3)
      .map(([message, count]) => ({ message, count }));
    verbs.push({
      verb,
      count: data.count,
      failures: data.failures,
      errorRate: data.count ? data.failures / data.count : 0,
      avgDurationMs: Math.round(avgDuration * 100) / 100,
      topFailures
    });
    for (const [message, count] of data.errors.entries()) {
      aggregateFailures.set(message, (aggregateFailures.get(message) || 0) + count);
    }
  }
  const topFailureReasons = Array.from(aggregateFailures.entries())
    .sort((a, b) => b[1] - a[1])
    .slice(0, 5)
    .map(([message, count]) => ({ message, count }));
  return {
    since: telemetry.startedAt,
    totalCount,
    totalFailures,
    errorRate: totalCount ? totalFailures / totalCount : 0,
    verbs,
    topFailureReasons
  };
}

function getStateHints(userId) {
  const normalized = normId(userId);
  if (!normalized) {
    return {
      balance: 0,
      can_redeem: false,
      max_redeem: 0,
      max_redeem_for_reward: 0,
      can_refund: false,
      max_refund: 0,
      refundable_redeems: [],
      refund_window_ms: REFUND_WINDOW_MS,
      hold_status: "unknown",
      active_hold_id: null,
      pending_hold_count: 0,
      features: FEATURE_FLAGS
    };
  }

  const balance = getBalance(normalized);
  const holds = findRecentHoldsStmt.all(normalized).map(row => ({
    id: row.id,
    status: row.status || 'pending',
    quotedCost: Number(row.quoted_amount ?? row.quotedCost ?? 0) || 0,
    finalCost:
      row.final_amount !== undefined && row.final_amount !== null
        ? Number(row.final_amount)
        : row.finalCost !== undefined && row.finalCost !== null
        ? Number(row.finalCost)
        : null,
    createdAt: Number(row.created_at ?? row.createdAt) || null
  }));
  const pendingHold = holds.find(h => h.status === "pending") || null;
  const pendingHoldCount = Number(countPendingHoldsStmt.get(normalized)?.pending || 0);

  const now = Date.now();
  let maxRefund = 0;
  const refundableRedeems = [];
  if (FEATURE_FLAGS.refunds) {
    const redeemRows = listRecentRedeemsStmt.all(normalized);
    for (const row of redeemRows) {
      const redeemAmount = Math.abs(Number(row.amount) || 0);
      if (!redeemAmount) continue;
      if (REFUND_WINDOW_MS !== null) {
        const age = now - Number(row.created_at || 0);
        if (Number.isFinite(age) && age > REFUND_WINDOW_MS) {
          continue;
        }
      }
      const totals = sumRefundsByParentStmt.get(String(row.id));
      const refunded = Math.abs(Number(totals?.total || 0));
      const remaining = Math.max(0, redeemAmount - refunded);
      if (remaining > 0) {
        if (remaining > maxRefund) maxRefund = remaining;
        refundableRedeems.push({
          redeemTxId: String(row.id),
          remaining,
          redeemed: redeemAmount,
          at: Number(row.created_at || 0) || null
        });
      }
    }
  }

  const canRefund = FEATURE_FLAGS.refunds && maxRefund > 0;
  const hints = {
    balance,
    can_redeem: balance > 0,
    max_redeem: balance,
    max_redeem_for_reward: Math.max(0, balance - (pendingHold?.quotedCost || 0)),
    can_refund: canRefund,
    max_refund: canRefund ? maxRefund : 0,
    refundable_redeems: canRefund ? refundableRedeems : [],
    refund_window_ms: REFUND_WINDOW_MS,
    hold_status: pendingHold ? "pending" : (holds[0]?.status || "none"),
    active_hold_id: pendingHold?.id ?? null,
    pending_hold_count: pendingHoldCount,
    features: { ...FEATURE_FLAGS }
  };
  return hints;
}

function buildActionResponse({ userId, txRow = null, extras = {} }) {
  const hints = getStateHints(userId);
  return {
    ok: extras.ok !== undefined ? extras.ok : true,
    txId: txRow?.id ? String(txRow.id) : null,
    tx: txRow || null,
    balance: hints.balance,
    hints,
    ...extras
  };
}

function buildErrorResponse({ err, userId, fallback = "ACTION_FAILED" }) {
  const code = err?.message || fallback;
  const hints = userId ? getStateHints(userId) : null;
  const payload = { error: code };
  if (err?.remaining !== undefined) payload.remaining_refundable = err.remaining;
  if (err?.retryAfterMs !== undefined) payload.retry_after_ms = err.retryAfterMs;
  if (err?.existing) payload.existing = err.existing;
  if (hints) {
    payload.balance = hints.balance;
    payload.hints = hints;
  }
  return payload;
}

function resolveIdempotencyKey(req, bodyKey) {
  if (req.headers?.["idempotency-key"]) {
    return String(req.headers["idempotency-key"]).trim() || null;
  }
  if (bodyKey) {
    return String(bodyKey).trim() || null;
  }
  return null;
}

function requireRole(required) {
  return (req, res, next) => {
    const provided = (req.headers?.["x-actor-role"] || "").toString().trim().toLowerCase();
    if (required === "admin") {
      if (provided !== "admin") {
        return res.status(403).json({ error: "ROLE_REQUIRED", requiredRole: "admin" });
      }
    } else if (required === "parent") {
      if (provided !== "parent" && provided !== "admin") {
        return res.status(403).json({ error: "ROLE_REQUIRED", requiredRole: required });
      }
    }
    next();
  };
}

function applyLedger({
  userId,
  delta,
  action,
  note = null,
  itemId = null,
  holdId = null,
  templates = null,
  finalCost = null,
  actor = null,
  req = null,
  tokenInfo = null,
  verb = null,
  parentTxId = null,
  refundReason = null,
  refundNotes = null,
  notes = null,
  idempotencyKey = null,
  returnRow = false
}) {
  const ip = req?.ip || null;
  const ua = req?.headers?.['user-agent'] || null;
  const createdAt = Date.now();
  const normalizedDelta = Number(delta) | 0;

  const resolvedVerb =
    verb || (normalizedDelta > 0 ? 'earn' : normalizedDelta < 0 ? 'redeem' : 'adjust');
  const explicitLedgerKey = idempotencyKey ? `api:${String(idempotencyKey)}` : null;

  if (explicitLedgerKey) {
    const existing = selectLedgerByKeyStmt.get(explicitLedgerKey);
    if (existing) {
      const mapped = mapLedgerRow(existing);
      return returnRow ? { balance: mapped.balance_after, row: mapped } : mapped.balance_after;
    }
  }

  let tokenLedgerKey = null;
  return db.transaction(() => {
    if (tokenInfo?.jti) {
      tokenLedgerKey = `token:${tokenInfo.jti}:${action}:${userId}:${normalizedDelta}`;
      if (checkTokenStmt.get(tokenInfo.jti)) {
        throw new Error('TOKEN_USED');
      }
    }
    const ledgerKey = explicitLedgerKey || tokenLedgerKey || undefined;
    const metadata = tokenInfo?.jti
      ? { token: tokenInfo.jti, type: tokenInfo.typ || null, raw: tokenInfo.token || null }
      : null;

    const ledgerResult = recordLedgerEntry({
      userId,
      amount: normalizedDelta,
      verb: resolvedVerb,
      description: action,
      rewardId: itemId,
      parentHoldId: holdId,
      note,
      notes: notes ?? null,
      templateIds: templates,
      finalAmount: finalCost ?? null,
      actorId: actor,
      refundReason,
      refundNotes,
      idempotencyKey: ledgerKey,
      source: tokenInfo?.typ || null,
      metadata,
      ipAddress: ip,
      userAgent: ua,
      campaignId: null,
      tags: null,
      parentLedgerId: parentTxId ? String(parentTxId) : null,
      createdAt,
      updatedAt: createdAt
    });

    if (tokenInfo?.jti) {
      const tokenSource = tokenInfo.source || action || null;
      consumeTokenStmt.run(
        tokenInfo.jti,
        tokenInfo.token || null,
        tokenInfo.typ || null,
        tokenSource ? String(tokenSource) : null,
        createdAt,
        createdAt
      );
    }

    const insertedRow = ledgerResult.row
      ? mapLedgerRow(ledgerResult.row)
      : mapLedgerRow(selectLedgerByIdStmt.get(ledgerResult.id));

    return returnRow
      ? { balance: ledgerResult.balance_after, row: insertedRow }
      : ledgerResult.balance_after;
  })();
}

function requireAdminKey(req, res, next) {
  const key = (req.headers["x-admin-key"] || "").toString().trim();
  if (!key || key !== ADMIN_KEY) {
    return res.status(401).json({ error: "UNAUTHORIZED" });
  }
  next();
}

function encodeBase64Url(str) {
  return Buffer.from(str, "utf8").toString("base64url");
}

function createHttpError(status, message) {
  const err = new Error(message);
  err.status = status;
  return err;
}

function assertRefundRateLimit(actorId) {
  if (!REFUND_RATE_LIMIT_PER_HOUR || REFUND_RATE_LIMIT_PER_HOUR <= 0) return;
  const key = (actorId || "admin").toLowerCase();
  const now = Date.now();
  const cutoff = now - REFUND_RATE_WINDOW_MS;
  const existing = refundRateLimiter.get(key) || [];
  const recent = existing.filter(ts => ts > cutoff);
  if (recent.length >= REFUND_RATE_LIMIT_PER_HOUR) {
    const err = createHttpError(429, "REFUND_RATE_LIMIT");
    err.retryAfterMs = Math.max(0, recent[0] + REFUND_RATE_WINDOW_MS - now);
    throw err;
  }
  recent.push(now);
  refundRateLimiter.set(key, recent);
}

function __resetRefundRateLimiter() {
  refundRateLimiter.clear();
}

function escapeHtml(value) {
  return String(value ?? "")
    .replace(/&/g, "&amp;")
    .replace(/</g, "&lt;")
    .replace(/>/g, "&gt;")
    .replace(/"/g, "&quot;")
    .replace(/'/g, "&#39;");
}

function redeemToken({ token, req, actor, isAdmin = false, allowEarnWithoutAdmin = false }) {
  if (!token) {
    throw createHttpError(400, "missing_token");
  }
  const payload = verifyToken(token);
  if (!payload || !["earn", "give"].includes(payload.typ)) {
    throw createHttpError(400, "unsupported_token");
  }
  if (checkTokenStmt.get(payload.jti)) {
    throw createHttpError(409, "TOKEN_USED");
  }
  const resolvedActor = typeof actor === "function" ? actor(payload.typ) : actor;
  const tokenSourceLabel = payload.typ === "earn" ? "earn.qr" : payload.typ === "give" ? "give.qr" : payload.typ;
  if (payload.typ === "earn") {
    if (!isAdmin && !allowEarnWithoutAdmin) {
      throw createHttpError(403, "ADMIN_REQUIRED");
    }
    const data = payload.data || {};
    const userId = normId(data.userId);
    if (!userId) {
      throw createHttpError(400, "invalid_user");
    }
    const templateEntries = Array.isArray(data.templates) ? data.templates : [];
    if (!templateEntries.length) {
      throw createHttpError(400, "invalid_templates");
    }
    const ids = templateEntries.map(t => Number(t.id));
    const placeholders = ids.map(() => "?").join(",");
    const rows = db.prepare(`SELECT * FROM earn_templates WHERE id IN (${placeholders})`).all(...ids);
    const byId = new Map(rows.map(r => [Number(r.id), r]));
    let total = 0;
    const normalized = templateEntries.map(entry => {
      const tpl = byId.get(Number(entry.id));
      if (!tpl) throw createHttpError(400, "TEMPLATE_MISSING");
      const count = Math.max(1, Number(entry.count || 1));
      total += tpl.points * count;
      return { id: tpl.id, title: tpl.title, points: tpl.points, count };
    });
    const result = applyLedger({
      userId,
      delta: total,
      action: "earn_qr",
      note: data.note || null,
      templates: normalized,
      actor: resolvedActor || null,
      req,
      tokenInfo: { jti: payload.jti, typ: payload.typ, token, source: tokenSourceLabel },
      returnRow: true
    });
    return {
      ok: true,
      userId,
      amount: total,
      balance: result.balance,
      action: "earn_qr",
      note: data.note || null,
      templates: normalized,
      tokenType: payload.typ,
      tx: result.row
    };
  }

  if (payload.typ === "give") {
    const data = payload.data || {};
    const userId = normId(data.userId);
    const amount = Math.floor(Number(data.amount || 0));
    if (!userId || amount <= 0) {
      throw createHttpError(400, "invalid_payload");
    }
    const result = applyLedger({
      userId,
      delta: amount,
      action: "earn_admin_give",
      note: data.note || null,
      actor: resolvedActor || null,
      req,
      tokenInfo: { jti: payload.jti, typ: payload.typ, token, source: tokenSourceLabel },
      returnRow: true
    });
    return {
      ok: true,
      userId,
      amount,
      balance: result.balance,
      action: "earn_admin_give",
      note: data.note || null,
      templates: null,
      tokenType: payload.typ,
      tx: result.row
    };
  }

  throw createHttpError(400, "unsupported_token");
}

function createRefundTransaction({
  userId,
  redeemTxId,
  amount,
  reason,
  notes,
  actorId,
  idempotencyKey,
  req
}) {
  const normalizedUser = normId(userId);
  if (!normalizedUser) {
    throw createHttpError(400, "INVALID_USER");
  }
  const redeemId = String(redeemTxId ?? "").trim();
  if (!redeemId) {
    throw createHttpError(400, "INVALID_PARENT_TX");
  }
  const amountValue = Math.floor(Number(amount));
  if (!Number.isFinite(amountValue) || amountValue <= 0) {
    throw createHttpError(400, "INVALID_AMOUNT");
  }
  const reasonKey = String(reason ?? "").trim();
  if (!REFUND_REASONS.has(reasonKey)) {
    const err = createHttpError(400, "INVALID_REASON");
    err.allowed = Array.from(REFUND_REASONS);
    throw err;
  }
  const trimmedNotes = notes === undefined || notes === null ? null : String(notes).trim();
  const actorLabel = actorId ? `admin_refund:${actorId}` : "admin_refund";
  const ledgerKeyRaw = idempotencyKey ? String(idempotencyKey).trim() : null;
  const ledgerKey = ledgerKeyRaw ? `refund:${ledgerKeyRaw}` : null;
  const ledgerLookupKey = ledgerKey ? `api:${ledgerKey}` : null;

  const run = db.transaction(() => {
    const parentRaw = selectLedgerByIdStmt.get(redeemId);
    if (!parentRaw) {
      throw createHttpError(400, "REDEEM_NOT_FOUND");
    }
    const parent = mapLedgerRow(parentRaw);
    if (normId(parent.userId) !== normalizedUser) {
      throw createHttpError(400, "USER_MISMATCH");
    }
    if (Number(parent.delta) >= 0) {
      const err = createHttpError(400, "NOT_REDEEM_TX");
      err.details = { action: parent.action, verb: parent.verb };
      throw err;
    }
    if (parent.verb && parent.verb !== "redeem") {
      const err = createHttpError(400, "NOT_REDEEM_TX");
      err.details = { verb: parent.verb };
      throw err;
    }
    if (REFUND_WINDOW_MS !== null) {
      const age = Date.now() - Number(parent.at || 0);
      if (age > REFUND_WINDOW_MS) {
        const err = createHttpError(400, "REFUND_WINDOW_EXPIRED");
        err.windowMs = REFUND_WINDOW_MS;
        throw err;
      }
    }

    if (ledgerLookupKey) {
      const existing = selectLedgerByKeyStmt.get(ledgerLookupKey);
      if (existing) {
        const mappedExisting = mapLedgerRow(existing);
        if ((mappedExisting.parent_tx_id || null) !== String(parent.id)) {
          const conflict = createHttpError(409, "IDEMPOTENCY_CONFLICT");
          conflict.existing = mappedExisting;
          throw conflict;
        }
        const totals = sumRefundsByParentStmt.get(String(parent.id));
        const totalRefunded = Number(totals?.total || 0);
        const remaining = Math.max(0, Math.abs(Number(parent.delta)) - totalRefunded);
        const conflict = createHttpError(409, "REFUND_EXISTS");
        conflict.existing = mappedExisting;
        conflict.balance = getBalance(normalizedUser);
        conflict.remaining = remaining;
        throw conflict;
      }
    }

    const parentAmount = Math.abs(Number(parent.delta) || 0);
    const totals = sumRefundsByParentStmt.get(String(parent.id));
    const alreadyRefunded = Number(totals?.total || 0);
    if (alreadyRefunded >= parentAmount) {
      const err = createHttpError(400, "REFUND_NOT_ALLOWED");
      err.remaining = 0;
      throw err;
    }
    if (amountValue + alreadyRefunded > parentAmount) {
      const err = createHttpError(400, "OVER_REFUND");
      err.remaining = parentAmount - alreadyRefunded;
      throw err;
    }

    const ledgerResult = applyLedger({
      userId: normalizedUser,
      delta: amountValue,
      action: "refund",
      note: parent.note,
      notes: trimmedNotes,
      actor: actorLabel,
      verb: "refund",
      parentTxId: String(parent.id),
      refundReason: reasonKey,
      refundNotes: trimmedNotes,
      idempotencyKey: ledgerKey,
      req,
      returnRow: true
    });

    const afterTotals = sumRefundsByParentStmt.get(String(parent.id));
    const totalAfter = Number(afterTotals?.total || alreadyRefunded + amountValue);
    const remaining = Math.max(0, parentAmount - totalAfter);

    return {
      balance: ledgerResult.balance,
      refund: ledgerResult.row,
      remaining
    };
  });

  return run();
}

function getLedgerViewForUser(userId) {
  const normalized = normId(userId);
  if (!normalized) return [];
  const rows = listLedgerByUserStmt.all(normalized).map(mapLedgerRow);
  const refundsByParent = new Map();
  for (const row of rows) {
    if (row.verb === "refund" && row.parent_tx_id) {
      const key = String(row.parent_tx_id);
      if (!refundsByParent.has(key)) refundsByParent.set(key, []);
      refundsByParent.get(key).push(row);
    }
  }

  const redeems = [];
  for (const row of rows) {
    const isRedeem = row.verb === "redeem" || Number(row.delta) < 0;
    if (!isRedeem) continue;
    const key = String(row.id);
    const refunds = (refundsByParent.get(key) || []).slice().sort((a, b) => (a.at || 0) - (b.at || 0));
    const totalRefunded = refunds.reduce((sum, r) => sum + Number(r.delta || 0), 0);
    const redeemAmount = Math.abs(Number(row.delta) || 0);
    const remaining = Math.max(0, redeemAmount - totalRefunded);
    let status = "open";
    if (refunds.length) {
      status = remaining === 0 ? "refunded" : "partial";
    }
    redeems.push({
      ...row,
      redeem_amount: redeemAmount,
      refunded_amount: totalRefunded,
      remaining_refundable: remaining,
      refund_status: status,
      refunds
    });
  }

  const now = Date.now();
  const sevenAgo = now - 7 * 24 * 60 * 60 * 1000;
  const thirtyAgo = now - 30 * 24 * 60 * 60 * 1000;
  const summary = {
    earn: { d7: 0, d30: 0 },
    redeem: { d7: 0, d30: 0 },
    refund: { d7: 0, d30: 0 }
  };
  for (const row of rows) {
    const bucket = summary[row.verb];
    if (!bucket) continue;
    const amountAbs = Math.abs(Number(row.delta) || 0);
    const ts = Number(row.at) || 0;
    if (ts >= sevenAgo) bucket.d7 += amountAbs;
    if (ts >= thirtyAgo) bucket.d30 += amountAbs;
  }

  return {
    userId,
    balance: getBalance(userId),
    rows,
    redeems,
    summary
  };
}

function friendlyScanError(code) {
  switch (code) {
    case "missing_token":
      return "No QR token was included in this link.";
    case "TOKEN_USED":
      return "This QR code has already been used.";
    case "EXPIRED":
      return "This QR code expired. Please generate a new one.";
    case "BAD_TOKEN":
    case "BAD_SIGNATURE":
      return "The QR code is invalid.";
    case "invalid_user":
      return "The QR code is missing a user.";
    case "invalid_templates":
    case "TEMPLATE_MISSING":
      return "The QR code referenced tasks that are no longer available.";
    case "invalid_payload":
      return "The QR code is missing required information.";
    default:
      return "Unable to redeem this QR code.";
  }
}

function formatDateTime(ms) {
  if (!ms) return "";
  try {
    const date = new Date(ms);
    if (Number.isNaN(date.getTime())) {
      return String(ms);
    }
    return date.toLocaleString();
  } catch {
    return String(ms);
  }
}

function renderSpendApprovalPage({ hold = null, balance = null, cost = null, afterBalance = null, expiresAt = null, tokenUsed = false, message = null, token = "" }) {
  const hasHold = !!hold;
  const normalizedStatus = hasHold && hold.status ? String(hold.status).toLowerCase() : "pending";
  const title = hasHold
    ? `Reward approval – ${hold.itemName || "Reward"}`
    : "Reward approval";

  let statusLabel = "Pending approval";
  let statusDescription = message || "Review the request details below, then approve it to redeem the reward.";
  let statusColor = "#2563eb";

  if (!hasHold) {
    statusLabel = "Not available";
    statusDescription = message || "We couldn't find this reward request. Please ask the child to generate a new QR code.";
    statusColor = "#b91c1c";
  } else if (tokenUsed) {
    statusLabel = "Already used";
    statusDescription = message || "This QR code has already been used.";
    statusColor = "#b91c1c";
  } else if (normalizedStatus === "redeemed") {
    statusLabel = "Already redeemed";
    statusDescription = message || "This reward has already been redeemed.";
    statusColor = "#15803d";
  } else if (normalizedStatus === "released") {
    statusLabel = "Canceled";
    statusDescription = message || "This reward request was released. Ask the child to generate a new QR code if needed.";
    statusColor = "#b91c1c";
  }

  const summaryRows = [];
  if (hasHold) {
    summaryRows.push({ label: "Child", value: hold.userId || "Unknown", key: "child" });
    summaryRows.push({ label: "Reward", value: hold.itemName || "Reward", key: "reward" });
    if (cost !== null) summaryRows.push({ label: "Points required", value: `${cost} points`, key: "cost" });
    if (balance !== null) summaryRows.push({ label: "Current balance", value: `${balance} points`, key: "balance" });
    if (normalizedStatus === "pending" && afterBalance !== null) summaryRows.push({ label: "Balance after approval", value: `${afterBalance} points`, key: "after" });
    const statusTitle = tokenUsed && normalizedStatus === "pending"
      ? "Pending (token already used)"
      : normalizedStatus.charAt(0).toUpperCase() + normalizedStatus.slice(1);
    summaryRows.push({ label: "Status", value: statusTitle, key: "status" });
    const requestedAt = formatDateTime(hold.createdAt);
    if (requestedAt) summaryRows.push({ label: "Requested", value: requestedAt });
    const approvedAt = formatDateTime(hold.approvedAt);
    if (approvedAt) summaryRows.push({ label: "Approved", value: approvedAt });
    const expiresText = formatDateTime(expiresAt);
    if (expiresText) summaryRows.push({ label: "QR expires", value: expiresText });
    summaryRows.push({ label: "Request ID", value: hold.id });
  }

  const summaryHtml = summaryRows.length
    ? `<div class="summary">${summaryRows.map(row => {
        const keyAttr = row.key ? ` data-key="${escapeHtml(row.key)}"` : "";
        return `<div class="summary-row"${keyAttr}><span>${escapeHtml(row.label)}</span><strong>${escapeHtml(row.value)}</strong></div>`;
      }).join("")}</div>`
    : "";

  const noteHtml = hasHold && hold.note
    ? `<p class="note"><strong>Note:</strong> ${escapeHtml(hold.note)}</p>`
    : "";

  const imageHtml = hasHold && hold.itemImage
    ? `<img class="reward-image" src="${escapeHtml(hold.itemImage)}" alt="${escapeHtml(hold.itemName || "Reward image")}" onerror="this.style.display='none'" />`
    : "";

  const canApprove = hasHold && normalizedStatus === "pending" && !tokenUsed && token;

  const adminHint = hasHold
    ? canApprove
      ? ""
      : `<p class="muted">Approve or cancel this reward in the <a href="/admin" target="_blank" rel="noopener">CryptoKids admin console</a>.</p>`
    : `<p class="muted">Ask the child to open the shop again and generate a fresh QR code.</p>`;

  const actionCost = cost !== null ? `${cost} points` : "the required points";
  const actionsHtml = canApprove
    ? `<div class="actions" data-role="actions">
        <h2>Approve &amp; redeem</h2>
        <p>Confirm the child has received the reward, then approve to deduct the points.</p>
        <div class="actions-row">
          <input id="adminKeyInput" type="password" placeholder="Admin key" autocomplete="one-time-code" />
          <button id="approveBtn" type="button">Approve reward</button>
        </div>
        <p class="actions-hint">Approving will deduct ${escapeHtml(actionCost)} from <strong>${escapeHtml(hold.userId || "the child")}</strong>.</p>
        <p class="actions-hint">Need to cancel instead? Open the <a href="/admin" target="_blank" rel="noopener">admin console</a>.</p>
        <div class="actions-status" id="approveStatus" role="status"></div>
      </div>`
    : "";

  const badgeStyle = `color:${statusColor}; background-color:${statusColor}20; border-color:${statusColor}40;`;
  const heading = hasHold ? "Reward approval" : "QR issue";
  const intro = hasHold
    ? "Scan complete! Review the request details below."
    : "We couldn’t display this reward request.";

  return `<!doctype html>
<html>
  <head>
    <meta charset="utf-8" />
    <meta name="viewport" content="width=device-width, initial-scale=1" />
    <title>${escapeHtml(title)}</title>
    <style>
      body { font-family: system-ui, -apple-system, BlinkMacSystemFont, "Segoe UI", sans-serif; margin: 0; padding: 24px; background: #f6f7f9; color: #0f172a; }
      main { max-width: 640px; margin: 40px auto; }
      h1 { font-size: 28px; margin: 0 0 8px; }
      .intro { color: #475569; margin: 0 0 24px; font-size: 16px; }
      .card { background: #fff; border-radius: 18px; padding: 28px; box-shadow: 0 20px 45px rgba(15, 23, 42, 0.12); }
      .status-badge { display: inline-flex; align-items: center; font-weight: 600; font-size: 14px; padding: 6px 14px; border-radius: 999px; border: 1px solid; margin-bottom: 12px; }
      .status-text { margin: 0 0 16px; font-size: 16px; line-height: 1.5; }
      .reward-image { width: 100%; max-height: 220px; object-fit: cover; border-radius: 14px; border: 1px solid #e2e8f0; margin: 12px 0 20px; }
      .summary { border-top: 1px solid #e2e8f0; margin-top: 16px; padding-top: 16px; display: grid; gap: 12px; }
      .summary-row { display: flex; justify-content: space-between; gap: 12px; font-size: 15px; flex-wrap: wrap; }
      .summary-row span { color: #64748b; }
      .summary-row strong { font-weight: 600; }
      .note { margin-top: 20px; padding: 14px; background: #f1f5f9; border-radius: 12px; font-size: 15px; color: #1e293b; }
      .note strong { font-weight: 600; }
      .muted { color: #64748b; font-size: 14px; margin-top: 24px; }
      .muted a { color: inherit; text-decoration: underline; }
      button { font-family: inherit; font-size: 15px; padding: 10px 18px; border-radius: 10px; border: none; background: #2563eb; color: #fff; font-weight: 600; cursor: pointer; }
      button[disabled] { opacity: 0.6; cursor: not-allowed; }
      input[type="password"] { font-family: inherit; }
      .actions { margin-top: 24px; padding: 20px; background: #f8fafc; border: 1px solid #e2e8f0; border-radius: 14px; display: grid; gap: 12px; }
      .actions h2 { margin: 0; font-size: 18px; }
      .actions p { margin: 0; font-size: 15px; color: #334155; }
      .actions-row { display: flex; gap: 12px; flex-wrap: wrap; }
      .actions-row input { flex: 1 1 220px; padding: 10px 12px; border-radius: 10px; border: 1px solid #cbd5f5; font-size: 15px; }
      .actions-row button { flex: 0 0 auto; }
      .actions-hint { font-size: 13px; color: #64748b; }
      .actions-hint strong { font-weight: 600; color: #0f172a; }
      .actions-hint a { color: inherit; text-decoration: underline; }
      .actions-status { min-height: 20px; font-size: 14px; color: #334155; }
      .actions-status.error { color: #b91c1c; }
      .actions-status.success { color: #15803d; }
    </style>
  </head>
  <body>
    <main>
      <h1>${escapeHtml(heading)}</h1>
      <p class="intro">${escapeHtml(intro)}</p>
      <section class="card">
        <span class="status-badge" id="statusBadge" style="${escapeHtml(badgeStyle)}">${escapeHtml(statusLabel)}</span>
        <p class="status-text" id="statusText">${escapeHtml(statusDescription)}</p>
        ${imageHtml}
        ${summaryHtml}
        ${noteHtml}
        ${actionsHtml}
        ${adminHint}
      </section>
    </main>
    <script>
    (() => {
      const config = ${JSON.stringify({
        holdId: hold?.id ?? null,
        token,
        cost,
        balance,
        afterBalance,
        userId: hold?.userId ?? null
      })};
      const actions = document.querySelector('[data-role="actions"]');
      if (!actions || !config.holdId || !config.token) return;
      const adminInput = document.getElementById('adminKeyInput');
      const approveBtn = document.getElementById('approveBtn');
      const statusEl = document.getElementById('approveStatus');
      const badge = document.getElementById('statusBadge');
      const statusText = document.getElementById('statusText');
      const summaryStatus = document.querySelector('.summary-row[data-key="status"] strong');
      const summaryAfter = document.querySelector('.summary-row[data-key="after"] strong');
      const summaryBalance = document.querySelector('.summary-row[data-key="balance"] strong');
      const summaryCost = document.querySelector('.summary-row[data-key="cost"] strong');

      function setStatus(message, tone) {
        if (!statusEl) return;
        statusEl.textContent = message || '';
        statusEl.classList.remove('error', 'success');
        if (tone === 'error') statusEl.classList.add('error');
        else if (tone === 'success') statusEl.classList.add('success');
      }

      function friendlyError(code) {
        switch (code) {
          case 'UNAUTHORIZED':
            return 'Admin key is incorrect.';
          case 'TOKEN_USED':
            return 'This QR code has already been used.';
          case 'hold_not_pending':
            return 'This reward request is no longer pending.';
          case 'missing_token':
            return 'The QR code token is missing or invalid.';
          case 'approve_failed':
            return 'Unable to approve reward.';
          case 'Failed to fetch':
          case 'TypeError: Failed to fetch':
            return 'Network error. Check your connection and try again.';
          default:
            return typeof code === 'string' ? code.replace(/_/g, ' ') : 'Unable to approve reward.';
        }
      }

      async function approve() {
        if (!approveBtn || !adminInput) return;
        const key = (adminInput.value || '').trim();
        if (!key) {
          setStatus('Enter the admin key to approve.', 'error');
          adminInput.focus();
          return;
        }
        approveBtn.disabled = true;
        adminInput.disabled = true;
        setStatus('Approving reward...');
        try {
          const res = await fetch('/api/holds/' + encodeURIComponent(config.holdId) + '/approve', {
            method: 'POST',
            headers: {
              'Content-Type': 'application/json',
              'x-admin-key': key
            },
            body: JSON.stringify({ token: config.token })
          });
          let data = {};
          try { data = await res.json(); } catch { data = {}; }
          if (!res.ok) {
            const err = new Error(data?.error || 'approve_failed');
            throw err;
          }
          setStatus('Reward redeemed successfully!', 'success');
          if (badge) {
            badge.textContent = 'Redeemed';
            badge.style.color = '#15803d';
            badge.style.backgroundColor = '#15803d20';
            badge.style.borderColor = '#15803d40';
          }
          if (statusText) {
            statusText.textContent = 'Points have been deducted and the reward is marked as redeemed.';
          }
          if (summaryStatus) summaryStatus.textContent = 'Redeemed';
          const balanceValue = typeof data.balance === 'number' ? data.balance : null;
          const finalCost = typeof data.finalCost === 'number' ? data.finalCost : null;
          if (summaryCost && finalCost !== null) summaryCost.textContent = finalCost + ' points';
          if (summaryBalance && balanceValue !== null) summaryBalance.textContent = balanceValue + ' points';
          if (summaryAfter && balanceValue !== null) {
            summaryAfter.textContent = balanceValue + ' points';
          } else if (balanceValue !== null) {
            const summary = document.querySelector('.summary');
            if (summary) {
              const row = document.createElement('div');
              row.className = 'summary-row';
              row.innerHTML = '<span>Balance after redemption</span><strong>' + balanceValue + ' points</strong>';
              summary.appendChild(row);
            }
          }
          approveBtn.textContent = 'Redeemed';
        } catch (err) {
          const code = err && err.message ? err.message : 'approve_failed';
          const message = friendlyError(code);
          setStatus(message, 'error');
          if (code === 'UNAUTHORIZED') {
            approveBtn.disabled = false;
            adminInput.disabled = false;
            adminInput.focus();
            if (typeof adminInput.select === 'function') adminInput.select();
          } else if (code !== 'TOKEN_USED' && code !== 'hold_not_pending') {
            approveBtn.disabled = false;
            adminInput.disabled = false;
          }
        }
      }

      approveBtn?.addEventListener('click', approve);
      adminInput?.addEventListener('keydown', (ev) => {
        if (ev.key === 'Enter') {
          ev.preventDefault();
          approve();
        }
      });
    })();
    </script>
  </body>
</html>`;
}

function renderScanPage({ success, result = null, error = null, rawCode = null }) {
  const title = success ? "Points Added" : "Scan Failed";
  const heading = success ? "Success!" : "Uh oh.";
  const accent = success ? "#0a7" : "#c00";
  const amountLine = success && result
    ? `<p class="message">Added <strong>${escapeHtml(result.amount)}</strong> RT to <strong>${escapeHtml(result.userId)}</strong>.</p>`
    : "";
  const balanceLine = success && result
    ? `<p class="muted">New balance: ${escapeHtml(result.balance)}</p>`
    : "";
  const noteLine = success && result?.note
    ? `<p class="note">Note: ${escapeHtml(result.note)}</p>`
    : "";
  const templateList = success && Array.isArray(result?.templates) && result.templates.length
    ? `<div class="tasks"><h2>Included tasks</h2><ul>${result.templates
        .map(tpl => `<li><span class="points">+${escapeHtml(tpl.points)}</span> × ${escapeHtml(tpl.count)} — ${escapeHtml(tpl.title)}</li>`)
        .join("")}</ul></div>`
    : "";
  const errorLine = !success && error
    ? `<p class="message">${escapeHtml(error)}</p>`
    : "";
  const rawCodeLine = !success && rawCode
    ? `<p class="muted">(${escapeHtml(rawCode)})</p>`
    : "";

  return `<!doctype html>
<html>
  <head>
    <meta charset="utf-8" />
    <meta name="viewport" content="width=device-width, initial-scale=1" />
    <title>${escapeHtml(title)}</title>
    <style>
      body { font-family: system-ui, -apple-system, BlinkMacSystemFont, "Segoe UI", sans-serif; margin: 0; padding: 24px; background: #f6f7f9; color: #111; }
      main { max-width: 520px; margin: 40px auto; padding: 32px; background: #fff; border-radius: 16px; box-shadow: 0 12px 32px rgba(15, 23, 42, 0.12); }
      h1 { margin: 0 0 12px; font-size: 28px; color: ${accent}; }
      p { line-height: 1.5; margin: 12px 0; }
      .message { font-size: 18px; font-weight: 600; }
      .muted { color: #586174; font-size: 14px; }
      .note { background: rgba(10, 119, 92, 0.08); padding: 12px; border-radius: 12px; color: #0a7; font-size: 15px; }
      .tasks h2 { margin: 24px 0 12px; font-size: 18px; }
      .tasks ul { list-style: none; padding: 0; margin: 0; }
      .tasks li { padding: 10px 0; border-bottom: 1px solid #e5e7eb; font-size: 15px; display: flex; gap: 8px; align-items: baseline; }
      .tasks li:last-child { border-bottom: none; }
      .points { font-weight: 600; color: #0a7; }
    </style>
  </head>
  <body>
    <main>
      <h1>${escapeHtml(heading)}</h1>
      ${amountLine || errorLine || ""}
      ${balanceLine}
      ${noteLine}
      ${templateList}
      ${rawCodeLine}
    </main>
  </body>
</html>`;
}

function decodeBase64Url(str) {
  return Buffer.from(str, "base64url").toString("utf8");
}

function createToken(typ, data, ttl = TOKEN_TTL_SEC) {
  const now = nowSec();
  const payload = {
    typ,
    jti: randomId(),
    iat: now,
    exp: now + Math.max(10, ttl),
    data
  };
  const payloadStr = JSON.stringify(payload);
  const encoded = encodeBase64Url(payloadStr);
  const sig = crypto.createHmac("sha256", PARENT_SECRET).update(encoded).digest("base64url");
  return { token: `${encoded}.${sig}`, payload };
}

function verifyToken(token) {
  if (!token || typeof token !== "string" || !token.includes(".")) {
    throw new Error("BAD_TOKEN");
  }
  const [encoded, signature] = token.split(".");
  const expected = crypto.createHmac("sha256", PARENT_SECRET).update(encoded).digest("base64url");
  const sigBuf = Buffer.from(signature || "", "base64url");
  const expBuf = Buffer.from(expected, "base64url");
  if (sigBuf.length !== expBuf.length || !crypto.timingSafeEqual(sigBuf, expBuf)) {
    throw new Error("BAD_SIGNATURE");
  }
  const payloadStr = decodeBase64Url(encoded);
  const payload = JSON.parse(payloadStr);
  if (payload.exp < nowSec()) {
    throw new Error("EXPIRED");
  }
  return payload;
}

function buildQrUrl(req, token) {
  const host = req.headers["x-forwarded-host"] || req.headers.host;
  const proto = req.headers["x-forwarded-proto"] || (req.secure ? "https" : "http");
  return `${proto}://${host}/scan?t=${encodeURIComponent(token)}`;
}

function mapEarnTemplate(row) {
  return {
    id: row.id,
    title: row.title,
    points: row.points,
    description: row.description || "",
    youtube_url: row.youtube_url || null,
    active: !!row.active,
    sort_order: row.sort_order,
    created_at: row.created_at,
    updated_at: row.updated_at
  };
}

app.get("/version", (_req, res) => {
  res.json({ build: BUILD });
});

app.get("/balance/:userId", (req, res) => {
  const userId = normId(req.params.userId);
  if (!userId) return res.status(400).json({ error: "userId required" });
  res.json({ balance: getBalance(userId) });
});

app.get("/summary/:userId", (req, res) => {
  const userId = normId(req.params.userId);
  if (!userId) return res.status(400).json({ error: "userId required" });
  const balance = getBalance(userId);
  const sums = db.prepare(`
    SELECT
      SUM(CASE WHEN description LIKE 'earn_%' THEN amount ELSE 0 END) AS earned,
      SUM(CASE WHEN description LIKE 'spend_%' THEN ABS(amount) ELSE 0 END) AS spent
    FROM ledger
    WHERE user_id = ?
  `).get(userId);
  res.json({
    userId,
    balance,
    earned: Number(sums?.earned || 0),
    spent: Number(sums?.spent || 0)
  });
});

app.get("/api/members", requireAdminKey, (req, res) => {
  const search = (req.query?.search || "").toString().trim().toLowerCase();
  try {
    res.json(listMembers(search));
  } catch (err) {
    console.error("listMembers failed", err);
    res.status(500).json({ error: "FAILED" });
  }
});

app.post("/api/members", requireAdminKey, (req, res) => {
  const body = req.body || {};
  const userId = normId(body.userId);
  const name = (body.name || "").toString().trim();
  const dob = (body.dob || "").toString().trim();
  const sex = (body.sex || "").toString().trim();
  if (!userId) return res.status(400).json({ error: "userId required" });
  if (!name) return res.status(400).json({ error: "name required" });
  const now = Date.now();
  try {
    insertMemberStmt.run({
      userId,
      name,
      dob: dob || null,
      sex: sex || null,
      createdAt: now,
      updatedAt: now
    });
  } catch (err) {
    if (err?.code === "SQLITE_CONSTRAINT_PRIMARYKEY") {
      return res.status(409).json({ error: "USER_EXISTS" });
    }
    console.error("insertMember failed", err);
    return res.status(500).json({ error: "FAILED" });
  }
  res.status(201).json({ ok: true, member: getMember(userId) });
});

app.get("/api/members/:userId", requireAdminKey, (req, res) => {
  const userId = normId(req.params.userId);
  if (!userId) return res.status(400).json({ error: "userId required" });
  const member = getMember(userId);
  if (!member) return res.status(404).json({ error: "NOT_FOUND" });
  res.json(member);
});

app.patch("/api/members/:userId", requireAdminKey, (req, res) => {
  const userId = normId(req.params.userId);
  if (!userId) return res.status(400).json({ error: "userId required" });
  const existing = getMember(userId);
  if (!existing) return res.status(404).json({ error: "NOT_FOUND" });
  const body = req.body || {};
  const name = body.name !== undefined ? (body.name || "").toString().trim() : existing.name;
  const dob = body.dob !== undefined ? (body.dob || "").toString().trim() : (existing.dob || "");
  const sex = body.sex !== undefined ? (body.sex || "").toString().trim() : (existing.sex || "");
  if (!name) return res.status(400).json({ error: "name required" });
  try {
    updateMemberStmt.run({
      userId,
      name,
      dob: dob || null,
      sex: sex || null,
      updatedAt: Date.now()
    });
  } catch (err) {
    console.error("updateMember failed", err);
    return res.status(500).json({ error: "FAILED" });
  }
  res.json({ ok: true, member: getMember(userId) });
});

app.delete("/api/members/:userId", requireAdminKey, (req, res) => {
  const userId = normId(req.params.userId);
  if (!userId) return res.status(400).json({ error: "userId required" });
  const existing = getMember(userId);
  if (!existing) return res.status(404).json({ error: "NOT_FOUND" });
  try {
    deleteMemberStmt.run(userId);
  } catch (err) {
    console.error("deleteMember failed", err);
    return res.status(500).json({ error: "FAILED" });
  }
  res.json({ ok: true });
});

app.get("/api/earn-templates", (req, res) => {
  const { active, sort } = req.query;
  const filters = [];
  const params = [];
  if (active === "true") {
    filters.push("active = 1");
  } else if (active === "false") {
    filters.push("active = 0");
  }
  let sql = "SELECT * FROM earn_templates";
  if (filters.length) sql += ` WHERE ${filters.join(" AND ")}`;
  if (sort === "sort_order") {
    sql += " ORDER BY sort_order ASC, id ASC";
  } else {
    sql += " ORDER BY created_at DESC";
  }
  const rows = db.prepare(sql).all(...params);
  res.json(rows.map(mapEarnTemplate));
});

app.post("/api/earn-templates", requireAdminKey, (req, res) => {
  const { title, points, description = "", youtube_url = null, active = true, sort_order = 0 } = req.body || {};
  if (!title || !Number.isFinite(Number(points))) {
    return res.status(400).json({ error: "invalid_template" });
  }
  const stmt = db.prepare(`
    INSERT INTO earn_templates (title, points, description, youtube_url, active, sort_order, created_at, updated_at)
    VALUES (?, ?, ?, ?, ?, ?, ?, ?)
  `);
  const ts = nowSec();
  const info = stmt.run(String(title), Math.floor(Number(points)), String(description || ""), youtube_url ? String(youtube_url) : null, active ? 1 : 0, Number(sort_order) || 0, ts, ts);
  const row = db.prepare("SELECT * FROM earn_templates WHERE id = ?").get(info.lastInsertRowid);
  res.status(201).json(mapEarnTemplate(row));
});

app.patch("/api/earn-templates/:id", requireAdminKey, (req, res) => {
  const id = Number(req.params.id);
  if (!id) return res.status(400).json({ error: "invalid_id" });
  const fields = [];
  const params = [];
  const { title, points, description, youtube_url, active, sort_order } = req.body || {};
  if (typeof title === "string") { fields.push("title = ?"); params.push(title); }
  if (points !== undefined) {
    if (!Number.isFinite(Number(points))) return res.status(400).json({ error: "invalid_points" });
    fields.push("points = ?"); params.push(Math.floor(Number(points)));
  }
  if (description !== undefined) { fields.push("description = ?"); params.push(description); }
  if (youtube_url !== undefined) { fields.push("youtube_url = ?"); params.push(youtube_url || null); }
  if (active !== undefined) { fields.push("active = ?"); params.push(active ? 1 : 0); }
  if (sort_order !== undefined) { fields.push("sort_order = ?"); params.push(Number(sort_order) || 0); }
  if (!fields.length) return res.status(400).json({ error: "no_fields" });
  fields.push("updated_at = ?"); params.push(nowSec());
  const sql = `UPDATE earn_templates SET ${fields.join(", ")} WHERE id = ?`;
  params.push(id);
  const info = db.prepare(sql).run(...params);
  if (!info.changes) return res.status(404).json({ error: "not_found" });
  const row = db.prepare("SELECT * FROM earn_templates WHERE id = ?").get(id);
  res.json(mapEarnTemplate(row));
});

app.delete("/api/earn-templates/:id", requireAdminKey, (req, res) => {
  const id = Number(req.params.id);
  if (!id) return res.status(400).json({ error: "invalid_id" });
  const info = db.prepare("DELETE FROM earn_templates WHERE id = ?").run(id);
  if (!info.changes) return res.status(404).json({ error: "not_found" });
  res.json({ ok: true });
});

app.post("/ck/refund", requireAdminKey, (req, res) => {
  const body = req.body || {};
  const actorId = (req.headers["x-admin-actor"] || "").toString().trim() || "admin";
  const idempotencyKey = body.idempotency_key ? String(body.idempotency_key).trim() : null;
  const normalizedUser = normId(body.user_id);
  if (!FEATURE_FLAGS.refunds) {
    return res.status(403).json(buildErrorResponse({ err: { message: "FEATURE_DISABLED" }, userId: normalizedUser }));
  }
  const started = Date.now();
  try {
    assertRefundRateLimit(actorId);
    console.info("[refund] attempt", {
      userId: normalizedUser,
      redeemTxId: body.redeem_tx_id,
      amount: body.amount,
      reason: body.reason,
      actorId,
      idempotencyKey
    });
    const result = createRefundTransaction({
      userId: body.user_id,
      redeemTxId: body.redeem_tx_id,
      amount: body.amount,
      reason: body.reason,
      notes: body.notes,
      actorId,
      idempotencyKey: resolveIdempotencyKey(req, idempotencyKey),
      req
    });
    recordTelemetry("refund", { ok: true, durationMs: Date.now() - started });
    console.info("[refund] success", {
      userId: normalizedUser,
      redeemTxId: body.redeem_tx_id,
      refundId: result.refund?.id,
      amount: result.refund?.delta,
      remaining: result.remaining,
      actorId
    });
    const response = buildActionResponse({
      userId: normalizedUser,
      txRow: result.refund,
      extras: {
        ok: true,
        refund: result.refund,
        remaining_refundable: result.remaining,
        verb: "refund"
      }
    });
    res.json(response);
  } catch (err) {
    const status = err?.status || 500;
    if (status === 409 && err?.existing) {
      console.warn("[refund] idempotent", {
        userId: normalizedUser,
        redeemTxId: body.redeem_tx_id,
        actorId,
        idempotencyKey
      });
      recordTelemetry("refund", { ok: false, error: err?.message, durationMs: Date.now() - started });
      res.status(409).json(buildErrorResponse({ err, userId: normalizedUser, fallback: "REFUND_EXISTS" }));
      return;
    }
    recordTelemetry("refund", { ok: false, error: err?.message, durationMs: Date.now() - started });
    const payload = buildErrorResponse({ err, userId: normalizedUser, fallback: "REFUND_FAILED" });
    console.error("[refund] failed", {
      userId: normalizedUser,
      redeemTxId: body.redeem_tx_id,
      error: err?.message,
      status,
      actorId
    });
    res.status(status).json(payload);
  }
});

app.get("/ck/ledger/:userId", requireAdminKey, (req, res) => {
  const userId = normId(req.params.userId);
  if (!userId) return res.status(400).json({ error: "userId required" });
  const data = getLedgerViewForUser(userId);
  const hints = getStateHints(userId);
  res.json({ ...data, hints });
});

app.post("/ck/earn", requireAdminKey, requireRole("admin"), express.json(), (req, res) => {
  const userId = normId(req.body?.user_id ?? req.body?.userId);
  const amount = Math.floor(Number(req.body?.amount ?? 0));
  const note = req.body?.note ? String(req.body.note).slice(0, 200) : null;
  const actorLabel = (req.headers["x-admin-actor"] || "").toString().trim() || "admin_manual";
  const action = req.body?.action ? String(req.body.action) : "earn_manual";
  if (!userId || !Number.isFinite(amount) || amount <= 0) {
    return res.status(400).json(buildErrorResponse({ err: { message: "INVALID_AMOUNT" }, userId }));
  }
  const started = Date.now();
  try {
    const result = applyLedger({
      userId,
      delta: amount,
      action,
      note,
      actor: actorLabel,
      req,
      idempotencyKey: resolveIdempotencyKey(req, req.body?.idempotency_key),
      returnRow: true,
      verb: "earn"
    });
    recordTelemetry("earn", { ok: true, durationMs: Date.now() - started });
    const response = buildActionResponse({
      userId,
      txRow: result.row,
      extras: { ok: true, amount, verb: "earn", action }
    });
    res.json(response);
  } catch (err) {
    recordTelemetry("earn", { ok: false, error: err?.message, durationMs: Date.now() - started });
    const status = err?.status || (err?.message === "INSUFFICIENT_FUNDS" ? 409 : 400);
    res.status(status).json(buildErrorResponse({ err, userId, fallback: "EARN_FAILED" }));
  }
});

app.post("/ck/redeem", requireAdminKey, requireRole("admin"), express.json(), (req, res) => {
  const userId = normId(req.body?.user_id ?? req.body?.userId);
  const amount = Math.floor(Number(req.body?.amount ?? 0));
  const note = req.body?.note ? String(req.body.note).slice(0, 200) : null;
  const actorLabel = (req.headers["x-admin-actor"] || "").toString().trim() || "admin_redeem_manual";
  const action = req.body?.action ? String(req.body.action) : "spend_manual";
  if (!userId || !Number.isFinite(amount) || amount <= 0) {
    return res.status(400).json(buildErrorResponse({ err: { message: "INVALID_AMOUNT" }, userId }));
  }
  const started = Date.now();
  try {
    const result = applyLedger({
      userId,
      delta: -amount,
      action,
      note,
      actor: actorLabel,
      req,
      idempotencyKey: resolveIdempotencyKey(req, req.body?.idempotency_key),
      returnRow: true,
      verb: "redeem"
    });
    recordTelemetry("redeem", { ok: true, durationMs: Date.now() - started });
    const response = buildActionResponse({
      userId,
      txRow: result.row,
      extras: { ok: true, amount, verb: "redeem", action }
    });
    res.json(response);
  } catch (err) {
    recordTelemetry("redeem", { ok: false, error: err?.message, durationMs: Date.now() - started });
    const status = err?.message === "INSUFFICIENT_FUNDS" ? 409 : err?.status || 400;
    res.status(status).json(buildErrorResponse({ err, userId, fallback: "REDEEM_FAILED" }));
  }
});

app.post("/ck/adjust", requireAdminKey, requireRole("admin"), express.json(), (req, res) => {
  const userId = normId(req.body?.user_id ?? req.body?.userId);
  const deltaRaw = Number(req.body?.delta ?? 0);
  const delta = Math.trunc(deltaRaw);
  const note = req.body?.note ? String(req.body.note).slice(0, 200) : null;
  const actorLabel = (req.headers["x-admin-actor"] || "").toString().trim() || "admin_adjust";
  if (!userId || !Number.isFinite(delta) || delta === 0) {
    return res.status(400).json(buildErrorResponse({ err: { message: "INVALID_DELTA" }, userId }));
  }
  const started = Date.now();
  try {
    const action = req.body?.action ? String(req.body.action) : delta > 0 ? "adjust_credit" : "adjust_debit";
    const result = applyLedger({
      userId,
      delta,
      action,
      note,
      actor: actorLabel,
      req,
      idempotencyKey: resolveIdempotencyKey(req, req.body?.idempotency_key),
      returnRow: true,
      verb: "adjust"
    });
    recordTelemetry("adjust", { ok: true, durationMs: Date.now() - started });
    const response = buildActionResponse({
      userId,
      txRow: result.row,
      extras: { ok: true, delta, verb: "adjust", action }
    });
    res.json(response);
  } catch (err) {
    recordTelemetry("adjust", { ok: false, error: err?.message, durationMs: Date.now() - started });
    const status = err?.status || (err?.message === "INSUFFICIENT_FUNDS" ? 409 : 400);
    res.status(status).json(buildErrorResponse({ err, userId, fallback: "ADJUST_FAILED" }));
  }
});

app.get("/api/rewards", (req, res) => {
  const filters = [];
  const params = [];
  const query = req.query || {};
  if (query.status !== undefined && query.status !== null && query.status !== "") {
    filters.push("status = ?");
    params.push(String(query.status).trim().toLowerCase());
  } else if (query.active !== undefined) {
    const raw = String(query.active).trim().toLowerCase();
    const isActive = raw === "" || raw === "1" || raw === "true" || raw === "yes" || raw === "active";
    filters.push("status = ?");
    params.push(isActive ? "active" : "disabled");
  }
  let sql = `
    SELECT id, name, cost, description, image_url, youtube_url, status, tags, campaign_id, source, created_at, updated_at
    FROM reward
  `;
  if (filters.length) {
    sql += " WHERE " + filters.join(" AND ");
  }
  sql += " ORDER BY cost ASC, name ASC";
  const rows = db.prepare(sql).all(...params).map(mapRewardRow);
  res.json(rows);
});

app.get("/api/features", (_req, res) => {
  res.json({ ...FEATURE_FLAGS });
});

app.post("/api/rewards", requireAdminKey, express.json(), (req, res) => {
  try {
    const body = req.body || {};
    const name = (body.name || "").toString().trim();
    const costRaw = body.cost ?? body.price;
    const imageUrl = body.imageUrl ?? body.image_url ?? null;
    const youtubeUrl = body.youtubeUrl ?? body.youtube_url ?? null;
    const description = (body.description ?? "").toString().trim();
    const tagsValue = body.tags;
    const campaignId = body.campaign_id ?? body.campaignId ?? null;
    const source = body.source ?? null;
    const statusRaw = body.status ?? (body.active === 0 || body.active === false ? "disabled" : "active");
    if (!name) return res.status(400).json({ error: "name_required" });
    const numericCost = Number(costRaw);
    if (!Number.isFinite(numericCost)) return res.status(400).json({ error: "invalid_cost" });
    const cost = Math.trunc(numericCost);
    const rewardId = (body.id ? String(body.id).trim() : "") || crypto.randomUUID();
    const now = Date.now();
    let encodedTags = null;
    if (tagsValue !== undefined && tagsValue !== null) {
      if (typeof tagsValue === "string") {
        encodedTags = tagsValue.trim() || null;
      } else {
        try {
          encodedTags = JSON.stringify(tagsValue);
        } catch {
          return res.status(400).json({ error: "invalid_tags" });
        }
      }
    }
    const insert = db.prepare(`
      INSERT INTO reward (
        id, name, cost, description, image_url, youtube_url, status, tags, campaign_id, source, created_at, updated_at
      ) VALUES (?,?,?,?,?,?,?,?,?,?,?,?)
    `);
    insert.run(
      rewardId,
      name,
      cost,
      description,
      imageUrl ? String(imageUrl).trim() || null : null,
      youtubeUrl ? String(youtubeUrl).trim() || null : null,
      String(statusRaw || "active").trim().toLowerCase() || "active",
      encodedTags,
      campaignId ? String(campaignId).trim() || null : null,
      source ? String(source).trim() || null : null,
      now,
      now
    );
    const row = db.prepare("SELECT * FROM reward WHERE id = ?").get(rewardId);
    res.status(201).json(mapRewardRow(row));
  } catch (e) {
    console.error("create reward", e);
    const status = e?.code === "SQLITE_CONSTRAINT" ? 409 : 500;
    res.status(status).json({ error: "create_reward_failed" });
  }
});

app.patch("/api/rewards/:id", requireAdminKey, (req, res) => {
  const id = String(req.params.id || "").trim();
  if (!id) return res.status(400).json({ error: "invalid_id" });
  const body = req.body || {};
  const fields = [];
  const params = [];
  if (body.name !== undefined) {
    fields.push("name = ?");
    params.push(String(body.name).trim());
  }
  const costRaw = body.cost ?? body.price;
  if (costRaw !== undefined) {
    const numeric = Number(costRaw);
    if (!Number.isFinite(numeric)) return res.status(400).json({ error: "invalid_cost" });
    fields.push("cost = ?");
    params.push(Math.trunc(numeric));
  }
  if (body.description !== undefined) {
    fields.push("description = ?");
    params.push(String(body.description));
  }
  if (body.imageUrl !== undefined || body.image_url !== undefined) {
    const imageUrl = body.imageUrl ?? body.image_url;
    fields.push("image_url = ?");
    params.push(imageUrl ? String(imageUrl).trim() || null : null);
  }
  if (body.youtubeUrl !== undefined || body.youtube_url !== undefined) {
    const youtubeUrl = body.youtubeUrl ?? body.youtube_url;
    fields.push("youtube_url = ?");
    params.push(youtubeUrl ? String(youtubeUrl).trim() || null : null);
  }
  if (body.status !== undefined) {
    fields.push("status = ?");
    params.push(String(body.status).trim().toLowerCase());
  } else if (body.active !== undefined) {
    const isActive = body.active === 1 || body.active === true || body.active === "1" || body.active === "true";
    fields.push("status = ?");
    params.push(isActive ? "active" : "disabled");
  }
  if (body.tags !== undefined) {
    const tagsValue = body.tags;
    if (tagsValue === null) {
      fields.push("tags = ?");
      params.push(null);
    } else if (typeof tagsValue === "string") {
      fields.push("tags = ?");
      params.push(tagsValue.trim() || null);
    } else {
      try {
        fields.push("tags = ?");
        params.push(JSON.stringify(tagsValue));
      } catch {
        return res.status(400).json({ error: "invalid_tags" });
      }
    }
  }
  if (body.campaign_id !== undefined || body.campaignId !== undefined) {
    const campaignId = body.campaign_id ?? body.campaignId;
    fields.push("campaign_id = ?");
    params.push(campaignId ? String(campaignId).trim() || null : null);
  }
  if (body.source !== undefined) {
    const source = body.source;
    fields.push("source = ?");
    params.push(source ? String(source).trim() || null : null);
  }
  if (!fields.length) return res.status(400).json({ error: "no_fields" });
  fields.push("updated_at = ?");
  params.push(Date.now());
  const sql = `UPDATE reward SET ${fields.join(", ")} WHERE id = ?`;
  params.push(id);
  const info = db.prepare(sql).run(...params);
  if (!info.changes) return res.status(404).json({ error: "not_found" });
  const updated = db.prepare("SELECT * FROM reward WHERE id = ?").get(id);
  res.json({ ok: true, reward: mapRewardRow(updated) });
});

app.post("/api/tokens/earn", (req, res) => {
  try {
    const userId = normId(req.body?.userId);
    const templates = Array.isArray(req.body?.templates) ? req.body.templates : [];
    const note = req.body?.note ? String(req.body.note).slice(0, 200) : null;
    if (!userId || !templates.length) {
      return res.status(400).json({ error: "invalid_payload" });
    }
    const ids = templates.map(t => Number(t.id ?? t));
    const placeholders = ids.map(() => "?").join(",");
    const templateRows = db.prepare(`SELECT * FROM earn_templates WHERE id IN (${placeholders})`).all(...ids);
    if (!templateRows.length) {
      return res.status(400).json({ error: "invalid_templates" });
    }
    const templatesById = new Map(templateRows.map(r => [Number(r.id), r]));
    const normalizedTemplates = templates.map(entry => {
      const key = Number(entry.id ?? entry);
      const tpl = templatesById.get(key);
      if (!tpl) throw new Error("TEMPLATE_MISSING");
      const count = Math.max(1, Number(entry.count || 1));
      return { id: tpl.id, title: tpl.title, points: tpl.points, count };
    });
    const total = normalizedTemplates.reduce((sum, t) => sum + t.points * t.count, 0);
    const { token, payload } = createToken("earn", { userId, templates: normalizedTemplates, note, total });
    res.json({ token, qrText: buildQrUrl(req, token), expiresAt: payload.exp, total });
  } catch (err) {
    res.status(400).json({ error: err.message || "invalid_templates" });
  }
});

app.post("/api/tokens/give", requireAdminKey, (req, res) => {
  const userId = normId(req.body?.userId);
  const amount = Number(req.body?.amount || 0);
  const note = req.body?.note ? String(req.body.note).slice(0, 200) : null;
  if (!userId || !Number.isFinite(amount) || amount <= 0) {
    return res.status(400).json({ error: "invalid_payload" });
  }
  const { token, payload } = createToken("give", { userId, amount: Math.floor(amount), note });
  res.json({ token, qrText: buildQrUrl(req, token), expiresAt: payload.exp, amount: Math.floor(amount) });
});

app.post("/api/earn/scan", (req, res) => {
  const started = Date.now();
  try {
    const isAdmin = (req.headers["x-admin-key"] || "").toString().trim() === ADMIN_KEY;
    const result = redeemToken({
      token: (req.body?.token || "").toString(),
      req,
      actor: isAdmin ? "admin_scan" : "child_scan",
      isAdmin,
      allowEarnWithoutAdmin: isAdmin
    });
    recordTelemetry("earn", { ok: true, durationMs: Date.now() - started });
    const response = buildActionResponse({
      userId: result.userId,
      txRow: result.tx,
      extras: {
        ok: true,
        userId: result.userId,
        amount: result.amount,
        action: result.action,
        note: result.note ?? undefined,
        templates: result.templates ?? undefined,
        tokenType: result.tokenType
      }
    });
    res.json(response);
  } catch (err) {
    const message = err?.message || "scan_failed";
    const status = err?.status || (message === "TOKEN_USED" ? 409 : message === "ADMIN_REQUIRED" ? 403 : 400);
    recordTelemetry("earn", { ok: false, error: message, durationMs: Date.now() - started });
    res.status(status).json(buildErrorResponse({ err, userId: null, fallback: message }));
  }
});

app.post("/api/earn/quick", requireAdminKey, (req, res) => {
  const userId = normId(req.body?.userId);
  const templateId = Number(req.body?.templateId);
  if (!userId || !templateId) {
    return res.status(400).json(buildErrorResponse({ err: { message: "invalid_payload" }, userId }));
  }
  const tpl = db.prepare("SELECT * FROM earn_templates WHERE id = ?").get(templateId);
  if (!tpl) {
    return res.status(404).json(buildErrorResponse({ err: { message: "template_not_found" }, userId }));
  }
  const started = Date.now();
  try {
    const result = applyLedger({
      userId,
      delta: tpl.points,
      action: "earn_admin_quick",
      note: tpl.title,
      templates: [{ id: tpl.id, title: tpl.title, points: tpl.points, count: 1 }],
      actor: "admin_quick",
      req,
      idempotencyKey: resolveIdempotencyKey(req, req.body?.idempotency_key),
      returnRow: true
    });
    const response = buildActionResponse({
      userId,
      txRow: result.row,
      extras: {
        ok: true,
        userId,
        amount: tpl.points,
        verb: "earn",
        action: "earn_admin_quick",
        templates: result.row?.templates || [{ id: tpl.id, title: tpl.title, points: tpl.points, count: 1 }]
      }
    });
    recordTelemetry("earn", { ok: true, durationMs: Date.now() - started });
    res.json(response);
  } catch (err) {
    recordTelemetry("earn", { ok: false, error: err?.message, durationMs: Date.now() - started });
    const status = err?.status || (err?.message === "TOKEN_USED" ? 409 : 400);
    res.status(status).json(buildErrorResponse({ err, userId, fallback: "EARN_FAILED" }));
  }
});

app.post("/api/holds", express.json(), (req, res) => {
  const started = Date.now();
  try {
    const userId = normId(req.body?.userId ?? req.body?.user_id);
    const rewardIdRaw = req.body?.itemId ?? req.body?.rewardId ?? req.body?.reward_id;
    const noteRaw = req.body?.note;
    if (!userId || rewardIdRaw === undefined || rewardIdRaw === null) {
      return res.status(400).json(buildErrorResponse({ err: { message: "invalid_payload" }, userId }));
    }
    const rewardId = String(rewardIdRaw).trim();
    const reward = db.prepare(`
      SELECT id, name, cost, image_url
      FROM reward
      WHERE id = ? AND status = 'active'
    `).get(rewardId);
    if (!reward) {
      return res.status(404).json(buildErrorResponse({ err: { message: "reward_not_found" }, userId }));
    }
    const id = randomId();
    const now = Date.now();
    const quoted = Number(reward.cost ?? reward.price ?? 0) || 0;
    const sourceLabel = req.body?.source ? String(req.body.source) : null;
    db.prepare(`
      INSERT INTO hold (
        id,
        user_id,
        reward_id,
        reward_name,
        reward_image_url,
        status,
        quoted_amount,
        final_amount,
        note,
        source,
        created_at,
        updated_at
      ) VALUES (?, ?, ?, ?, ?, 'pending', ?, NULL, ?, ?, ?, ?)
    `).run(
      id,
      userId,
      reward.id,
      reward.name,
      reward.image_url || '',
      quoted,
      noteRaw ? String(noteRaw) : null,
      sourceLabel,
      now,
      now
    );
    const insertedHold = mapHoldRow(db.prepare('SELECT * FROM hold WHERE id = ?').get(id));
    const ledgerResult = applyLedger({
      userId,
      delta: 0,
      action: 'spend_hold',
      note: insertedHold.rewardName || reward.name,
      holdId: id,
      itemId: insertedHold.rewardId || reward.id,
      templates: null,
      actor: 'child',
      req,
      idempotencyKey: resolveIdempotencyKey(req, req.body?.idempotency_key),
      returnRow: true
    });
    const { token } = createToken('spend', { holdId: id, cost: insertedHold.quotedCost });
    const qrText = buildQrUrl(req, token);
    const response = buildActionResponse({
      userId,
      txRow: ledgerResult.row,
      extras: {
        ok: true,
        holdId: id,
        token,
        qrText,
        verb: 'hold.reserve',
        quotedCost: insertedHold.quotedCost
      }
    });
    recordTelemetry('hold.reserve', { ok: true, durationMs: Date.now() - started });
    res.status(201).json(response);
  } catch (e) {
    console.error('create hold', e);
    const userId = normId(req.body?.userId ?? req.body?.user_id);
    recordTelemetry('hold.reserve', { ok: false, error: e?.message, durationMs: Date.now() - started });
    res.status(500).json(buildErrorResponse({ err: e, userId, fallback: 'hold_failed' }));
  }
});

app.get('/api/holds', requireAdminKey, (req, res) => {
  const status = (req.query?.status || 'pending').toString().toLowerCase();
  const allowed = ['pending', 'redeemed', 'released', 'all'];
  if (!allowed.includes(status)) {
    return res.status(400).json({ error: 'invalid_status' });
  }
  let sql = 'SELECT * FROM hold';
  const params = [];
  if (status !== 'all') {
    sql += ' WHERE status = ?';
    params.push(status);
  }
  sql += ' ORDER BY created_at DESC';
  const rows = db.prepare(sql).all(...params).map(mapHoldRow);
  res.json(rows);
});

app.post('/api/holds/:id/approve', requireAdminKey, (req, res) => {
  const started = Date.now();
  let hold = null;
  try {
    const id = String(req.params.id || '');
    const token = String(req.body?.token || '');
    const override = req.body?.finalCost ?? req.body?.final_cost;
    if (!id || !token) {
      return res.status(400).json(buildErrorResponse({ err: { message: 'invalid_payload' } }));
    }
    const payload = verifyToken(token);
    if (payload.typ !== 'spend') {
      return res.status(400).json(buildErrorResponse({ err: { message: 'unsupported_token' } }));
    }
    if (payload.data?.holdId !== id) {
      return res.status(400).json(buildErrorResponse({ err: { message: 'hold_mismatch' } }));
    }
    if (checkTokenStmt.get(payload.jti)) {
      return res.status(409).json(buildErrorResponse({ err: { message: 'TOKEN_USED' } }));
    }
    hold = mapHoldRow(db.prepare('SELECT * FROM hold WHERE id = ?').get(id));
    if (!hold || hold.status !== 'pending') {
      return res.status(404).json(buildErrorResponse({ err: { message: 'hold_not_pending' }, userId: hold?.userId }));
    }
    const cost = override !== undefined && override !== null
      ? Math.max(0, Math.floor(Number(override)))
      : hold.quotedCost;
    const result = applyLedger({
      userId: hold.userId,
      delta: -cost,
      action: 'spend_redeemed',
      note: hold.rewardName || hold.note,
      itemId: hold.rewardId,
      holdId: hold.id,
      finalCost: cost,
      actor: 'admin_redeem',
      req,
      tokenInfo: { jti: payload.jti, typ: payload.typ, token, source: 'hold.approve' },
      returnRow: true
    });
    const now = Date.now();
    db.prepare(`
      UPDATE hold
      SET status = 'redeemed',
          final_amount = ?,
          note = ?,
          updated_at = ?,
          redeemed_at = ?,
          source = COALESCE(source, 'admin')
      WHERE id = ?
    `).run(cost, hold.note || null, now, now, id);
    hold = mapHoldRow(db.prepare('SELECT * FROM hold WHERE id = ?').get(id));
    const response = buildActionResponse({
      userId: hold.userId,
      txRow: result.row,
      extras: { ok: true, holdId: id, finalCost: cost, verb: 'hold.redeem' }
    });
    recordTelemetry('hold.redeem', { ok: true, durationMs: Date.now() - started });
    res.json(response);
  } catch (err) {
    recordTelemetry('hold.redeem', { ok: false, error: err?.message, durationMs: Date.now() - started });
    const code = err.message === 'TOKEN_USED' ? 409 : err.status || 400;
    res.status(code).json(buildErrorResponse({ err, userId: hold?.userId, fallback: 'approve_failed' }));
  }
});

app.post('/api/holds/:id/cancel', requireAdminKey, (req, res) => {
  const started = Date.now();
  const id = String(req.params.id || '');
  let hold = mapHoldRow(db.prepare('SELECT * FROM hold WHERE id = ?').get(id));
  if (!hold || hold.status !== 'pending') {
    return res.status(404).json(buildErrorResponse({ err: { message: 'hold_not_pending' }, userId: hold?.userId }));
  }
  const now = Date.now();
  db.prepare(`
    UPDATE hold
    SET status = 'released',
        final_amount = 0,
        updated_at = ?,
        released_at = ?,
        note = COALESCE(note, ?)
    WHERE id = ?
  `).run(now, now, hold.note || null, id);
  hold = mapHoldRow(db.prepare('SELECT * FROM hold WHERE id = ?').get(id));
  const result = applyLedger({
    userId: hold.userId,
    delta: 0,
    action: 'spend_released',
    note: hold.rewardName || hold.note,
    holdId: hold.id,
    actor: 'admin_cancel',
    req,
    returnRow: true,
    idempotencyKey: resolveIdempotencyKey(req, req.body?.idempotency_key)
  });
  recordTelemetry('hold.release', { ok: true, durationMs: Date.now() - started });
  const response = buildActionResponse({
    userId: hold.userId,
    txRow: result.row,
    extras: { ok: true, holdId: id, verb: 'hold.release' }
  });
  res.json(response);
});

function buildHistoryQuery(params) {
  const where = [];
  const sqlParams = [];
  if (params.userId) {
    where.push("user_id = ?");
    sqlParams.push(normId(params.userId));
  }
  if (params.type === 'earn') {
    where.push("verb = 'earn'");
  } else if (params.type === 'spend') {
    where.push("verb = 'redeem'");
  } else if (params.type === 'refund') {
    where.push("verb = 'refund'");
  }
  if (params.verb) {
    where.push("verb = ?");
    sqlParams.push(params.verb);
  }
  if (params.source === 'task') {
    where.push("description = 'earn_qr'");
  } else if (params.source === 'admin') {
    where.push("description IN ('earn_admin_give','earn_admin_quick')");
  }
  if (params.actor) {
    where.push("actor_id = ?");
    sqlParams.push(params.actor);
  }
  if (params.from) {
    where.push("created_at >= ?");
    sqlParams.push(params.from);
  }
  if (params.to) {
    where.push("created_at <= ?");
    sqlParams.push(params.to);
  }
  const limit = Math.min(500, Math.max(1, Number(params.limit) || 50));
  const offset = Math.max(0, Number(params.offset) || 0);
  let sql = 'SELECT * FROM ledger';
  if (where.length) sql += ` WHERE ${where.join(' AND ')}`;
  sql += ' ORDER BY created_at DESC, id DESC';
  sql += ' LIMIT ? OFFSET ?';
  sqlParams.push(limit, offset);
  return { sql, params: sqlParams, limit, offset };
}

app.get("/api/history", requireAdminKey, (req, res) => {
  const from = req.query.from ? Number(new Date(req.query.from).getTime()) : undefined;
  const to = req.query.to ? Number(new Date(req.query.to).getTime()) : undefined;
  const query = buildHistoryQuery({
    userId: req.query.userId,
    type: req.query.type,
    source: req.query.source,
    verb: req.query.verb,
    actor: req.query.actor,
    from,
    to,
    limit: req.query.limit,
    offset: req.query.offset
  });
  const rows = db.prepare(query.sql).all(...query.params).map(mapLedgerRow);
  if (req.query.format === "csv") {
    res.setHeader("Content-Type", "text/csv; charset=utf-8");
    res.setHeader("Content-Disposition", "attachment; filename=history.csv");
    const header = "at,userId,verb,action,delta,balance_after,itemId,holdId,parent_tx_id,finalCost,note,notes,templates,refund_reason,refund_notes,actor,idempotency_key\n";
    const escape = value => {
      if (value === null || value === undefined) return "";
      const str = String(value).replace(/"/g, '""');
      return `"${str}"`;
    };
    const body = rows
      .map(r => [
        escape(r.at),
        escape(r.userId),
        escape(r.verb),
        escape(r.action),
        escape(r.delta),
        escape(r.balance_after),
        escape(r.itemId ?? ""),
        escape(r.holdId ?? ""),
        escape(r.parent_tx_id ?? ""),
        escape(r.finalCost ?? ""),
        escape(r.note ?? ""),
        escape(r.notes ?? ""),
        escape(r.templates ? JSON.stringify(r.templates) : ""),
        escape(r.refund_reason ?? ""),
        escape(r.refund_notes ?? ""),
        escape(r.actor ?? ""),
        escape(r.idempotency_key ?? "")
      ].join(","))
      .join("\n");
    res.send(header + body);
    return;
  }
  res.json({ rows, limit: query.limit, offset: query.offset });
});

app.get("/api/admin/telemetry/core-health", requireAdminKey, (_req, res) => {
  res.json(summarizeTelemetry());
});

app.get("/api/history/user/:userId", (req, res) => {
  const userId = normId(req.params.userId);
  if (!userId) return res.status(400).json({ error: "userId required" });
  const limit = Math.min(200, Math.max(1, Number(req.query.limit) || 100));
  const rows = db.prepare(`
    SELECT created_at AS at, description AS action, amount AS delta, balance_after, note
    FROM ledger
    WHERE user_id = ?
    ORDER BY created_at DESC, id DESC
    LIMIT ?
  `).all(userId, limit);
  res.json({ rows });
});

app.get("/api/history.csv/:userId", (req, res) => {
  const userId = normId(req.params.userId);
  if (!userId) return res.status(400).send("userId required");
  const rows = listLedgerByUserStmt.all(userId).map(mapLedgerRow);
  const header = "at,userId,verb,action,delta,balance_after,itemId,holdId,parent_tx_id,finalCost,note,notes,templates,refund_reason,refund_notes,actor,idempotency_key\n";
  const escape = value => {
    if (value === null || value === undefined) return "";
    const str = String(value).replace(/"/g, '""');
    return `"${str}"`;
  };
  const body = rows
    .map(r => [
      escape(r.at),
      escape(r.userId),
      escape(r.verb),
      escape(r.action),
      escape(r.delta),
      escape(r.balance_after),
      escape(r.itemId ?? ""),
      escape(r.holdId ?? ""),
      escape(r.parent_tx_id ?? ""),
      escape(r.finalCost ?? ""),
      escape(r.note ?? ""),
      escape(r.notes ?? ""),
      escape(r.templates ? JSON.stringify(r.templates) : ""),
      escape(r.refund_reason ?? ""),
      escape(r.refund_notes ?? ""),
      escape(r.actor ?? ""),
      escape(r.idempotency_key ?? "")
    ].join(","))
    .join("\n");
  res.setHeader("Content-Type", "text/csv; charset=utf-8");
  res.setHeader("Content-Disposition", `attachment; filename=history_${userId}.csv`);
  res.send(header + body + (body ? "\n" : ""));
});

app.post("/admin/upload-image64", requireAdminKey, (req, res) => {
  const { image64 } = req.body || {};
  if (!image64) return res.status(400).json({ error: "missing_image" });
  const match = String(image64).match(/^data:(image\/[a-zA-Z0-9.+-]+);base64,(.*)$/);
  if (!match) return res.status(400).json({ error: "bad_dataurl" });
  const mime = match[1];
  const data = match[2];
  const buffer = Buffer.from(data, "base64");
  const ext = ({ "image/jpeg": "jpg", "image/png": "png", "image/webp": "webp", "image/gif": "gif" })[mime] || "png";
  const hash = crypto.createHash("sha256").update(buffer).digest("hex").slice(0, 16);
  const filename = `rw_${hash}.${ext}`;
  const filePath = join(UPLOAD_DIR, filename);
  if (!fs.existsSync(filePath)) {
    fs.writeFileSync(filePath, buffer);
  }
  res.json({ url: `/uploads/${filename}` });
});

app.get("/index.html", (_req, res) => {
  sendVersioned(res, "index.html");
});

app.get("/", (_req, res) => {
  res.redirect(`/admin.html?v=${BUILD}`);
});

if (process.env.NODE_ENV !== "test") {
  app.listen(PORT, "0.0.0.0", () => {
    console.log(`Parents Shop API listening on http://0.0.0.0:${PORT}`);
  });
}

export {
  app,
  applyLedger,
  createRefundTransaction,
  getLedgerViewForUser,
  mapLedgerRow,
  getBalance,
  normId,
  getStateHints,
  ensureSchema,
  __resetRefundRateLimiter
};<|MERGE_RESOLUTION|>--- conflicted
+++ resolved
@@ -211,19 +211,6 @@
 }
 
 
-<<<<<<< HEAD
-function ensureColumn(db, table, column, type = "INTEGER") {
-  // already exists?
-  const cols = db.prepare(`PRAGMA table_info(${table})`).all();
-  if (cols.some(c => c.name === column)) return;
-
-  // add column WITHOUT DEFAULT
-  db.exec(`ALTER TABLE ${table} ADD COLUMN ${column} ${type}`);
-
-  // backfill timestamps (milliseconds)
-  if (column === "created_at" || column === "updated_at") {
-    const now = Date.now();
-=======
 async function ensureColumn(db, table, column, type = "INTEGER") {
   // 1) column already exists?
   const cols = db.prepare(`PRAGMA table_info(${table})`).all();
@@ -241,7 +228,6 @@
   // 3) backfill common timestamp columns in one go (epoch seconds)
   if (column === "created_at" || column === "updated_at") {
     const now = Math.floor(Date.now() / 1000);
->>>>>>> 958cfe2f
     db.prepare(
       `UPDATE ${table}
          SET ${column} = COALESCE(${column}, ?)
@@ -251,13 +237,7 @@
 }
 
 
-<<<<<<< HEAD
-const sqliteTransaction = handler => db.transaction(handler);
-
-const ensureSchema = sqliteTransaction(() => {
-=======
 async function ensureSchema() {
->>>>>>> 958cfe2f
   const tableExists = name =>
     !!db.prepare("SELECT name FROM sqlite_master WHERE type='table' AND name = ?").get(name);
   const backupTable = name => {
@@ -268,14 +248,10 @@
   const getColumns = name =>
     db.prepare("PRAGMA table_info('" + name.replace(/'/g, "''") + "')").all().map(col => col.name);
 
-<<<<<<< HEAD
-  const migrate = () => {
-=======
     return false;
   };
 
   const migrate = async () => {
->>>>>>> 958cfe2f
     // member table
     if (!tableExists("member")) {
       let legacyMembers = null;
@@ -320,19 +296,11 @@
         }
       }
     } else {
-<<<<<<< HEAD
-      ensureColumn(db, "member", "status", "TEXT");
-      ensureColumn(db, "member", "tags", "TEXT");
-      ensureColumn(db, "member", "campaign_id", "TEXT");
-      ensureColumn(db, "member", "source", "TEXT");
-      ensureColumn(db, "member", "date_of_birth", "TEXT");
-=======
       await ensureColumn(db, "member", "status", "TEXT");
       await ensureColumn(db, "member", "tags", "TEXT");
       await ensureColumn(db, "member", "campaign_id", "TEXT");
       await ensureColumn(db, "member", "source", "TEXT");
       await ensureColumn(db, "member", "date_of_birth", "TEXT");
->>>>>>> 958cfe2f
     }
     db.exec(
       "UPDATE member SET status = 'active' WHERE status IS NULL OR status = ''"
@@ -389,21 +357,12 @@
         }
       }
     } else {
-<<<<<<< HEAD
-      ensureColumn(db, "reward", "status", "TEXT");
-      ensureColumn(db, "reward", "tags", "TEXT");
-      ensureColumn(db, "reward", "campaign_id", "TEXT");
-      ensureColumn(db, "reward", "source", "TEXT");
-      ensureColumn(db, "reward", "cost", "INTEGER");
-      ensureColumn(db, "reward", "updated_at", "INTEGER");
-=======
       await ensureColumn(db, "reward", "status", "TEXT");
       await ensureColumn(db, "reward", "tags", "TEXT");
       await ensureColumn(db, "reward", "campaign_id", "TEXT");
       await ensureColumn(db, "reward", "source", "TEXT");
       await ensureColumn(db, "reward", "cost", "INTEGER");
       await ensureColumn(db, "reward", "updated_at", "INTEGER");
->>>>>>> 958cfe2f
     }
     db.exec(
       "UPDATE reward SET status = 'active' WHERE status IS NULL OR status = ''"
@@ -514,22 +473,6 @@
         }
       }
     } else {
-<<<<<<< HEAD
-      ensureColumn(db, "hold", "actor_id", "TEXT");
-      ensureColumn(db, "hold", "reward_name", "TEXT");
-      ensureColumn(db, "hold", "reward_image_url", "TEXT");
-      ensureColumn(db, "hold", "quoted_amount", "INTEGER");
-      ensureColumn(db, "hold", "final_amount", "INTEGER");
-      ensureColumn(db, "hold", "metadata", "TEXT");
-      ensureColumn(db, "hold", "source", "TEXT");
-      ensureColumn(db, "hold", "tags", "TEXT");
-      ensureColumn(db, "hold", "campaign_id", "TEXT");
-      ensureColumn(db, "hold", "released_at", "INTEGER");
-      ensureColumn(db, "hold", "redeemed_at", "INTEGER");
-      ensureColumn(db, "hold", "expires_at", "INTEGER");
-      ensureColumn(db, "hold", "updated_at", "INTEGER");
-      ensureColumn(db, "hold", "created_at", "INTEGER");
-=======
       await ensureColumn(db, "hold", "actor_id", "TEXT");
       await ensureColumn(db, "hold", "reward_name", "TEXT");
       await ensureColumn(db, "hold", "reward_image_url", "TEXT");
@@ -544,7 +487,6 @@
       await ensureColumn(db, "hold", "expires_at", "INTEGER");
       await ensureColumn(db, "hold", "updated_at", "INTEGER");
       await ensureColumn(db, "hold", "created_at", "INTEGER");
->>>>>>> 958cfe2f
     }
     db.exec("UPDATE hold SET quoted_amount = COALESCE(quoted_amount, 0)");
     db.exec("CREATE INDEX IF NOT EXISTS idx_hold_user_status ON hold(user_id, status)");
@@ -679,33 +621,6 @@
         }
       }
     } else {
-<<<<<<< HEAD
-      ensureColumn(db, "ledger", "user_id", "TEXT");
-      ensureColumn(db, "ledger", "actor_id", "TEXT");
-      ensureColumn(db, "ledger", "reward_id", "TEXT");
-      ensureColumn(db, "ledger", "parent_hold_id", "TEXT");
-      ensureColumn(db, "ledger", "parent_ledger_id", "TEXT");
-      ensureColumn(db, "ledger", "description", "TEXT");
-      ensureColumn(db, "ledger", "verb", "TEXT");
-      ensureColumn(db, "ledger", "amount", "INTEGER");
-      ensureColumn(db, "ledger", "balance_after", "INTEGER");
-      ensureColumn(db, "ledger", "status", "TEXT");
-      ensureColumn(db, "ledger", "idempotency_key", "TEXT");
-      ensureColumn(db, "ledger", "template_ids", "TEXT");
-      ensureColumn(db, "ledger", "final_amount", "INTEGER");
-      ensureColumn(db, "ledger", "metadata", "TEXT");
-      ensureColumn(db, "ledger", "note", "TEXT");
-      ensureColumn(db, "ledger", "notes", "TEXT");
-      ensureColumn(db, "ledger", "refund_reason", "TEXT");
-      ensureColumn(db, "ledger", "refund_notes", "TEXT");
-      ensureColumn(db, "ledger", "source", "TEXT");
-      ensureColumn(db, "ledger", "tags", "TEXT");
-      ensureColumn(db, "ledger", "campaign_id", "TEXT");
-      ensureColumn(db, "ledger", "ip_address", "TEXT");
-      ensureColumn(db, "ledger", "user_agent", "TEXT");
-      ensureColumn(db, "ledger", "created_at", "INTEGER");
-      ensureColumn(db, "ledger", "updated_at", "INTEGER");
-=======
       await ensureColumn(db, "ledger", "user_id", "TEXT");
       await ensureColumn(db, "ledger", "actor_id", "TEXT");
       await ensureColumn(db, "ledger", "reward_id", "TEXT");
@@ -731,7 +646,6 @@
       await ensureColumn(db, "ledger", "user_agent", "TEXT");
       await ensureColumn(db, "ledger", "created_at", "INTEGER");
       await ensureColumn(db, "ledger", "updated_at", "INTEGER");
->>>>>>> 958cfe2f
     }
     db.exec("UPDATE ledger SET verb = 'adjust' WHERE verb IS NULL OR verb = ''");
     db.exec("UPDATE ledger SET amount = 0 WHERE amount IS NULL");
@@ -873,15 +787,6 @@
         }
       }
     } else {
-<<<<<<< HEAD
-      ensureColumn(db, "spend_request", "actor_id", "TEXT");
-      ensureColumn(db, "spend_request", "source", "TEXT");
-      ensureColumn(db, "spend_request", "tags", "TEXT");
-      ensureColumn(db, "spend_request", "campaign_id", "TEXT");
-      ensureColumn(db, "spend_request", "amount", "INTEGER");
-      ensureColumn(db, "spend_request", "created_at", "INTEGER");
-      ensureColumn(db, "spend_request", "updated_at", "INTEGER");
-=======
       await ensureColumn(db, "spend_request", "actor_id", "TEXT");
       await ensureColumn(db, "spend_request", "source", "TEXT");
       await ensureColumn(db, "spend_request", "tags", "TEXT");
@@ -889,7 +794,6 @@
       await ensureColumn(db, "spend_request", "amount", "INTEGER");
       await ensureColumn(db, "spend_request", "created_at", "INTEGER");
       await ensureColumn(db, "spend_request", "updated_at", "INTEGER");
->>>>>>> 958cfe2f
     }
     db.exec(
       "UPDATE spend_request SET status = 'pending' WHERE status IS NULL OR status = ''"
@@ -943,16 +847,6 @@
         db.exec("ALTER TABLE consumed_tokens RENAME COLUMN consumed_at TO created_at");
         consumedCols = getColumns("consumed_tokens");
       }
-<<<<<<< HEAD
-      ensureColumn(db, "consumed_tokens", "token", "TEXT");
-      ensureColumn(db, "consumed_tokens", "typ", "TEXT");
-      ensureColumn(db, "consumed_tokens", "request_id", "TEXT");
-      ensureColumn(db, "consumed_tokens", "user_id", "TEXT");
-      ensureColumn(db, "consumed_tokens", "reward_id", "TEXT");
-      ensureColumn(db, "consumed_tokens", "source", "TEXT");
-      ensureColumn(db, "consumed_tokens", "created_at", "INTEGER");
-      ensureColumn(db, "consumed_tokens", "updated_at", "INTEGER");
-=======
       await ensureColumn(db, "consumed_tokens", "token", "TEXT");
       await ensureColumn(db, "consumed_tokens", "typ", "TEXT");
       await ensureColumn(db, "consumed_tokens", "request_id", "TEXT");
@@ -961,7 +855,6 @@
       await ensureColumn(db, "consumed_tokens", "source", "TEXT");
       await ensureColumn(db, "consumed_tokens", "created_at", "INTEGER");
       await ensureColumn(db, "consumed_tokens", "updated_at", "INTEGER");
->>>>>>> 958cfe2f
     }
     db.exec(`
       UPDATE consumed_tokens
@@ -974,14 +867,9 @@
     db.exec("CREATE INDEX IF NOT EXISTS idx_consumed_tokens_request ON consumed_tokens(request_id)");
   };
 
-<<<<<<< HEAD
-  migrate();
-});
-=======
   await migrate();
 
 }
->>>>>>> 958cfe2f
 
 await ensureSchema();
 
