--- conflicted
+++ resolved
@@ -762,18 +762,11 @@
   `);
 });
 
-<<<<<<< HEAD
-// ==== BEGIN ensureConsumedTokens ====
-function ensureConsumedTokens() {
-  let consumedCols;
-  const has = db.prepare("SELECT name FROM sqlite_master WHERE type='table' AND name='consumed_tokens'").get();
-=======
 function ensureConsumedTokens() {
   let consumedCols;
   const has = db
     .prepare("SELECT name FROM sqlite_master WHERE type='table' AND name='consumed_tokens'")
     .get();
->>>>>>> 0e19a16f
 
   if (!has) {
     db.exec(`
@@ -802,11 +795,7 @@
       db.exec("ALTER TABLE consumed_tokens RENAME COLUMN consumed_at TO created_at");
       consumedCols = db.prepare("PRAGMA table_info('consumed_tokens')").all().map(c => c.name);
     }
-<<<<<<< HEAD
-    // Safe, nullable adds
-=======
     // Safe, nullable adds only
->>>>>>> 0e19a16f
     ensureColumn(db, "consumed_tokens", "token", "TEXT");
     ensureColumn(db, "consumed_tokens", "typ", "TEXT");
     ensureColumn(db, "consumed_tokens", "request_id", "TEXT");
@@ -821,10 +810,6 @@
   db.exec("CREATE INDEX IF NOT EXISTS idx_consumed_tokens_reward ON consumed_tokens(reward_id)");
   db.exec("CREATE INDEX IF NOT EXISTS idx_consumed_tokens_request ON consumed_tokens(request_id)");
 }
-<<<<<<< HEAD
-// ==== END ensureConsumedTokens ====
-=======
->>>>>>> 0e19a16f
 
 const ensureSchema = db.transaction(() => {
   ensureDefaultMembers();
@@ -832,15 +817,9 @@
 
   rebuildLedgerTableIfLegacy(); // runs once or no-ops
 
-<<<<<<< HEAD
-  ensureTables();               // other tables
-  ensureConsumedTokens();       // consumed_tokens, now as a function
-  ensureLedgerSchema();         // your addCol-safe path (no NOT NULL on ALTER)
-=======
   ensureTables();
   ensureConsumedTokens();
   ensureLedgerSchema();
->>>>>>> 0e19a16f
 });
 
 ensureSchema();
