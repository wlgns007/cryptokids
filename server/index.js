--- conflicted
+++ resolved
@@ -238,153 +238,6 @@
 
 // Safe column add: never uses NOT NULL on ALTER; supports default and backfill.
 function addCol(table, col, type, {
-<<<<<<< HEAD
-  defaultSql = null,
-  backfillSql = null,
-  ifNotExists = true
-} = {}) {
-  const cols = db.prepare(`PRAGMA table_info(${table})`).all();
-  const hasCol = cols.some(r => r.name === col);
-  if (ifNotExists && hasCol) return;
-
-  const def = defaultSql ? ` DEFAULT ${defaultSql}` : '';
-  console.log(`[ensureLedgerSchema] Adding column ${col} to ${table} (type=${type}, default=${defaultSql}, backfill=${backfillSql})`);
-  db.exec(`ALTER TABLE ${table} ADD COLUMN ${col} ${type}${def};`);
-
-  if (backfillSql) {
-    db.exec(`UPDATE ${table} SET ${col} = ${backfillSql} WHERE ${col} IS NULL;`);
-  }
-}
-
-function rebuildLedgerTableIfLegacy() {
-  const hasLedger = db.prepare("SELECT name FROM sqlite_master WHERE type='table' AND name='ledger'").get();
-  if (!hasLedger) return;
-
-  const ledgerSchema = db.prepare("PRAGMA table_info(ledger)").all();
-  const cols = ledgerSchema.map(c => c.name);
-  const idCol = ledgerSchema.find(c => c.name === 'id');
-  const idIsText = idCol ? String(idCol.type || '').toUpperCase().includes('TEXT') : false;
-  const isLegacy =
-    cols.includes('userId') ||
-    cols.includes('action') ||
-    cols.includes('at') ||
-    cols.includes('delta') ||
-    cols.includes('reason') ||
-    !idIsText;
-
-  if (!isLegacy) return;
-
-  db.exec("PRAGMA foreign_keys = OFF;");
-
-  db.exec(`
-    CREATE TABLE IF NOT EXISTS ledger_new (
-      id TEXT PRIMARY KEY,
-      user_id TEXT NOT NULL,
-      verb TEXT NOT NULL,
-      description TEXT,
-      amount INTEGER NOT NULL DEFAULT 0,
-      balance_after INTEGER,
-      reward_id TEXT,
-      parent_hold_id TEXT,
-      parent_ledger_id TEXT,
-      template_ids TEXT,
-      final_amount INTEGER,
-      note TEXT,
-      notes TEXT,
-      actor_id TEXT,
-      ip_address TEXT,
-      user_agent TEXT,
-      status TEXT NOT NULL DEFAULT 'posted',
-      source TEXT,
-      tags TEXT,
-      campaign_id TEXT,
-      created_at INTEGER NOT NULL,
-      updated_at INTEGER NOT NULL,
-      metadata TEXT,
-      refund_reason TEXT,
-      refund_notes TEXT,
-      idempotency_key TEXT,
-
-      FOREIGN KEY (user_id) REFERENCES member(id) ON DELETE CASCADE,
-      FOREIGN KEY (reward_id) REFERENCES reward(id),
-      FOREIGN KEY (parent_hold_id) REFERENCES hold(id),
-      FOREIGN KEY (parent_ledger_id) REFERENCES ledger(id)
-    );
-  `);
-
-  const has = name => cols.includes(name);
-  const col = name => (has(name) ? `L.${name}` : 'NULL');
-  const idExpr = has('id') ? 'CAST(L.id AS TEXT)' : "lower(hex(randomblob(16)))";
-  const rewardExpr = `CASE
-      WHEN ${col('reward_id')} IS NOT NULL AND EXISTS(SELECT 1 FROM reward R WHERE R.id = ${col('reward_id')}) THEN ${col('reward_id')}
-      WHEN ${col('itemId')} IS NOT NULL AND EXISTS(SELECT 1 FROM reward R WHERE R.id = ${col('itemId')}) THEN ${col('itemId')}
-      ELSE NULL
-    END`;
-  const holdExpr = `CASE
-      WHEN ${col('parent_hold_id')} IS NOT NULL AND EXISTS(SELECT 1 FROM hold H WHERE H.id = ${col('parent_hold_id')}) THEN ${col('parent_hold_id')}
-      WHEN ${col('holdId')} IS NOT NULL AND EXISTS(SELECT 1 FROM hold H WHERE H.id = ${col('holdId')}) THEN ${col('holdId')}
-      ELSE NULL
-    END`;
-  const parentLedgerExpr = `CASE
-      WHEN ${col('parent_ledger_id')} IS NOT NULL AND EXISTS(SELECT 1 FROM ledger LL WHERE LL.id = ${col('parent_ledger_id')}) THEN ${col('parent_ledger_id')}
-      WHEN ${col('parent_tx_id')} IS NOT NULL AND EXISTS(SELECT 1 FROM ledger LL WHERE LL.id = ${col('parent_tx_id')}) THEN ${col('parent_tx_id')}
-      ELSE NULL
-    END`;
-  const tagsExpr = `CASE
-      WHEN ${col('tags')} IS NULL OR ${col('tags')} = '' THEN '[]'
-      ELSE ${col('tags')}
-    END`;
-
-  db.exec(`
-    INSERT INTO ledger_new (
-      id, user_id, verb, description, amount, balance_after,
-      reward_id, parent_hold_id, parent_ledger_id,
-      template_ids, final_amount, note, notes,
-      actor_id, ip_address, user_agent, status, source, tags,
-      campaign_id, created_at, updated_at, metadata,
-      refund_reason, refund_notes, idempotency_key
-    )
-    SELECT
-      ${idExpr},
-      COALESCE(${col('user_id')}, ${col('userId')}, 'system')                                   AS user_id,
-      COALESCE(${col('verb')}, ${col('kind')}, 'adjust')                                         AS verb,
-      COALESCE(${col('description')}, ${col('reason')}, ${col('action')})                        AS description,
-      COALESCE(${col('amount')}, ${col('delta')}, 0)                                             AS amount,
-      COALESCE(${col('balance_after')}, 0)                                                       AS balance_after,
-      ${rewardExpr}                                                                             AS reward_id,
-      ${holdExpr}                                                                               AS parent_hold_id,
-      ${parentLedgerExpr}                                                                       AS parent_ledger_id,
-      COALESCE(${col('template_ids')}, ${col('templates')})                                      AS template_ids,
-      COALESCE(${col('final_amount')}, ${col('finalCost')})                                      AS final_amount,
-      ${col('note')}                                                                            AS note,
-      ${col('notes')}                                                                           AS notes,
-      COALESCE(${col('actor_id')}, ${col('actor')})                                              AS actor_id,
-      COALESCE(${col('ip_address')}, ${col('ip')})                                               AS ip_address,
-      COALESCE(${col('user_agent')}, ${col('ua')})                                               AS user_agent,
-      COALESCE(${col('status')}, 'posted')                                                       AS status,
-      ${col('source')}                                                                          AS source,
-      ${tagsExpr}                                                                               AS tags,
-      ${col('campaign_id')}                                                                     AS campaign_id,
-      COALESCE(${col('created_at')}, ${col('ts')}, ${col('at')}, strftime('%s','now')*1000)      AS created_at,
-      COALESCE(${col('updated_at')}, ${col('created_at')}, ${col('ts')}, strftime('%s','now')*1000) AS updated_at,
-      COALESCE(${col('metadata')}, ${col('meta')})                                               AS metadata,
-      ${col('refund_reason')}                                                                   AS refund_reason,
-      ${col('refund_notes')}                                                                    AS refund_notes,
-      COALESCE(${col('idempotency_key')}, ${col('nonce')})                                       AS idempotency_key
-    FROM ledger L;
-  `);
-
-  db.exec("DROP TABLE ledger;");
-  db.exec("ALTER TABLE ledger_new RENAME TO ledger;");
-
-  db.exec("CREATE INDEX IF NOT EXISTS idx_ledger_user_id_created_at ON ledger(user_id, created_at DESC);");
-  db.exec("CREATE INDEX IF NOT EXISTS idx_ledger_verb_created_at ON ledger(verb, created_at DESC);");
-  db.exec("CREATE INDEX IF NOT EXISTS idx_ledger_status_created_at ON ledger(status, created_at DESC);");
-
-  db.exec("PRAGMA foreign_keys = ON;");
-}
-
-=======
   defaultSql = null,     // e.g., "'posted'" or "0" or "CURRENT_TIMESTAMP"
   backfillSql = null,    // e.g., "'posted'" or "unixepoch('now')" or "0"
   ifNotExists = true
@@ -418,7 +271,6 @@
   }
 }
 
->>>>>>> def9a790
 
 // BEGIN ensureTables
 const ensureTables = db.transaction(() => {
@@ -519,25 +371,11 @@
       );
     `);
 
-<<<<<<< HEAD
-
-    addCol('ledger', 'user_id', 'TEXT',       { defaultSql: null, backfillSql: null });
-    addCol('ledger', 'verb',    'TEXT',       { defaultSql: null, backfillSql: null });
-    addCol('ledger', 'status',  'TEXT',       { defaultSql: "'posted'", backfillSql: "'posted'" });
-    addCol('ledger', 'description', 'TEXT',   { defaultSql: "NULL",     backfillSql: "NULL" });
-    addCol('ledger', 'note',   'TEXT',        { defaultSql: "NULL",     backfillSql: "NULL" });
-    addCol('ledger', 'notes',  'TEXT',        { defaultSql: "NULL",     backfillSql: "NULL" });
-=======
     addCol('ledger', 'status', 'TEXT',        { defaultSql: "'posted'", backfillSql: "'posted'" });
->>>>>>> def9a790
     addCol('ledger', 'source', 'TEXT',        { defaultSql: "NULL",     backfillSql: "NULL" });
     addCol('ledger', 'tags',   'TEXT',        { defaultSql: "'[]'",     backfillSql: "'[]'" });
     addCol('ledger', 'metadata','TEXT',       { defaultSql: "NULL",     backfillSql: "NULL" });
 
-<<<<<<< HEAD
-    addCol('ledger', 'template_ids', 'TEXT', { defaultSql: "NULL", backfillSql: "NULL" });
-=======
->>>>>>> def9a790
     addCol('ledger', 'amount',        'INTEGER', { defaultSql: "0",    backfillSql: "0" });
     addCol('ledger', 'balance_after', 'INTEGER', { defaultSql: "0",    backfillSql: "0" });
     addCol('ledger', 'final_amount',  'INTEGER', { defaultSql: "NULL", backfillSql: "NULL" });
@@ -556,14 +394,8 @@
     addCol('ledger', 'created_at', 'INTEGER', { defaultSql: null, backfillSql: "strftime('%s','now')*1000" });
     addCol('ledger', 'updated_at', 'INTEGER', { defaultSql: null, backfillSql: "strftime('%s','now')*1000" });
 
-<<<<<<< HEAD
-    db.exec(`CREATE INDEX IF NOT EXISTS idx_ledger_user_id_created_at ON ledger(user_id, created_at DESC);`);
-    db.exec(`CREATE INDEX IF NOT EXISTS idx_ledger_verb_created_at ON ledger(verb, created_at DESC);`);
-    db.exec(`CREATE INDEX IF NOT EXISTS idx_ledger_status_created_at ON ledger(status, created_at DESC);`);
-=======
     db.exec(`CREATE INDEX IF NOT EXISTS idx_ledger_user ON ledger(user_id)`);
     db.exec(`CREATE INDEX IF NOT EXISTS idx_ledger_created ON ledger(created_at)`);
->>>>>>> def9a790
   }
 
   // --- Identifier helpers for SQLite DDL ---
@@ -687,8 +519,6 @@
 
   db.exec(`
     CREATE TABLE IF NOT EXISTS spend_request (
-<<<<<<< HEAD
-=======
       id TEXT PRIMARY KEY,
       token TEXT UNIQUE NOT NULL,
       user_id TEXT NOT NULL,
@@ -725,7 +555,6 @@
 
   db.exec(`
     CREATE TABLE IF NOT EXISTS ledger (
->>>>>>> def9a790
       id TEXT PRIMARY KEY,
       token TEXT UNIQUE NOT NULL,
       user_id TEXT NOT NULL,
