// CryptoKids Parents Shop API (refactored)
import express from "express";
import { fileURLToPath } from "node:url";
import { dirname, join } from "node:path";
import fs from "node:fs";
import crypto from "node:crypto";
import { execSync } from "node:child_process";
import db, { DATA_DIR } from "./db.js";
import ledgerRoutes from "./routes/ledger.js";
import { balanceOf, recordLedgerEntry } from "./ledger/core.js";

const __filename = fileURLToPath(import.meta.url);
const __dirname = dirname(__filename);
const rootPackage = JSON.parse(
  fs.readFileSync(new URL("../package.json", import.meta.url), "utf8")
);

const UPLOAD_DIR = process.env.UPLOAD_DIR || join(DATA_DIR, "uploads");
fs.mkdirSync(UPLOAD_DIR, { recursive: true });
const PARENT_SECRET = (process.env.PARENT_SECRET || "dev-secret-change-me").trim();
const ADMIN_KEY = (process.env.ADMIN_KEY || "Mamapapa").trim();

const TOKEN_TTL_SEC = Number(process.env.QR_TTL_SEC || 120);
const PORT = process.env.PORT || 4000;

const REFUND_REASON_VALUES = [
  "mis_tap",
  "duplicate",
  "wrong_item",
  "canceled",
  "quality_issue",
  "staff_error"
];
const REFUND_REASONS = new Set(REFUND_REASON_VALUES);

const REFUND_WINDOW_DAYS_RAW = process.env.CK_REFUND_WINDOW_DAYS;
const REFUND_WINDOW_DAYS =
  REFUND_WINDOW_DAYS_RAW === undefined || REFUND_WINDOW_DAYS_RAW === null || REFUND_WINDOW_DAYS_RAW === ""
    ? null
    : Number(REFUND_WINDOW_DAYS_RAW);
const REFUND_WINDOW_MS = Number.isFinite(REFUND_WINDOW_DAYS)
  ? Math.max(0, REFUND_WINDOW_DAYS) * 24 * 60 * 60 * 1000
  : null;

const REFUND_RATE_LIMIT_PER_HOUR = Number(process.env.CK_REFUND_RATE_LIMIT_PER_HOUR || 20);
const REFUND_RATE_WINDOW_MS = 60 * 60 * 1000;
const refundRateLimiter = new Map();

const FEATURE_FLAGS = Object.freeze({
  refunds: (process.env.FEATURE_REFUNDS ?? "true").toString().toLowerCase() !== "false"
});

let BUILD = (process.env.BUILD_VERSION || process.env.RENDER_GIT_COMMIT || process.env.COMMIT_HASH || "").trim();
if (!BUILD) {
  try {
    BUILD = execSync("git rev-parse --short HEAD").toString().trim();
  } catch {
    BUILD = "";
  }
}
if (!BUILD) {
  BUILD = rootPackage?.version || "dev";
}

const PUBLIC_DIR = join(__dirname, "public");
const versionCache = new Map();
function loadVersioned(file) {
  if (!versionCache.has(file)) {
    const raw = fs.readFileSync(join(PUBLIC_DIR, file), "utf8");
    versionCache.set(file, raw.replace(/__BUILD__/g, BUILD));
  }
  return versionCache.get(file);
}

function sendVersioned(res, file, type = "text/html") {
  if (type) res.type(type);
  res.set("Cache-Control", "no-cache");
  res.send(loadVersioned(file));
}

const app = express();
app.use(express.json({ limit: "4mb" }));
app.use(express.urlencoded({ extended: false }));
app.use("/api", ledgerRoutes);

app.get(["/admin", "/admin.html"], (_req, res) => {
  sendVersioned(res, "admin.html");
});

app.get(["/child", "/child.html"], (_req, res) => {
  sendVersioned(res, "child.html");
});

app.get(["/scan", "/scan.html"], async (req, res) => {
  res.type("html");
  res.set("Cache-Control", "no-store");
  const token = (req.query?.t ?? req.query?.token ?? "").toString().trim();
  if (!token) {
    res.status(400).send(renderScanPage({ success: false, error: friendlyScanError("missing_token"), rawCode: "missing_token" }));
    return;
  }

  let payload;
  try {
    payload = verifyToken(token);
  } catch (err) {
    const message = err?.message || "scan_failed";
    const status = err?.status || (message === "TOKEN_USED" ? 409 : 400);
    res.status(status).send(renderScanPage({ success: false, error: friendlyScanError(message), rawCode: message }));
    return;
  }

  if (payload?.typ === "spend") {
    const holdId = payload?.data?.holdId ? String(payload.data.holdId) : "";
    if (!holdId) {
      res.status(400).send(renderSpendApprovalPage({ message: friendlyScanError("invalid_payload") }));
      return;
    }

    const holdRow = db.prepare("SELECT * FROM hold WHERE id = ?").get(holdId);
    const hold = mapHoldRow(holdRow);
    if (!hold) {
      res.status(404).send(renderSpendApprovalPage({ message: "We couldn't find this reward request. Please ask the child to generate a new QR code." }));
      return;
    }

    let balance = null;
    if (hold.userId) {
      const value = await balanceOf(hold.userId);
      const parsed = Number(value);
      if (Number.isFinite(parsed)) balance = parsed;
    }

    const costValue = Number(hold?.finalCost ?? hold?.quotedCost ?? payload?.data?.cost ?? 0);
    const cost = Number.isFinite(costValue) ? costValue : null;
    const afterBalance = balance !== null && cost !== null ? balance - cost : null;
    const expiresAt = payload?.exp ? payload.exp * 1000 : null;
    const tokenUsed = !!checkTokenStmt.get(payload.jti);

    res.send(renderSpendApprovalPage({
      hold,
      balance,
      cost,
      afterBalance,
      expiresAt,
      tokenUsed,
      token
    }));
    return;
  }

  try {
    const result = await redeemToken({
      token,
      req,
      actor: typ => (typ === "earn" ? "link_earn" : "link_give"),
      allowEarnWithoutAdmin: true
    });
    res.send(renderScanPage({ success: true, result }));
  } catch (err) {
    const message = err?.message || "scan_failed";
    const status = err?.status || (message === "TOKEN_USED" ? 409 : 400);
    res.status(status).send(renderScanPage({ success: false, error: friendlyScanError(message), rawCode: message }));
  }
});

app.get("/manifest.webmanifest", (_req, res) => {
  sendVersioned(res, "manifest.webmanifest", "application/manifest+json");
});

app.get("/sw.js", (_req, res) => {
  sendVersioned(res, "sw.js", "application/javascript");
});

app.use(express.static(PUBLIC_DIR, {
  maxAge: "1h",
  setHeaders(res, filePath) {
    if (filePath.endsWith(".html")) {
      res.setHeader("Cache-Control", "no-cache");
    }
  }
}));
app.use("/uploads", express.static(UPLOAD_DIR, { maxAge: "1y" }));

app.set("trust proxy", 1);

function normId(value) {
  return String(value || "").trim().toLowerCase();
}

function normalizeTimestamp(value, fallback = Date.now()) {
  if (value === null || value === undefined) return fallback;
  const num = Number(value);
  if (Number.isFinite(num)) {
    if (num >= 1e12) return Math.trunc(num);
    if (num >= 1e9) return Math.trunc(num * 1000);
    if (num > 0) return Math.trunc(num);
  }
  const str = String(value || '').trim();
  if (!str) return fallback;
  const parsed = Date.parse(str);
  if (Number.isNaN(parsed)) return fallback;
  return parsed;
}

function randomId() {
  if (typeof crypto.randomUUID === "function") {
    return crypto.randomUUID();
  }
  return crypto.randomBytes(16).toString("hex");
}


async function ensureColumn(db, table, column, type = "INTEGER") {
  // 1) column already exists?
  const cols = db.prepare(`PRAGMA table_info(${table})`).all();
  if (cols.some(c => c.name === column)) return;

  // 2) add column WITHOUT DEFAULT (SQLite ALTER only allows literal defaults; skip entirely)
  const sql = `ALTER TABLE ${table} ADD COLUMN ${column} ${type}`;
  try {
    db.exec(sql);
  } catch (e) {
    // If something truly blocks (e.g., duplicate), rethrow
    throw new Error(`[ensureColumn] ${table}.${column}: ${e.message}`);
  }

  // 3) backfill common timestamp columns in one go (epoch seconds)
  if (column === "created_at" || column === "updated_at") {
    const now = Math.floor(Date.now() / 1000);
    db.prepare(
      `UPDATE ${table}
         SET ${column} = COALESCE(${column}, ?)
       WHERE ${column} IS NULL OR ${column} = 0`
    ).run(now);
  }
}


// BEGIN ensureTables
const ensureTables = db.transaction(() => {
  const tableExists = name =>
    !!db.prepare("SELECT name FROM sqlite_master WHERE type='table' AND name = ?").get(name);
  const backupTable = name => {
    const legacyName = `${name}_legacy_${Date.now()}`;
    db.exec(`ALTER TABLE ${name} RENAME TO ${legacyName}`);
    return legacyName;
  };
  const getColumns = name =>
<<<<<<< HEAD
    db
      .prepare("PRAGMA table_info('" + name.replace(/'/g, "''") + "')")
      .all()
      .map(col => col.name);
=======
    db.prepare("PRAGMA table_info('" + name.replace(/'/g, "''") + "')").all().map(col => col.name);
>>>>>>> fe9fbda6

  const dropTable = name => {
    if (!name) return false;
    db.exec(`DROP TABLE IF EXISTS ${name}`);
    return true;
  };

  db.exec(`
    CREATE TABLE IF NOT EXISTS member (
      id TEXT PRIMARY KEY,
      name TEXT NOT NULL,
      date_of_birth TEXT,
      sex TEXT,
      status TEXT NOT NULL DEFAULT 'active',
      tags TEXT,
      campaign_id TEXT,
      source TEXT,
      created_at INTEGER NOT NULL,
      updated_at INTEGER NOT NULL
    );
  `);
  ensureColumn(db, "member", "status", "TEXT");
  ensureColumn(db, "member", "date_of_birth", "TEXT");
  ensureColumn(db, "member", "sex", "TEXT");
  ensureColumn(db, "member", "tags", "TEXT");
  ensureColumn(db, "member", "campaign_id", "TEXT");
  ensureColumn(db, "member", "source", "TEXT");
  ensureColumn(db, "member", "created_at", "INTEGER");
  ensureColumn(db, "member", "updated_at", "INTEGER");
  db.exec("CREATE INDEX IF NOT EXISTS idx_member_status ON member(status)");

  db.exec(`
    CREATE TABLE IF NOT EXISTS reward (
      id TEXT PRIMARY KEY,
      name TEXT NOT NULL,
      cost INTEGER NOT NULL,
      description TEXT DEFAULT '',
      image_url TEXT DEFAULT '',
      youtube_url TEXT,
      status TEXT NOT NULL DEFAULT 'active',
      tags TEXT,
      campaign_id TEXT,
      source TEXT,
      created_at INTEGER NOT NULL,
      updated_at INTEGER NOT NULL
    );
  `);
  ensureColumn(db, "reward", "name", "TEXT");
  ensureColumn(db, "reward", "cost", "INTEGER");
  ensureColumn(db, "reward", "description", "TEXT");
  ensureColumn(db, "reward", "image_url", "TEXT");
  ensureColumn(db, "reward", "youtube_url", "TEXT");
  ensureColumn(db, "reward", "status", "TEXT");
  ensureColumn(db, "reward", "tags", "TEXT");
  ensureColumn(db, "reward", "campaign_id", "TEXT");
  ensureColumn(db, "reward", "source", "TEXT");
  ensureColumn(db, "reward", "created_at", "INTEGER");
  ensureColumn(db, "reward", "updated_at", "INTEGER");
  db.exec("CREATE INDEX IF NOT EXISTS idx_reward_status ON reward(status)");

  db.exec(`
    CREATE TABLE IF NOT EXISTS hold (
      id TEXT PRIMARY KEY,
      user_id TEXT NOT NULL,
      actor_id TEXT,
      reward_id TEXT,
      reward_name TEXT,
      reward_image_url TEXT,
      status TEXT NOT NULL DEFAULT 'pending',
      quoted_amount INTEGER NOT NULL,
      final_amount INTEGER,
      note TEXT,
      metadata TEXT,
      source TEXT,
      tags TEXT,
      campaign_id TEXT,
      created_at INTEGER NOT NULL,
      updated_at INTEGER NOT NULL,
      released_at INTEGER,
      redeemed_at INTEGER,
      expires_at INTEGER,
      FOREIGN KEY (reward_id) REFERENCES reward(id)
    );
  `);
  ensureColumn(db, "hold", "user_id", "TEXT");
  ensureColumn(db, "hold", "actor_id", "TEXT");
  ensureColumn(db, "hold", "reward_id", "TEXT");
  ensureColumn(db, "hold", "reward_name", "TEXT");
  ensureColumn(db, "hold", "reward_image_url", "TEXT");
  ensureColumn(db, "hold", "status", "TEXT");
  ensureColumn(db, "hold", "quoted_amount", "INTEGER");
  ensureColumn(db, "hold", "final_amount", "INTEGER");
  ensureColumn(db, "hold", "note", "TEXT");
  ensureColumn(db, "hold", "metadata", "TEXT");
  ensureColumn(db, "hold", "source", "TEXT");
  ensureColumn(db, "hold", "tags", "TEXT");
  ensureColumn(db, "hold", "campaign_id", "TEXT");
  ensureColumn(db, "hold", "created_at", "INTEGER");
  ensureColumn(db, "hold", "updated_at", "INTEGER");
  ensureColumn(db, "hold", "released_at", "INTEGER");
  ensureColumn(db, "hold", "redeemed_at", "INTEGER");
  ensureColumn(db, "hold", "expires_at", "INTEGER");
  db.exec("CREATE INDEX IF NOT EXISTS idx_hold_user_status ON hold(user_id, status)");

  db.exec(`
    CREATE TABLE IF NOT EXISTS ledger (
      id TEXT PRIMARY KEY,
      user_id TEXT NOT NULL,
      actor_id TEXT,
      reward_id TEXT,
      parent_hold_id TEXT,
      parent_ledger_id TEXT,
      verb TEXT NOT NULL,
      description TEXT,
      amount INTEGER NOT NULL,
      balance_after INTEGER NOT NULL,
      status TEXT NOT NULL DEFAULT 'posted',
      note TEXT,
      notes TEXT,
      template_ids TEXT,
      final_amount INTEGER,
      metadata TEXT,
      refund_reason TEXT,
      refund_notes TEXT,
      idempotency_key TEXT UNIQUE,
      source TEXT,
      tags TEXT,
      campaign_id TEXT,
      ip_address TEXT,
      user_agent TEXT,
      created_at INTEGER NOT NULL,
      updated_at INTEGER NOT NULL,
      FOREIGN KEY (user_id) REFERENCES member(id),
      FOREIGN KEY (reward_id) REFERENCES reward(id),
      FOREIGN KEY (parent_hold_id) REFERENCES hold(id),
      FOREIGN KEY (parent_ledger_id) REFERENCES ledger(id)
    );
  `);
  rebuildLedgerTableIfLegacy();
  ensureColumn(db, "ledger", "actor_id", "TEXT");
  ensureColumn(db, "ledger", "reward_id", "TEXT");
  ensureColumn(db, "ledger", "parent_hold_id", "TEXT");
  ensureColumn(db, "ledger", "parent_ledger_id", "TEXT");
  ensureColumn(db, "ledger", "verb", "TEXT");
  ensureColumn(db, "ledger", "description", "TEXT");
  ensureColumn(db, "ledger", "amount", "INTEGER");
  ensureColumn(db, "ledger", "balance_after", "INTEGER");
  ensureColumn(db, "ledger", "status", "TEXT");
  ensureColumn(db, "ledger", "note", "TEXT");
  ensureColumn(db, "ledger", "notes", "TEXT");
  ensureColumn(db, "ledger", "template_ids", "TEXT");
  ensureColumn(db, "ledger", "final_amount", "INTEGER");
  ensureColumn(db, "ledger", "metadata", "TEXT");
  ensureColumn(db, "ledger", "refund_reason", "TEXT");
  ensureColumn(db, "ledger", "refund_notes", "TEXT");
  ensureColumn(db, "ledger", "idempotency_key", "TEXT");
  ensureColumn(db, "ledger", "source", "TEXT");
  ensureColumn(db, "ledger", "tags", "TEXT");
  ensureColumn(db, "ledger", "campaign_id", "TEXT");
  ensureColumn(db, "ledger", "ip_address", "TEXT");
  ensureColumn(db, "ledger", "user_agent", "TEXT");
  ensureColumn(db, "ledger", "created_at", "INTEGER");
  ensureColumn(db, "ledger", "updated_at", "INTEGER");
  db.exec(`
    CREATE UNIQUE INDEX IF NOT EXISTS idx_ledger_idempotency
    ON ledger(idempotency_key)
    WHERE idempotency_key IS NOT NULL
  `);
  db.exec(`
    CREATE INDEX IF NOT EXISTS idx_ledger_user_verb_created_at
    ON ledger(user_id, verb, created_at, id)
  `);
  db.exec("CREATE INDEX IF NOT EXISTS idx_ledger_parent_hold ON ledger(parent_hold_id)");
  db.exec("CREATE INDEX IF NOT EXISTS idx_ledger_parent_ledger ON ledger(parent_ledger_id)");

  const existingSpendRequest = db
    .prepare("SELECT name FROM sqlite_master WHERE type = 'table' AND name = 'spend_request'")
    .get();
  if (!existingSpendRequest) {
    db.exec(`
      CREATE TABLE IF NOT EXISTS spend_request (
        id TEXT PRIMARY KEY,
        token TEXT UNIQUE NOT NULL,
        user_id TEXT NOT NULL,
        reward_id TEXT,
        status TEXT NOT NULL DEFAULT 'pending',
        amount INTEGER,
        title TEXT,
        image_url TEXT,
        actor_id TEXT,
        source TEXT,
        tags TEXT,
        campaign_id TEXT,
        created_at INTEGER NOT NULL,
        updated_at INTEGER NOT NULL,
        FOREIGN KEY (user_id) REFERENCES member(id),
        FOREIGN KEY (reward_id) REFERENCES reward(id)
      );
    `);
    db.exec("CREATE INDEX IF NOT EXISTS idx_consumed_tokens_user ON consumed_tokens(user_id)");
    db.exec("CREATE INDEX IF NOT EXISTS idx_consumed_tokens_reward ON consumed_tokens(reward_id)");
    db.exec("CREATE INDEX IF NOT EXISTS idx_consumed_tokens_request ON consumed_tokens(request_id)");
  }
}); // end transaction
// END ensureTables

async function ensureSchema() {
  ensureTables();
}

function rebuildLedgerTableIfLegacy() {
  const info = db.prepare("PRAGMA table_info('ledger')").all();
  if (!info.length) return;
  const idColumn = info.find(col => col.name === "id");
  const hasTextId = idColumn && typeof idColumn.type === "string" && idColumn.type.toUpperCase().includes("TEXT");
  const legacyColumns = new Set(["delta", "reason", "kind", "nonce", "ts", "meta"]);
  const hasLegacy = info.some(col => legacyColumns.has(col.name));
  if (hasTextId && !hasLegacy) return;

  const legacyName = `ledger_legacy_${Date.now()}`;
  db.exec(`ALTER TABLE ledger RENAME TO ${legacyName}`);
  db.exec(`
    CREATE TABLE IF NOT EXISTS ledger (
      id TEXT PRIMARY KEY,
      user_id TEXT NOT NULL,
      actor_id TEXT,
      reward_id TEXT,
      parent_hold_id TEXT,
      parent_ledger_id TEXT,
      verb TEXT NOT NULL,
      description TEXT,
      amount INTEGER NOT NULL,
      balance_after INTEGER NOT NULL,
      status TEXT NOT NULL DEFAULT 'posted',
      note TEXT,
      notes TEXT,
      template_ids TEXT,
      final_amount INTEGER,
      metadata TEXT,
      refund_reason TEXT,
      refund_notes TEXT,
      idempotency_key TEXT UNIQUE,
      source TEXT,
      tags TEXT,
      campaign_id TEXT,
      ip_address TEXT,
      user_agent TEXT,
      created_at INTEGER NOT NULL,
      updated_at INTEGER NOT NULL,
      FOREIGN KEY (user_id) REFERENCES member(id),
      FOREIGN KEY (reward_id) REFERENCES reward(id),
      FOREIGN KEY (parent_hold_id) REFERENCES hold(id),
      FOREIGN KEY (parent_ledger_id) REFERENCES ledger(id)
    );
  `);

  const rows = db.prepare(`SELECT * FROM ${legacyName}`).all();
  if (rows.length) {
    const insert = db.prepare(`
      INSERT INTO ledger (
        id,
        user_id,
        actor_id,
        reward_id,
        parent_hold_id,
        parent_ledger_id,
        verb,
        description,
        amount,
        balance_after,
        status,
        note,
        notes,
        template_ids,
        final_amount,
        metadata,
        refund_reason,
        refund_notes,
        idempotency_key,
        source,
        tags,
        campaign_id,
        ip_address,
        user_agent,
        created_at,
        updated_at
      ) VALUES (?,?,?,?,?,?,?,?,?,?,?,?,?,?,?,?,?,?,?,?,?,?,?,?,?,?)
    `);

    // spend_request table
    if (!tableExists("spend_request")) {
      let legacySpend = null;
      if (tableExists("spend_requests")) {
        legacySpend = backupTable("spend_requests");
      }
      db.exec(`
        CREATE TABLE IF NOT EXISTS spend_request (
          id TEXT PRIMARY KEY,
          token TEXT UNIQUE NOT NULL,
          user_id TEXT NOT NULL,
          reward_id TEXT,
          status TEXT NOT NULL DEFAULT 'pending',
          amount INTEGER,
          title TEXT,
          image_url TEXT,
          actor_id TEXT,
          source TEXT,
          tags TEXT,
          campaign_id TEXT,
          created_at INTEGER NOT NULL,
          updated_at INTEGER NOT NULL,
          FOREIGN KEY (user_id) REFERENCES member(id),
          FOREIGN KEY (reward_id) REFERENCES reward(id)
        );
      `);
      if (legacySpend) {
        const rows = db.prepare(`SELECT * FROM ${legacySpend}`).all();

        const insertSpend = db.prepare(`
          INSERT INTO spend_request (
            id,
            token,
            user_id,
            reward_id,
            status,
            amount,
            title,
            image_url,
            actor_id,
            source,
            tags,
            campaign_id,
            created_at,
            updated_at
          ) VALUES (?,?,?,?,?,?,?,?,?,?,?,?,?,?)
        `);

        const insertMany = db.transaction((items) => {
          for (const r of items) {
            insertSpend.run(
              r.id,
              r.token,
              r.user_id,
              r.reward_id ?? null,
              r.status ?? 'pending',
              r.amount ?? null,
              r.title ?? null,
              r.image_url ?? null,
              r.actor_id ?? null,
              r.source ?? null,
              r.tags ?? null,
              r.campaign_id ?? null,
              r.created_at ?? Date.now(),
              r.updated_at ?? Date.now()
            );
          }
        });
<<<<<<< HEAD
=======

        insertMany(rows);
        dropTable(legacySpend);
      }
>>>>>>> fe9fbda6

        insertMany(rows);
        dropTable(legacySpend);
      }
    } else {
      ensureColumn(
db, "spend_request", "actor_id", "TEXT");
      ensureColumn(
db, "spend_request", "source", "TEXT");
      ensureColumn(
db, "spend_request", "tags", "TEXT");
      ensureColumn(
db, "spend_request", "campaign_id", "TEXT");
      ensureColumn(
db, "spend_request", "amount", "INTEGER");
      ensureColumn(
db, "spend_request", "created_at", "INTEGER");
      ensureColumn(
db, "spend_request", "updated_at", "INTEGER");
    }
    db.exec(
      "UPDATE spend_request SET status = 'pending' WHERE status IS NULL OR status = ''"
    );
    db.exec(
      "UPDATE spend_request SET created_at = COALESCE(NULLIF(created_at, 0), strftime('%s','now')*1000) WHERE created_at IS NULL OR created_at = 0"
    );
    db.exec(
      "UPDATE spend_request SET updated_at = COALESCE(NULLIF(updated_at, 0), COALESCE(NULLIF(created_at, 0), strftime('%s','now')*1000)) WHERE updated_at IS NULL OR updated_at = 0"
    );
    db.exec("CREATE INDEX IF NOT EXISTS idx_spend_request_status ON spend_request(status)");
    db.exec("CREATE INDEX IF NOT EXISTS idx_spend_request_user ON spend_request(user_id)");

    // consumed tokens
    let consumedCols = [];
    if (!tableExists("consumed_tokens")) {
      db.exec(`
        CREATE TABLE IF NOT EXISTS consumed_tokens (
          id TEXT PRIMARY KEY,
          token TEXT,
          typ TEXT,
          request_id TEXT,
          user_id TEXT,
          reward_id TEXT,
          source TEXT,
          created_at INTEGER NOT NULL,
          updated_at INTEGER NOT NULL,
          FOREIGN KEY (request_id) REFERENCES spend_request(id),
          FOREIGN KEY (user_id) REFERENCES member(id),
          FOREIGN KEY (reward_id) REFERENCES reward(id)
        );
      `);
      consumedCols = [
        "id",
        "token",
        "typ",
        "request_id",
        "user_id",
        "reward_id",
        "source",
        "created_at",
        "updated_at"
      ];
    } else {
      consumedCols = getColumns("consumed_tokens");
      if (!consumedCols.includes("id") && consumedCols.includes("jti")) {
        db.exec("ALTER TABLE consumed_tokens RENAME COLUMN jti TO id");
        consumedCols = getColumns("consumed_tokens");
      }
      if (!consumedCols.includes("created_at") && consumedCols.includes("consumed_at")) {
        db.exec("ALTER TABLE consumed_tokens RENAME COLUMN consumed_at TO created_at");
        consumedCols = getColumns("consumed_tokens");
      }
      ensureColumn(
db, "consumed_tokens", "token", "TEXT");
      ensureColumn(
db, "consumed_tokens", "typ", "TEXT");
      ensureColumn(
db, "consumed_tokens", "request_id", "TEXT");
      ensureColumn(
db, "consumed_tokens", "user_id", "TEXT");
      ensureColumn(
db, "consumed_tokens", "reward_id", "TEXT");
      ensureColumn(
db, "consumed_tokens", "source", "TEXT");
      ensureColumn(
db, "consumed_tokens", "created_at", "INTEGER");
      ensureColumn(
db, "consumed_tokens", "updated_at", "INTEGER");
    }
  }

  db.exec(`DROP TABLE IF EXISTS ${legacyName}`);
}

<<<<<<< HEAD

=======
const ensureTables = sqliteTransaction(() => {
  db.exec(`
    CREATE TABLE IF NOT EXISTS member (
      id TEXT PRIMARY KEY,
      name TEXT NOT NULL,
      date_of_birth TEXT,
      sex TEXT,
      status TEXT NOT NULL DEFAULT 'active',
      tags TEXT,
      campaign_id TEXT,
      source TEXT,
      created_at INTEGER NOT NULL,
      updated_at INTEGER NOT NULL
    );
  `);
  ensureColumn(db, "member", "status", "TEXT");
  ensureColumn(db, "member", "date_of_birth", "TEXT");
  ensureColumn(db, "member", "sex", "TEXT");
  ensureColumn(db, "member", "tags", "TEXT");
  ensureColumn(db, "member", "campaign_id", "TEXT");
  ensureColumn(db, "member", "source", "TEXT");
  ensureColumn(db, "member", "created_at", "INTEGER");
  ensureColumn(db, "member", "updated_at", "INTEGER");
  db.exec("CREATE INDEX IF NOT EXISTS idx_member_status ON member(status)");

  db.exec(`
    CREATE TABLE IF NOT EXISTS reward (
      id TEXT PRIMARY KEY,
      name TEXT NOT NULL,
      cost INTEGER NOT NULL,
      description TEXT DEFAULT '',
      image_url TEXT DEFAULT '',
      youtube_url TEXT,
      status TEXT NOT NULL DEFAULT 'active',
      tags TEXT,
      campaign_id TEXT,
      source TEXT,
      created_at INTEGER NOT NULL,
      updated_at INTEGER NOT NULL
    );
  `);
  ensureColumn(db, "reward", "name", "TEXT");
  ensureColumn(db, "reward", "cost", "INTEGER");
  ensureColumn(db, "reward", "description", "TEXT");
  ensureColumn(db, "reward", "image_url", "TEXT");
  ensureColumn(db, "reward", "youtube_url", "TEXT");
  ensureColumn(db, "reward", "status", "TEXT");
  ensureColumn(db, "reward", "tags", "TEXT");
  ensureColumn(db, "reward", "campaign_id", "TEXT");
  ensureColumn(db, "reward", "source", "TEXT");
  ensureColumn(db, "reward", "created_at", "INTEGER");
  ensureColumn(db, "reward", "updated_at", "INTEGER");
  db.exec("CREATE INDEX IF NOT EXISTS idx_reward_status ON reward(status)");

  db.exec(`
    CREATE TABLE IF NOT EXISTS hold (
      id TEXT PRIMARY KEY,
      user_id TEXT NOT NULL,
      actor_id TEXT,
      reward_id TEXT,
      reward_name TEXT,
      reward_image_url TEXT,
      status TEXT NOT NULL DEFAULT 'pending',
      quoted_amount INTEGER NOT NULL,
      final_amount INTEGER,
      note TEXT,
      metadata TEXT,
      source TEXT,
      tags TEXT,
      campaign_id TEXT,
      created_at INTEGER NOT NULL,
      updated_at INTEGER NOT NULL,
      released_at INTEGER,
      redeemed_at INTEGER,
      expires_at INTEGER,
      FOREIGN KEY (reward_id) REFERENCES reward(id)
    );
  `);
  ensureColumn(db, "hold", "user_id", "TEXT");
  ensureColumn(db, "hold", "actor_id", "TEXT");
  ensureColumn(db, "hold", "reward_id", "TEXT");
  ensureColumn(db, "hold", "reward_name", "TEXT");
  ensureColumn(db, "hold", "reward_image_url", "TEXT");
  ensureColumn(db, "hold", "status", "TEXT");
  ensureColumn(db, "hold", "quoted_amount", "INTEGER");
  ensureColumn(db, "hold", "final_amount", "INTEGER");
  ensureColumn(db, "hold", "note", "TEXT");
  ensureColumn(db, "hold", "metadata", "TEXT");
  ensureColumn(db, "hold", "source", "TEXT");
  ensureColumn(db, "hold", "tags", "TEXT");
  ensureColumn(db, "hold", "campaign_id", "TEXT");
  ensureColumn(db, "hold", "created_at", "INTEGER");
  ensureColumn(db, "hold", "updated_at", "INTEGER");
  ensureColumn(db, "hold", "released_at", "INTEGER");
  ensureColumn(db, "hold", "redeemed_at", "INTEGER");
  ensureColumn(db, "hold", "expires_at", "INTEGER");
  db.exec("CREATE INDEX IF NOT EXISTS idx_hold_user_status ON hold(user_id, status)");

  db.exec(`
    CREATE TABLE IF NOT EXISTS ledger (
      id TEXT PRIMARY KEY,
      user_id TEXT NOT NULL,
      actor_id TEXT,
      reward_id TEXT,
      parent_hold_id TEXT,
      parent_ledger_id TEXT,
      verb TEXT NOT NULL,
      description TEXT,
      amount INTEGER NOT NULL,
      balance_after INTEGER NOT NULL,
      status TEXT NOT NULL DEFAULT 'posted',
      note TEXT,
      notes TEXT,
      template_ids TEXT,
      final_amount INTEGER,
      metadata TEXT,
      refund_reason TEXT,
      refund_notes TEXT,
      idempotency_key TEXT UNIQUE,
      source TEXT,
      tags TEXT,
      campaign_id TEXT,
      ip_address TEXT,
      user_agent TEXT,
      created_at INTEGER NOT NULL,
      updated_at INTEGER NOT NULL,
      FOREIGN KEY (user_id) REFERENCES member(id),
      FOREIGN KEY (reward_id) REFERENCES reward(id),
      FOREIGN KEY (parent_hold_id) REFERENCES hold(id),
      FOREIGN KEY (parent_ledger_id) REFERENCES ledger(id)
    );
  `);
  rebuildLedgerTableIfLegacy();
  ensureColumn(db, "ledger", "actor_id", "TEXT");
  ensureColumn(db, "ledger", "reward_id", "TEXT");
  ensureColumn(db, "ledger", "parent_hold_id", "TEXT");
  ensureColumn(db, "ledger", "parent_ledger_id", "TEXT");
  ensureColumn(db, "ledger", "verb", "TEXT");
  ensureColumn(db, "ledger", "description", "TEXT");
  ensureColumn(db, "ledger", "amount", "INTEGER");
  ensureColumn(db, "ledger", "balance_after", "INTEGER");
  ensureColumn(db, "ledger", "status", "TEXT");
  ensureColumn(db, "ledger", "note", "TEXT");
  ensureColumn(db, "ledger", "notes", "TEXT");
  ensureColumn(db, "ledger", "template_ids", "TEXT");
  ensureColumn(db, "ledger", "final_amount", "INTEGER");
  ensureColumn(db, "ledger", "metadata", "TEXT");
  ensureColumn(db, "ledger", "refund_reason", "TEXT");
  ensureColumn(db, "ledger", "refund_notes", "TEXT");
  ensureColumn(db, "ledger", "idempotency_key", "TEXT");
  ensureColumn(db, "ledger", "source", "TEXT");
  ensureColumn(db, "ledger", "tags", "TEXT");
  ensureColumn(db, "ledger", "campaign_id", "TEXT");
  ensureColumn(db, "ledger", "ip_address", "TEXT");
  ensureColumn(db, "ledger", "user_agent", "TEXT");
  ensureColumn(db, "ledger", "created_at", "INTEGER");
  ensureColumn(db, "ledger", "updated_at", "INTEGER");
  db.exec(`
    CREATE UNIQUE INDEX IF NOT EXISTS idx_ledger_idempotency
    ON ledger(idempotency_key)
    WHERE idempotency_key IS NOT NULL
  `);
  db.exec(`
    CREATE INDEX IF NOT EXISTS idx_ledger_user_verb_created_at
    ON ledger(user_id, verb, created_at, id)
  `);
  db.exec("CREATE INDEX IF NOT EXISTS idx_ledger_parent_hold ON ledger(parent_hold_id)");
  db.exec("CREATE INDEX IF NOT EXISTS idx_ledger_parent_ledger ON ledger(parent_ledger_id)");

  const existingSpendRequest = db
    .prepare("SELECT name FROM sqlite_master WHERE type = 'table' AND name = 'spend_request'")
    .get();
  if (!existingSpendRequest) {
    db.exec(`
      CREATE TABLE IF NOT EXISTS spend_request (
        id TEXT PRIMARY KEY,
        token TEXT UNIQUE NOT NULL,
        user_id TEXT NOT NULL,
        reward_id TEXT,
        status TEXT NOT NULL DEFAULT 'pending',
        amount INTEGER,
        title TEXT,
        image_url TEXT,
        actor_id TEXT,
        source TEXT,
        tags TEXT,
        campaign_id TEXT,
        created_at INTEGER NOT NULL,
        updated_at INTEGER NOT NULL,
        FOREIGN KEY (user_id) REFERENCES member(id),
        FOREIGN KEY (reward_id) REFERENCES reward(id)
      );
    `);
    db.exec("CREATE INDEX IF NOT EXISTS idx_consumed_tokens_user ON consumed_tokens(user_id)");
    db.exec("CREATE INDEX IF NOT EXISTS idx_consumed_tokens_reward ON consumed_tokens(reward_id)");
    db.exec("CREATE INDEX IF NOT EXISTS idx_consumed_tokens_request ON consumed_tokens(request_id)");
  }
});

  migrate();
}
>>>>>>> fe9fbda6

ensureSchema();
ensureTables();
function nowSec() {
  return Math.floor(Date.now() / 1000);
}

const selectMemberStmt = db.prepare(`
  SELECT id, name, date_of_birth, sex, status, created_at, updated_at
  FROM member
  WHERE id = ?
`);

const listMembersStmt = db.prepare(`
  SELECT id, name, date_of_birth, sex, status, created_at, updated_at
  FROM member
  ORDER BY id ASC
  LIMIT 200
`);

const searchMembersStmt = db.prepare(`
  SELECT id, name, date_of_birth, sex, status, created_at, updated_at
  FROM member
  WHERE id LIKE @like OR LOWER(name) LIKE @like
  ORDER BY id ASC
  LIMIT 200
`);

const insertMemberStmt = db.prepare(`
  INSERT INTO member (id, name, date_of_birth, sex, status, created_at, updated_at)
  VALUES (@id, @name, @date_of_birth, @sex, @status, @created_at, @updated_at)
`);

const selectMemberExistsStmt = db.prepare(`
  SELECT 1
  FROM member
  WHERE id = ?
`);

const updateMemberStmt = db.prepare(`
  UPDATE member
  SET name = @name,
      date_of_birth = @date_of_birth,
      sex = @sex,
      status = @status,
      updated_at = @updated_at
  WHERE id = @id
`);

const deleteMemberStmt = db.prepare(`
  DELETE FROM member
  WHERE id = ?
`);

function ensureDefaultMembers() {
  const defaults = [
    { id: "leo", name: "Leo", date_of_birth: null, sex: null, status: "active" }
  ];

  const insertMissing = db.transaction(members => {
    for (const member of members) {
      if (!selectMemberExistsStmt.get(member.id)) {
        const ts = Date.now();
        insertMemberStmt.run({
          id: member.id,
          name: member.name,
          date_of_birth: member.date_of_birth,
          sex: member.sex,
          status: member.status || "active",
          created_at: ts,
          updated_at: ts
        });
      }
    }
  });

  insertMissing(defaults);
}

ensureDefaultMembers();

function getBalance(userId) {
  return Number(balanceOf(userId) || 0);
}

function mapMember(row) {
  if (!row) return null;
  return {
    userId: row.id,
    name: row.name,
    dob: row.date_of_birth || null,
    sex: row.sex || null,
    status: row.status || 'active',
    createdAt: row.created_at,
    updatedAt: row.updated_at
  };
}

function getMember(userId) {
  const normalized = normId(userId);
  if (!normalized) return null;
  const row = selectMemberStmt.get(normalized);
  return mapMember(row);
}

function listMembers(search) {
  if (search) {
    const like = `%${search}%`;
    return searchMembersStmt.all({ like }).map(mapMember);
  }
  return listMembersStmt.all().map(mapMember);
}

const selectLedgerByIdStmt = db.prepare("SELECT * FROM ledger WHERE id = ?");
const selectLedgerByKeyStmt = db.prepare("SELECT * FROM ledger WHERE idempotency_key = ?");
const sumRefundsByParentStmt = db.prepare(
  "SELECT COALESCE(SUM(amount), 0) AS total FROM ledger WHERE parent_ledger_id = ? AND verb = 'refund'"
);
const listLedgerByUserStmt = db.prepare(`
  SELECT *
  FROM ledger
  WHERE user_id = ?
  ORDER BY created_at DESC, id DESC
`);
const checkTokenStmt = db.prepare("SELECT 1 FROM consumed_tokens WHERE id = ?");
const consumeTokenStmt = db.prepare(
  "INSERT INTO consumed_tokens (id, token, typ, source, created_at, updated_at) VALUES (?, ?, ?, ?, ?, ?)"
);
const listRecentRedeemsStmt = db.prepare(`
  SELECT id, created_at, amount
  FROM ledger
  WHERE user_id = ?
    AND verb = 'redeem'
  ORDER BY created_at DESC, id DESC
  LIMIT 50
`);
const findRecentHoldsStmt = db.prepare(`
  SELECT id, status, quoted_amount, final_amount, created_at
  FROM hold
  WHERE user_id = ?
  ORDER BY created_at DESC
  LIMIT 10
`);
const countPendingHoldsStmt = db.prepare(`
  SELECT COUNT(*) AS pending
  FROM hold
  WHERE user_id = ?
    AND status = 'pending'
`);

function mapLedgerRow(row) {
  if (!row) return null;
  let parsedTemplates = null;
  if (row.template_ids) {
    try {
      parsedTemplates = JSON.parse(row.template_ids);
    } catch {
      parsedTemplates = null;
    }
  }
  let parsedTags = null;
  if (row.tags) {
    try {
      parsedTags = JSON.parse(row.tags);
    } catch {
      parsedTags = null;
    }
  }
  const resolvedVerb = row.verb || (row.amount > 0 ? 'earn' : row.amount < 0 ? 'redeem' : 'adjust');
  return {
    id: row.id,
    at: row.created_at,
    userId: row.user_id,
    action: row.description,
    verb: resolvedVerb,
    delta: Number(row.amount),
    balance_after: Number(row.balance_after),
    itemId: row.reward_id || null,
    holdId: row.parent_hold_id || null,
    templates: parsedTemplates,
    finalCost: row.final_amount ?? null,
    note: row.note || null,
    notes: row.notes || null,
    actor: row.actor_id || null,
    ip: row.ip_address || null,
    ua: row.user_agent || null,
    parent_tx_id: row.parent_ledger_id || null,
    refund_reason: row.refund_reason || null,
    refund_notes: row.refund_notes || null,
    idempotency_key: row.idempotency_key || null,
    status: row.status || 'posted',
    source: row.source || null,
    tags: parsedTags,
    campaign_id: row.campaign_id || null,
    updated_at: row.updated_at,
    metadata: row.metadata || null
  };
}

function mapHoldRow(row) {
  if (!row) return null;
  let parsedMetadata = null;
  if (row.metadata) {
    try {
      parsedMetadata = JSON.parse(row.metadata);
    } catch {
      parsedMetadata = null;
    }
  }
  return {
    id: row.id,
    userId: row.user_id || null,
    status: row.status || 'pending',
    quotedCost: Number(row.quoted_amount ?? row.quotedCost ?? 0) || 0,
    finalCost:
      row.final_amount !== undefined && row.final_amount !== null
        ? Number(row.final_amount)
        : row.finalCost !== undefined && row.finalCost !== null
        ? Number(row.finalCost)
        : null,
    note: row.note || null,
    rewardId: row.reward_id || null,
    rewardName: row.reward_name || null,
    rewardImage: row.reward_image_url || null,
    itemId: row.reward_id || null,
    itemName: row.reward_name || null,
    itemImage: row.reward_image_url || null,
    actorId: row.actor_id || null,
    createdAt: Number(row.created_at ?? row.createdAt) || null,
    updatedAt: Number(row.updated_at ?? row.updatedAt) || null,
    approvedAt: Number(row.redeemed_at ?? row.approvedAt ?? 0) || null,
    redeemedAt: Number(row.redeemed_at ?? 0) || null,
    releasedAt: Number(row.released_at ?? 0) || null,
    expiresAt: Number(row.expires_at ?? 0) || null,
    metadata: parsedMetadata
  };
}

function mapRewardRow(row) {
  if (!row) return null;
  let parsedTags = null;
  if (row.tags) {
    try {
      parsedTags = JSON.parse(row.tags);
    } catch {
      parsedTags = null;
    }
  }
  const status = (row.status || "active").toString().trim().toLowerCase() || "active";
  const cost = Number(row.cost ?? row.price ?? 0) || 0;
  return {
    id: row.id,
    name: row.name || "",
    title: row.name || "",
    cost,
    price: cost,
    description: row.description || "",
    image_url: row.image_url || "",
    imageUrl: row.image_url || "",
    youtube_url: row.youtube_url || "",
    youtubeUrl: row.youtube_url || "",
    status,
    active: status === "active",
    tags: parsedTags,
    campaign_id: row.campaign_id || null,
    source: row.source || null,
    created_at: Number(row.created_at ?? 0) || null,
    updated_at: Number(row.updated_at ?? 0) || null
  };
}


const telemetry = {
  startedAt: Date.now(),
  verbs: new Map()
};

function recordTelemetry(verb, { ok = true, error = null, durationMs = 0 } = {}) {
  const key = String(verb || "unknown");
  if (!telemetry.verbs.has(key)) {
    telemetry.verbs.set(key, {
      count: 0,
      failures: 0,
      totalDurationMs: 0,
      errors: new Map()
    });
  }
  const entry = telemetry.verbs.get(key);
  entry.count += 1;
  entry.totalDurationMs += Number.isFinite(durationMs) ? Number(durationMs) : 0;
  if (!ok) {
    entry.failures += 1;
    if (error) {
      const label = String(error);
      entry.errors.set(label, (entry.errors.get(label) || 0) + 1);
    }
  }
}

function summarizeTelemetry() {
  const verbs = [];
  let totalCount = 0;
  let totalFailures = 0;
  const aggregateFailures = new Map();
  for (const [verb, data] of telemetry.verbs.entries()) {
    totalCount += data.count;
    totalFailures += data.failures;
    const avgDuration = data.count ? data.totalDurationMs / data.count : 0;
    const topFailures = Array.from(data.errors.entries())
      .sort((a, b) => b[1] - a[1])
      .slice(0, 3)
      .map(([message, count]) => ({ message, count }));
    verbs.push({
      verb,
      count: data.count,
      failures: data.failures,
      errorRate: data.count ? data.failures / data.count : 0,
      avgDurationMs: Math.round(avgDuration * 100) / 100,
      topFailures
    });
    for (const [message, count] of data.errors.entries()) {
      aggregateFailures.set(message, (aggregateFailures.get(message) || 0) + count);
    }
  }
  const topFailureReasons = Array.from(aggregateFailures.entries())
    .sort((a, b) => b[1] - a[1])
    .slice(0, 5)
    .map(([message, count]) => ({ message, count }));
  return {
    since: telemetry.startedAt,
    totalCount,
    totalFailures,
    errorRate: totalCount ? totalFailures / totalCount : 0,
    verbs,
    topFailureReasons
  };
}

function getStateHints(userId) {
  const normalized = normId(userId);
  if (!normalized) {
    return {
      balance: 0,
      can_redeem: false,
      max_redeem: 0,
      max_redeem_for_reward: 0,
      can_refund: false,
      max_refund: 0,
      refundable_redeems: [],
      refund_window_ms: REFUND_WINDOW_MS,
      hold_status: "unknown",
      active_hold_id: null,
      pending_hold_count: 0,
      features: FEATURE_FLAGS
    };
  }

  const balance = getBalance(normalized);
  const holds = findRecentHoldsStmt.all(normalized).map(row => ({
    id: row.id,
    status: row.status || 'pending',
    quotedCost: Number(row.quoted_amount ?? row.quotedCost ?? 0) || 0,
    finalCost:
      row.final_amount !== undefined && row.final_amount !== null
        ? Number(row.final_amount)
        : row.finalCost !== undefined && row.finalCost !== null
        ? Number(row.finalCost)
        : null,
    createdAt: Number(row.created_at ?? row.createdAt) || null
  }));
  const pendingHold = holds.find(h => h.status === "pending") || null;
  const pendingHoldCount = Number(countPendingHoldsStmt.get(normalized)?.pending || 0);

  const now = Date.now();
  let maxRefund = 0;
  const refundableRedeems = [];
  if (FEATURE_FLAGS.refunds) {
    const redeemRows = listRecentRedeemsStmt.all(normalized);
    for (const row of redeemRows) {
      const redeemAmount = Math.abs(Number(row.amount) || 0);
      if (!redeemAmount) continue;
      if (REFUND_WINDOW_MS !== null) {
        const age = now - Number(row.created_at || 0);
        if (Number.isFinite(age) && age > REFUND_WINDOW_MS) {
          continue;
        }
      }
      const totals = sumRefundsByParentStmt.get(String(row.id));
      const refunded = Math.abs(Number(totals?.total || 0));
      const remaining = Math.max(0, redeemAmount - refunded);
      if (remaining > 0) {
        if (remaining > maxRefund) maxRefund = remaining;
        refundableRedeems.push({
          redeemTxId: String(row.id),
          remaining,
          redeemed: redeemAmount,
          at: Number(row.created_at || 0) || null
        });
      }
    }
  }

  const canRefund = FEATURE_FLAGS.refunds && maxRefund > 0;
  const hints = {
    balance,
    can_redeem: balance > 0,
    max_redeem: balance,
    max_redeem_for_reward: Math.max(0, balance - (pendingHold?.quotedCost || 0)),
    can_refund: canRefund,
    max_refund: canRefund ? maxRefund : 0,
    refundable_redeems: canRefund ? refundableRedeems : [],
    refund_window_ms: REFUND_WINDOW_MS,
    hold_status: pendingHold ? "pending" : (holds[0]?.status || "none"),
    active_hold_id: pendingHold?.id ?? null,
    pending_hold_count: pendingHoldCount,
    features: { ...FEATURE_FLAGS }
  };
  return hints;
}

function buildActionResponse({ userId, txRow = null, extras = {} }) {
  const hints = getStateHints(userId);
  return {
    ok: extras.ok !== undefined ? extras.ok : true,
    txId: txRow?.id ? String(txRow.id) : null,
    tx: txRow || null,
    balance: hints.balance,
    hints,
    ...extras
  };
}

function buildErrorResponse({ err, userId, fallback = "ACTION_FAILED" }) {
  const code = err?.message || fallback;
  const hints = userId ? getStateHints(userId) : null;
  const payload = { error: code };
  if (err?.remaining !== undefined) payload.remaining_refundable = err.remaining;
  if (err?.retryAfterMs !== undefined) payload.retry_after_ms = err.retryAfterMs;
  if (err?.existing) payload.existing = err.existing;
  if (hints) {
    payload.balance = hints.balance;
    payload.hints = hints;
  }
  return payload;
}

function resolveIdempotencyKey(req, bodyKey) {
  if (req.headers?.["idempotency-key"]) {
    return String(req.headers["idempotency-key"]).trim() || null;
  }
  if (bodyKey) {
    return String(bodyKey).trim() || null;
  }
  return null;
}

function requireRole(required) {
  return (req, res, next) => {
    const provided = (req.headers?.["x-actor-role"] || "").toString().trim().toLowerCase();
    if (required === "admin") {
      if (provided !== "admin") {
        return res.status(403).json({ error: "ROLE_REQUIRED", requiredRole: "admin" });
      }
    } else if (required === "parent") {
      if (provided !== "parent" && provided !== "admin") {
        return res.status(403).json({ error: "ROLE_REQUIRED", requiredRole: required });
      }
    }
    next();
  };
}

function applyLedger({
  userId,
  delta,
  action,
  note = null,
  itemId = null,
  holdId = null,
  templates = null,
  finalCost = null,
  actor = null,
  req = null,
  tokenInfo = null,
  verb = null,
  parentTxId = null,
  refundReason = null,
  refundNotes = null,
  notes = null,
  idempotencyKey = null,
  returnRow = false
}) {
  const ip = req?.ip || null;
  const ua = req?.headers?.['user-agent'] || null;
  const createdAt = Date.now();
  const normalizedDelta = Number(delta) | 0;

  const resolvedVerb =
    verb || (normalizedDelta > 0 ? 'earn' : normalizedDelta < 0 ? 'redeem' : 'adjust');
  const explicitLedgerKey = idempotencyKey ? `api:${String(idempotencyKey)}` : null;

  if (explicitLedgerKey) {
    const existing = selectLedgerByKeyStmt.get(explicitLedgerKey);
    if (existing) {
      const mapped = mapLedgerRow(existing);
      return returnRow ? { balance: mapped.balance_after, row: mapped } : mapped.balance_after;
    }
  }

  let tokenLedgerKey = null;
  return db.transaction(() => {
    if (tokenInfo?.jti) {
      tokenLedgerKey = `token:${tokenInfo.jti}:${action}:${userId}:${normalizedDelta}`;
      if (checkTokenStmt.get(tokenInfo.jti)) {
        throw new Error('TOKEN_USED');
      }
    }
    const ledgerKey = explicitLedgerKey || tokenLedgerKey || undefined;
    const metadata = tokenInfo?.jti
      ? { token: tokenInfo.jti, type: tokenInfo.typ || null, raw: tokenInfo.token || null }
      : null;

    const ledgerResult = recordLedgerEntry({
      userId,
      amount: normalizedDelta,
      verb: resolvedVerb,
      description: action,
      rewardId: itemId,
      parentHoldId: holdId,
      note,
      notes: notes ?? null,
      templateIds: templates,
      finalAmount: finalCost ?? null,
      actorId: actor,
      refundReason,
      refundNotes,
      idempotencyKey: ledgerKey,
      source: tokenInfo?.typ || null,
      metadata,
      ipAddress: ip,
      userAgent: ua,
      campaignId: null,
      tags: null,
      parentLedgerId: parentTxId ? String(parentTxId) : null,
      createdAt,
      updatedAt: createdAt
    });

    if (tokenInfo?.jti) {
      const tokenSource = tokenInfo.source || action || null;
      consumeTokenStmt.run(
        tokenInfo.jti,
        tokenInfo.token || null,
        tokenInfo.typ || null,
        tokenSource ? String(tokenSource) : null,
        createdAt,
        createdAt
      );
    }

    const insertedRow = ledgerResult.row
      ? mapLedgerRow(ledgerResult.row)
      : mapLedgerRow(selectLedgerByIdStmt.get(ledgerResult.id));

    return returnRow
      ? { balance: ledgerResult.balance_after, row: insertedRow }
      : ledgerResult.balance_after;
  })();
}

function requireAdminKey(req, res, next) {
  const key = (req.headers["x-admin-key"] || "").toString().trim();
  if (!key || key !== ADMIN_KEY) {
    return res.status(401).json({ error: "UNAUTHORIZED" });
  }
  next();
}

function encodeBase64Url(str) {
  return Buffer.from(str, "utf8").toString("base64url");
}

function createHttpError(status, message) {
  const err = new Error(message);
  err.status = status;
  return err;
}

function assertRefundRateLimit(actorId) {
  if (!REFUND_RATE_LIMIT_PER_HOUR || REFUND_RATE_LIMIT_PER_HOUR <= 0) return;
  const key = (actorId || "admin").toLowerCase();
  const now = Date.now();
  const cutoff = now - REFUND_RATE_WINDOW_MS;
  const existing = refundRateLimiter.get(key) || [];
  const recent = existing.filter(ts => ts > cutoff);
  if (recent.length >= REFUND_RATE_LIMIT_PER_HOUR) {
    const err = createHttpError(429, "REFUND_RATE_LIMIT");
    err.retryAfterMs = Math.max(0, recent[0] + REFUND_RATE_WINDOW_MS - now);
    throw err;
  }
  recent.push(now);
  refundRateLimiter.set(key, recent);
}

function __resetRefundRateLimiter() {
  refundRateLimiter.clear();
}

function escapeHtml(value) {
  return String(value ?? "")
    .replace(/&/g, "&amp;")
    .replace(/</g, "&lt;")
    .replace(/>/g, "&gt;")
    .replace(/"/g, "&quot;")
    .replace(/'/g, "&#39;");
}

function redeemToken({ token, req, actor, isAdmin = false, allowEarnWithoutAdmin = false }) {
  if (!token) {
    throw createHttpError(400, "missing_token");
  }
  const payload = verifyToken(token);
  if (!payload || !["earn", "give"].includes(payload.typ)) {
    throw createHttpError(400, "unsupported_token");
  }
  if (checkTokenStmt.get(payload.jti)) {
    throw createHttpError(409, "TOKEN_USED");
  }
  const resolvedActor = typeof actor === "function" ? actor(payload.typ) : actor;
  const tokenSourceLabel = payload.typ === "earn" ? "earn.qr" : payload.typ === "give" ? "give.qr" : payload.typ;
  if (payload.typ === "earn") {
    if (!isAdmin && !allowEarnWithoutAdmin) {
      throw createHttpError(403, "ADMIN_REQUIRED");
    }
    const data = payload.data || {};
    const userId = normId(data.userId);
    if (!userId) {
      throw createHttpError(400, "invalid_user");
    }
    const templateEntries = Array.isArray(data.templates) ? data.templates : [];
    if (!templateEntries.length) {
      throw createHttpError(400, "invalid_templates");
    }
    const ids = templateEntries.map(t => Number(t.id));
    const placeholders = ids.map(() => "?").join(",");
    const rows = db.prepare(`SELECT * FROM earn_templates WHERE id IN (${placeholders})`).all(...ids);
    const byId = new Map(rows.map(r => [Number(r.id), r]));
    let total = 0;
    const normalized = templateEntries.map(entry => {
      const tpl = byId.get(Number(entry.id));
      if (!tpl) throw createHttpError(400, "TEMPLATE_MISSING");
      const count = Math.max(1, Number(entry.count || 1));
      total += tpl.points * count;
      return { id: tpl.id, title: tpl.title, points: tpl.points, count };
    });
    const result = applyLedger({
      userId,
      delta: total,
      action: "earn_qr",
      note: data.note || null,
      templates: normalized,
      actor: resolvedActor || null,
      req,
      tokenInfo: { jti: payload.jti, typ: payload.typ, token, source: tokenSourceLabel },
      returnRow: true
    });
    return {
      ok: true,
      userId,
      amount: total,
      balance: result.balance,
      action: "earn_qr",
      note: data.note || null,
      templates: normalized,
      tokenType: payload.typ,
      tx: result.row
    };
  }

  if (payload.typ === "give") {
    const data = payload.data || {};
    const userId = normId(data.userId);
    const amount = Math.floor(Number(data.amount || 0));
    if (!userId || amount <= 0) {
      throw createHttpError(400, "invalid_payload");
    }
    const result = applyLedger({
      userId,
      delta: amount,
      action: "earn_admin_give",
      note: data.note || null,
      actor: resolvedActor || null,
      req,
      tokenInfo: { jti: payload.jti, typ: payload.typ, token, source: tokenSourceLabel },
      returnRow: true
    });
    return {
      ok: true,
      userId,
      amount,
      balance: result.balance,
      action: "earn_admin_give",
      note: data.note || null,
      templates: null,
      tokenType: payload.typ,
      tx: result.row
    };
  }

  throw createHttpError(400, "unsupported_token");
}

function createRefundTransaction({
  userId,
  redeemTxId,
  amount,
  reason,
  notes,
  actorId,
  idempotencyKey,
  req
}) {
  const normalizedUser = normId(userId);
  if (!normalizedUser) {
    throw createHttpError(400, "INVALID_USER");
  }
  const redeemId = String(redeemTxId ?? "").trim();
  if (!redeemId) {
    throw createHttpError(400, "INVALID_PARENT_TX");
  }
  const amountValue = Math.floor(Number(amount));
  if (!Number.isFinite(amountValue) || amountValue <= 0) {
    throw createHttpError(400, "INVALID_AMOUNT");
  }
  const reasonKey = String(reason ?? "").trim();
  if (!REFUND_REASONS.has(reasonKey)) {
    const err = createHttpError(400, "INVALID_REASON");
    err.allowed = Array.from(REFUND_REASONS);
    throw err;
  }
  const trimmedNotes = notes === undefined || notes === null ? null : String(notes).trim();
  const actorLabel = actorId ? `admin_refund:${actorId}` : "admin_refund";
  const ledgerKeyRaw = idempotencyKey ? String(idempotencyKey).trim() : null;
  const ledgerKey = ledgerKeyRaw ? `refund:${ledgerKeyRaw}` : null;
  const ledgerLookupKey = ledgerKey ? `api:${ledgerKey}` : null;

  const run = db.transaction(() => {
    const parentRaw = selectLedgerByIdStmt.get(redeemId);
    if (!parentRaw) {
      throw createHttpError(400, "REDEEM_NOT_FOUND");
    }
    const parent = mapLedgerRow(parentRaw);
    if (normId(parent.userId) !== normalizedUser) {
      throw createHttpError(400, "USER_MISMATCH");
    }
    if (Number(parent.delta) >= 0) {
      const err = createHttpError(400, "NOT_REDEEM_TX");
      err.details = { action: parent.action, verb: parent.verb };
      throw err;
    }
    if (parent.verb && parent.verb !== "redeem") {
      const err = createHttpError(400, "NOT_REDEEM_TX");
      err.details = { verb: parent.verb };
      throw err;
    }
    if (REFUND_WINDOW_MS !== null) {
      const age = Date.now() - Number(parent.at || 0);
      if (age > REFUND_WINDOW_MS) {
        const err = createHttpError(400, "REFUND_WINDOW_EXPIRED");
        err.windowMs = REFUND_WINDOW_MS;
        throw err;
      }
    }

    if (ledgerLookupKey) {
      const existing = selectLedgerByKeyStmt.get(ledgerLookupKey);
      if (existing) {
        const mappedExisting = mapLedgerRow(existing);
        if ((mappedExisting.parent_tx_id || null) !== String(parent.id)) {
          const conflict = createHttpError(409, "IDEMPOTENCY_CONFLICT");
          conflict.existing = mappedExisting;
          throw conflict;
        }
        const totals = sumRefundsByParentStmt.get(String(parent.id));
        const totalRefunded = Number(totals?.total || 0);
        const remaining = Math.max(0, Math.abs(Number(parent.delta)) - totalRefunded);
        const conflict = createHttpError(409, "REFUND_EXISTS");
        conflict.existing = mappedExisting;
        conflict.balance = getBalance(normalizedUser);
        conflict.remaining = remaining;
        throw conflict;
      }
    }

    const parentAmount = Math.abs(Number(parent.delta) || 0);
    const totals = sumRefundsByParentStmt.get(String(parent.id));
    const alreadyRefunded = Number(totals?.total || 0);
    if (alreadyRefunded >= parentAmount) {
      const err = createHttpError(400, "REFUND_NOT_ALLOWED");
      err.remaining = 0;
      throw err;
    }
    if (amountValue + alreadyRefunded > parentAmount) {
      const err = createHttpError(400, "OVER_REFUND");
      err.remaining = parentAmount - alreadyRefunded;
      throw err;
    }

    const ledgerResult = applyLedger({
      userId: normalizedUser,
      delta: amountValue,
      action: "refund",
      note: parent.note,
      notes: trimmedNotes,
      actor: actorLabel,
      verb: "refund",
      parentTxId: String(parent.id),
      refundReason: reasonKey,
      refundNotes: trimmedNotes,
      idempotencyKey: ledgerKey,
      req,
      returnRow: true
    });

    const afterTotals = sumRefundsByParentStmt.get(String(parent.id));
    const totalAfter = Number(afterTotals?.total || alreadyRefunded + amountValue);
    const remaining = Math.max(0, parentAmount - totalAfter);

    return {
      balance: ledgerResult.balance,
      refund: ledgerResult.row,
      remaining
    };
  });

  return run();
}

function getLedgerViewForUser(userId) {
  const normalized = normId(userId);
  if (!normalized) return [];
  const rows = listLedgerByUserStmt.all(normalized).map(mapLedgerRow);
  const refundsByParent = new Map();
  for (const row of rows) {
    if (row.verb === "refund" && row.parent_tx_id) {
      const key = String(row.parent_tx_id);
      if (!refundsByParent.has(key)) refundsByParent.set(key, []);
      refundsByParent.get(key).push(row);
    }
  }

  const redeems = [];
  for (const row of rows) {
    const isRedeem = row.verb === "redeem" || Number(row.delta) < 0;
    if (!isRedeem) continue;
    const key = String(row.id);
    const refunds = (refundsByParent.get(key) || []).slice().sort((a, b) => (a.at || 0) - (b.at || 0));
    const totalRefunded = refunds.reduce((sum, r) => sum + Number(r.delta || 0), 0);
    const redeemAmount = Math.abs(Number(row.delta) || 0);
    const remaining = Math.max(0, redeemAmount - totalRefunded);
    let status = "open";
    if (refunds.length) {
      status = remaining === 0 ? "refunded" : "partial";
    }
    redeems.push({
      ...row,
      redeem_amount: redeemAmount,
      refunded_amount: totalRefunded,
      remaining_refundable: remaining,
      refund_status: status,
      refunds
    });
  }

  const now = Date.now();
  const sevenAgo = now - 7 * 24 * 60 * 60 * 1000;
  const thirtyAgo = now - 30 * 24 * 60 * 60 * 1000;
  const summary = {
    earn: { d7: 0, d30: 0 },
    redeem: { d7: 0, d30: 0 },
    refund: { d7: 0, d30: 0 }
  };
  for (const row of rows) {
    const bucket = summary[row.verb];
    if (!bucket) continue;
    const amountAbs = Math.abs(Number(row.delta) || 0);
    const ts = Number(row.at) || 0;
    if (ts >= sevenAgo) bucket.d7 += amountAbs;
    if (ts >= thirtyAgo) bucket.d30 += amountAbs;
  }

  return {
    userId,
    balance: getBalance(userId),
    rows,
    redeems,
    summary
  };
}

function friendlyScanError(code) {
  switch (code) {
    case "missing_token":
      return "No QR token was included in this link.";
    case "TOKEN_USED":
      return "This QR code has already been used.";
    case "EXPIRED":
      return "This QR code expired. Please generate a new one.";
    case "BAD_TOKEN":
    case "BAD_SIGNATURE":
      return "The QR code is invalid.";
    case "invalid_user":
      return "The QR code is missing a user.";
    case "invalid_templates":
    case "TEMPLATE_MISSING":
      return "The QR code referenced tasks that are no longer available.";
    case "invalid_payload":
      return "The QR code is missing required information.";
    default:
      return "Unable to redeem this QR code.";
  }
}

function formatDateTime(ms) {
  if (!ms) return "";
  try {
    const date = new Date(ms);
    if (Number.isNaN(date.getTime())) {
      return String(ms);
    }
    return date.toLocaleString();
  } catch {
    return String(ms);
  }
}

function renderSpendApprovalPage({ hold = null, balance = null, cost = null, afterBalance = null, expiresAt = null, tokenUsed = false, message = null, token = "" }) {
  const hasHold = !!hold;
  const normalizedStatus = hasHold && hold.status ? String(hold.status).toLowerCase() : "pending";
  const title = hasHold
    ? `Reward approval – ${hold.itemName || "Reward"}`
    : "Reward approval";

  let statusLabel = "Pending approval";
  let statusDescription = message || "Review the request details below, then approve it to redeem the reward.";
  let statusColor = "#2563eb";

  if (!hasHold) {
    statusLabel = "Not available";
    statusDescription = message || "We couldn't find this reward request. Please ask the child to generate a new QR code.";
    statusColor = "#b91c1c";
  } else if (tokenUsed) {
    statusLabel = "Already used";
    statusDescription = message || "This QR code has already been used.";
    statusColor = "#b91c1c";
  } else if (normalizedStatus === "redeemed") {
    statusLabel = "Already redeemed";
    statusDescription = message || "This reward has already been redeemed.";
    statusColor = "#15803d";
  } else if (normalizedStatus === "released") {
    statusLabel = "Canceled";
    statusDescription = message || "This reward request was released. Ask the child to generate a new QR code if needed.";
    statusColor = "#b91c1c";
  }

  const summaryRows = [];
  if (hasHold) {
    summaryRows.push({ label: "Child", value: hold.userId || "Unknown", key: "child" });
    summaryRows.push({ label: "Reward", value: hold.itemName || "Reward", key: "reward" });
    if (cost !== null) summaryRows.push({ label: "Points required", value: `${cost} points`, key: "cost" });
    if (balance !== null) summaryRows.push({ label: "Current balance", value: `${balance} points`, key: "balance" });
    if (normalizedStatus === "pending" && afterBalance !== null) summaryRows.push({ label: "Balance after approval", value: `${afterBalance} points`, key: "after" });
    const statusTitle = tokenUsed && normalizedStatus === "pending"
      ? "Pending (token already used)"
      : normalizedStatus.charAt(0).toUpperCase() + normalizedStatus.slice(1);
    summaryRows.push({ label: "Status", value: statusTitle, key: "status" });
    const requestedAt = formatDateTime(hold.createdAt);
    if (requestedAt) summaryRows.push({ label: "Requested", value: requestedAt });
    const approvedAt = formatDateTime(hold.approvedAt);
    if (approvedAt) summaryRows.push({ label: "Approved", value: approvedAt });
    const expiresText = formatDateTime(expiresAt);
    if (expiresText) summaryRows.push({ label: "QR expires", value: expiresText });
    summaryRows.push({ label: "Request ID", value: hold.id });
  }

  const summaryHtml = summaryRows.length
    ? `<div class="summary">${summaryRows.map(row => {
        const keyAttr = row.key ? ` data-key="${escapeHtml(row.key)}"` : "";
        return `<div class="summary-row"${keyAttr}><span>${escapeHtml(row.label)}</span><strong>${escapeHtml(row.value)}</strong></div>`;
      }).join("")}</div>`
    : "";

  const noteHtml = hasHold && hold.note
    ? `<p class="note"><strong>Note:</strong> ${escapeHtml(hold.note)}</p>`
    : "";

  const imageHtml = hasHold && hold.itemImage
    ? `<img class="reward-image" src="${escapeHtml(hold.itemImage)}" alt="${escapeHtml(hold.itemName || "Reward image")}" onerror="this.style.display='none'" />`
    : "";

  const canApprove = hasHold && normalizedStatus === "pending" && !tokenUsed && token;

  const adminHint = hasHold
    ? canApprove
      ? ""
      : `<p class="muted">Approve or cancel this reward in the <a href="/admin" target="_blank" rel="noopener">CryptoKids admin console</a>.</p>`
    : `<p class="muted">Ask the child to open the shop again and generate a fresh QR code.</p>`;

  const actionCost = cost !== null ? `${cost} points` : "the required points";
  const actionsHtml = canApprove
    ? `<div class="actions" data-role="actions">
        <h2>Approve &amp; redeem</h2>
        <p>Confirm the child has received the reward, then approve to deduct the points.</p>
        <div class="actions-row">
          <input id="adminKeyInput" type="password" placeholder="Admin key" autocomplete="one-time-code" />
          <button id="approveBtn" type="button">Approve reward</button>
        </div>
        <p class="actions-hint">Approving will deduct ${escapeHtml(actionCost)} from <strong>${escapeHtml(hold.userId || "the child")}</strong>.</p>
        <p class="actions-hint">Need to cancel instead? Open the <a href="/admin" target="_blank" rel="noopener">admin console</a>.</p>
        <div class="actions-status" id="approveStatus" role="status"></div>
      </div>`
    : "";

  const badgeStyle = `color:${statusColor}; background-color:${statusColor}20; border-color:${statusColor}40;`;
  const heading = hasHold ? "Reward approval" : "QR issue";
  const intro = hasHold
    ? "Scan complete! Review the request details below."
    : "We couldn’t display this reward request.";

  return `<!doctype html>
<html>
  <head>
    <meta charset="utf-8" />
    <meta name="viewport" content="width=device-width, initial-scale=1" />
    <title>${escapeHtml(title)}</title>
    <style>
      body { font-family: system-ui, -apple-system, BlinkMacSystemFont, "Segoe UI", sans-serif; margin: 0; padding: 24px; background: #f6f7f9; color: #0f172a; }
      main { max-width: 640px; margin: 40px auto; }
      h1 { font-size: 28px; margin: 0 0 8px; }
      .intro { color: #475569; margin: 0 0 24px; font-size: 16px; }
      .card { background: #fff; border-radius: 18px; padding: 28px; box-shadow: 0 20px 45px rgba(15, 23, 42, 0.12); }
      .status-badge { display: inline-flex; align-items: center; font-weight: 600; font-size: 14px; padding: 6px 14px; border-radius: 999px; border: 1px solid; margin-bottom: 12px; }
      .status-text { margin: 0 0 16px; font-size: 16px; line-height: 1.5; }
      .reward-image { width: 100%; max-height: 220px; object-fit: cover; border-radius: 14px; border: 1px solid #e2e8f0; margin: 12px 0 20px; }
      .summary { border-top: 1px solid #e2e8f0; margin-top: 16px; padding-top: 16px; display: grid; gap: 12px; }
      .summary-row { display: flex; justify-content: space-between; gap: 12px; font-size: 15px; flex-wrap: wrap; }
      .summary-row span { color: #64748b; }
      .summary-row strong { font-weight: 600; }
      .note { margin-top: 20px; padding: 14px; background: #f1f5f9; border-radius: 12px; font-size: 15px; color: #1e293b; }
      .note strong { font-weight: 600; }
      .muted { color: #64748b; font-size: 14px; margin-top: 24px; }
      .muted a { color: inherit; text-decoration: underline; }
      button { font-family: inherit; font-size: 15px; padding: 10px 18px; border-radius: 10px; border: none; background: #2563eb; color: #fff; font-weight: 600; cursor: pointer; }
      button[disabled] { opacity: 0.6; cursor: not-allowed; }
      input[type="password"] { font-family: inherit; }
      .actions { margin-top: 24px; padding: 20px; background: #f8fafc; border: 1px solid #e2e8f0; border-radius: 14px; display: grid; gap: 12px; }
      .actions h2 { margin: 0; font-size: 18px; }
      .actions p { margin: 0; font-size: 15px; color: #334155; }
      .actions-row { display: flex; gap: 12px; flex-wrap: wrap; }
      .actions-row input { flex: 1 1 220px; padding: 10px 12px; border-radius: 10px; border: 1px solid #cbd5f5; font-size: 15px; }
      .actions-row button { flex: 0 0 auto; }
      .actions-hint { font-size: 13px; color: #64748b; }
      .actions-hint strong { font-weight: 600; color: #0f172a; }
      .actions-hint a { color: inherit; text-decoration: underline; }
      .actions-status { min-height: 20px; font-size: 14px; color: #334155; }
      .actions-status.error { color: #b91c1c; }
      .actions-status.success { color: #15803d; }
    </style>
  </head>
  <body>
    <main>
      <h1>${escapeHtml(heading)}</h1>
      <p class="intro">${escapeHtml(intro)}</p>
      <section class="card">
        <span class="status-badge" id="statusBadge" style="${escapeHtml(badgeStyle)}">${escapeHtml(statusLabel)}</span>
        <p class="status-text" id="statusText">${escapeHtml(statusDescription)}</p>
        ${imageHtml}
        ${summaryHtml}
        ${noteHtml}
        ${actionsHtml}
        ${adminHint}
      </section>
    </main>
    <script>
    (() => {
      const config = ${JSON.stringify({
        holdId: hold?.id ?? null,
        token,
        cost,
        balance,
        afterBalance,
        userId: hold?.userId ?? null
      })};
      const actions = document.querySelector('[data-role="actions"]');
      if (!actions || !config.holdId || !config.token) return;
      const adminInput = document.getElementById('adminKeyInput');
      const approveBtn = document.getElementById('approveBtn');
      const statusEl = document.getElementById('approveStatus');
      const badge = document.getElementById('statusBadge');
      const statusText = document.getElementById('statusText');
      const summaryStatus = document.querySelector('.summary-row[data-key="status"] strong');
      const summaryAfter = document.querySelector('.summary-row[data-key="after"] strong');
      const summaryBalance = document.querySelector('.summary-row[data-key="balance"] strong');
      const summaryCost = document.querySelector('.summary-row[data-key="cost"] strong');

      function setStatus(message, tone) {
        if (!statusEl) return;
        statusEl.textContent = message || '';
        statusEl.classList.remove('error', 'success');
        if (tone === 'error') statusEl.classList.add('error');
        else if (tone === 'success') statusEl.classList.add('success');
      }

      function friendlyError(code) {
        switch (code) {
          case 'UNAUTHORIZED':
            return 'Admin key is incorrect.';
          case 'TOKEN_USED':
            return 'This QR code has already been used.';
          case 'hold_not_pending':
            return 'This reward request is no longer pending.';
          case 'missing_token':
            return 'The QR code token is missing or invalid.';
          case 'approve_failed':
            return 'Unable to approve reward.';
          case 'Failed to fetch':
          case 'TypeError: Failed to fetch':
            return 'Network error. Check your connection and try again.';
          default:
            return typeof code === 'string' ? code.replace(/_/g, ' ') : 'Unable to approve reward.';
        }
      }

      async function approve() {
        if (!approveBtn || !adminInput) return;
        const key = (adminInput.value || '').trim();
        if (!key) {
          setStatus('Enter the admin key to approve.', 'error');
          adminInput.focus();
          return;
        }
        approveBtn.disabled = true;
        adminInput.disabled = true;
        setStatus('Approving reward...');
        try {
          const res = await fetch('/api/holds/' + encodeURIComponent(config.holdId) + '/approve', {
            method: 'POST',
            headers: {
              'Content-Type': 'application/json',
              'x-admin-key': key
            },
            body: JSON.stringify({ token: config.token })
          });
          let data = {};
          try { data = await res.json(); } catch { data = {}; }
          if (!res.ok) {
            const err = new Error(data?.error || 'approve_failed');
            throw err;
          }
          setStatus('Reward redeemed successfully!', 'success');
          if (badge) {
            badge.textContent = 'Redeemed';
            badge.style.color = '#15803d';
            badge.style.backgroundColor = '#15803d20';
            badge.style.borderColor = '#15803d40';
          }
          if (statusText) {
            statusText.textContent = 'Points have been deducted and the reward is marked as redeemed.';
          }
          if (summaryStatus) summaryStatus.textContent = 'Redeemed';
          const balanceValue = typeof data.balance === 'number' ? data.balance : null;
          const finalCost = typeof data.finalCost === 'number' ? data.finalCost : null;
          if (summaryCost && finalCost !== null) summaryCost.textContent = finalCost + ' points';
          if (summaryBalance && balanceValue !== null) summaryBalance.textContent = balanceValue + ' points';
          if (summaryAfter && balanceValue !== null) {
            summaryAfter.textContent = balanceValue + ' points';
          } else if (balanceValue !== null) {
            const summary = document.querySelector('.summary');
            if (summary) {
              const row = document.createElement('div');
              row.className = 'summary-row';
              row.innerHTML = '<span>Balance after redemption</span><strong>' + balanceValue + ' points</strong>';
              summary.appendChild(row);
            }
          }
          approveBtn.textContent = 'Redeemed';
        } catch (err) {
          const code = err && err.message ? err.message : 'approve_failed';
          const message = friendlyError(code);
          setStatus(message, 'error');
          if (code === 'UNAUTHORIZED') {
            approveBtn.disabled = false;
            adminInput.disabled = false;
            adminInput.focus();
            if (typeof adminInput.select === 'function') adminInput.select();
          } else if (code !== 'TOKEN_USED' && code !== 'hold_not_pending') {
            approveBtn.disabled = false;
            adminInput.disabled = false;
          }
        }
      }

      approveBtn?.addEventListener('click', approve);
      adminInput?.addEventListener('keydown', (ev) => {
        if (ev.key === 'Enter') {
          ev.preventDefault();
          approve();
        }
      });
    })();
    </script>
  </body>
</html>`;
}

function renderScanPage({ success, result = null, error = null, rawCode = null }) {
  const title = success ? "Points Added" : "Scan Failed";
  const heading = success ? "Success!" : "Uh oh.";
  const accent = success ? "#0a7" : "#c00";
  const amountLine = success && result
    ? `<p class="message">Added <strong>${escapeHtml(result.amount)}</strong> RT to <strong>${escapeHtml(result.userId)}</strong>.</p>`
    : "";
  const balanceLine = success && result
    ? `<p class="muted">New balance: ${escapeHtml(result.balance)}</p>`
    : "";
  const noteLine = success && result?.note
    ? `<p class="note">Note: ${escapeHtml(result.note)}</p>`
    : "";
  const templateList = success && Array.isArray(result?.templates) && result.templates.length
    ? `<div class="tasks"><h2>Included tasks</h2><ul>${result.templates
        .map(tpl => `<li><span class="points">+${escapeHtml(tpl.points)}</span> × ${escapeHtml(tpl.count)} — ${escapeHtml(tpl.title)}</li>`)
        .join("")}</ul></div>`
    : "";
  const errorLine = !success && error
    ? `<p class="message">${escapeHtml(error)}</p>`
    : "";
  const rawCodeLine = !success && rawCode
    ? `<p class="muted">(${escapeHtml(rawCode)})</p>`
    : "";

  return `<!doctype html>
<html>
  <head>
    <meta charset="utf-8" />
    <meta name="viewport" content="width=device-width, initial-scale=1" />
    <title>${escapeHtml(title)}</title>
    <style>
      body { font-family: system-ui, -apple-system, BlinkMacSystemFont, "Segoe UI", sans-serif; margin: 0; padding: 24px; background: #f6f7f9; color: #111; }
      main { max-width: 520px; margin: 40px auto; padding: 32px; background: #fff; border-radius: 16px; box-shadow: 0 12px 32px rgba(15, 23, 42, 0.12); }
      h1 { margin: 0 0 12px; font-size: 28px; color: ${accent}; }
      p { line-height: 1.5; margin: 12px 0; }
      .message { font-size: 18px; font-weight: 600; }
      .muted { color: #586174; font-size: 14px; }
      .note { background: rgba(10, 119, 92, 0.08); padding: 12px; border-radius: 12px; color: #0a7; font-size: 15px; }
      .tasks h2 { margin: 24px 0 12px; font-size: 18px; }
      .tasks ul { list-style: none; padding: 0; margin: 0; }
      .tasks li { padding: 10px 0; border-bottom: 1px solid #e5e7eb; font-size: 15px; display: flex; gap: 8px; align-items: baseline; }
      .tasks li:last-child { border-bottom: none; }
      .points { font-weight: 600; color: #0a7; }
    </style>
  </head>
  <body>
    <main>
      <h1>${escapeHtml(heading)}</h1>
      ${amountLine || errorLine || ""}
      ${balanceLine}
      ${noteLine}
      ${templateList}
      ${rawCodeLine}
    </main>
  </body>
</html>`;
}

function decodeBase64Url(str) {
  return Buffer.from(str, "base64url").toString("utf8");
}

function createToken(typ, data, ttl = TOKEN_TTL_SEC) {
  const now = nowSec();
  const payload = {
    typ,
    jti: randomId(),
    iat: now,
    exp: now + Math.max(10, ttl),
    data
  };
  const payloadStr = JSON.stringify(payload);
  const encoded = encodeBase64Url(payloadStr);
  const sig = crypto.createHmac("sha256", PARENT_SECRET).update(encoded).digest("base64url");
  return { token: `${encoded}.${sig}`, payload };
}

function verifyToken(token) {
  if (!token || typeof token !== "string" || !token.includes(".")) {
    throw new Error("BAD_TOKEN");
  }
  const [encoded, signature] = token.split(".");
  const expected = crypto.createHmac("sha256", PARENT_SECRET).update(encoded).digest("base64url");
  const sigBuf = Buffer.from(signature || "", "base64url");
  const expBuf = Buffer.from(expected, "base64url");
  if (sigBuf.length !== expBuf.length || !crypto.timingSafeEqual(sigBuf, expBuf)) {
    throw new Error("BAD_SIGNATURE");
  }
  const payloadStr = decodeBase64Url(encoded);
  const payload = JSON.parse(payloadStr);
  if (payload.exp < nowSec()) {
    throw new Error("EXPIRED");
  }
  return payload;
}

function buildQrUrl(req, token) {
  const host = req.headers["x-forwarded-host"] || req.headers.host;
  const proto = req.headers["x-forwarded-proto"] || (req.secure ? "https" : "http");
  return `${proto}://${host}/scan?t=${encodeURIComponent(token)}`;
}

function mapEarnTemplate(row) {
  return {
    id: row.id,
    title: row.title,
    points: row.points,
    description: row.description || "",
    youtube_url: row.youtube_url || null,
    active: !!row.active,
    sort_order: row.sort_order,
    created_at: row.created_at,
    updated_at: row.updated_at
  };
}

app.get("/version", (_req, res) => {
  res.json({ build: BUILD });
});

app.get("/balance/:userId", (req, res) => {
  const userId = normId(req.params.userId);
  if (!userId) return res.status(400).json({ error: "userId required" });
  res.json({ balance: getBalance(userId) });
});

app.get("/summary/:userId", (req, res) => {
  const userId = normId(req.params.userId);
  if (!userId) return res.status(400).json({ error: "userId required" });
  const balance = getBalance(userId);
  const sums = db.prepare(`
    SELECT
      SUM(CASE WHEN description LIKE 'earn_%' THEN amount ELSE 0 END) AS earned,
      SUM(CASE WHEN description LIKE 'spend_%' THEN ABS(amount) ELSE 0 END) AS spent
    FROM ledger
    WHERE user_id = ?
  `).get(userId);
  res.json({
    userId,
    balance,
    earned: Number(sums?.earned || 0),
    spent: Number(sums?.spent || 0)
  });
});

app.get("/api/members", requireAdminKey, (req, res) => {
  const search = (req.query?.search || "").toString().trim().toLowerCase();
  try {
    res.json(listMembers(search));
  } catch (err) {
    console.error("listMembers failed", err);
    res.status(500).json({ error: "FAILED" });
  }
});

app.post("/api/members", requireAdminKey, (req, res) => {
  const body = req.body || {};
  const userId = normId(body.userId);
  const name = (body.name || "").toString().trim();
  const dob = (body.dob || "").toString().trim();
  const sex = (body.sex || "").toString().trim();
  if (!userId) return res.status(400).json({ error: "userId required" });
  if (!name) return res.status(400).json({ error: "name required" });
  const now = Date.now();
  try {
    insertMemberStmt.run({
      userId,
      name,
      dob: dob || null,
      sex: sex || null,
      createdAt: now,
      updatedAt: now
    });
  } catch (err) {
    if (err?.code === "SQLITE_CONSTRAINT_PRIMARYKEY") {
      return res.status(409).json({ error: "USER_EXISTS" });
    }
    console.error("insertMember failed", err);
    return res.status(500).json({ error: "FAILED" });
  }
  res.status(201).json({ ok: true, member: getMember(userId) });
});

app.get("/api/members/:userId", requireAdminKey, (req, res) => {
  const userId = normId(req.params.userId);
  if (!userId) return res.status(400).json({ error: "userId required" });
  const member = getMember(userId);
  if (!member) return res.status(404).json({ error: "NOT_FOUND" });
  res.json(member);
});

app.patch("/api/members/:userId", requireAdminKey, (req, res) => {
  const userId = normId(req.params.userId);
  if (!userId) return res.status(400).json({ error: "userId required" });
  const existing = getMember(userId);
  if (!existing) return res.status(404).json({ error: "NOT_FOUND" });
  const body = req.body || {};
  const name = body.name !== undefined ? (body.name || "").toString().trim() : existing.name;
  const dob = body.dob !== undefined ? (body.dob || "").toString().trim() : (existing.dob || "");
  const sex = body.sex !== undefined ? (body.sex || "").toString().trim() : (existing.sex || "");
  if (!name) return res.status(400).json({ error: "name required" });
  try {
    updateMemberStmt.run({
      userId,
      name,
      dob: dob || null,
      sex: sex || null,
      updatedAt: Date.now()
    });
  } catch (err) {
    console.error("updateMember failed", err);
    return res.status(500).json({ error: "FAILED" });
  }
  res.json({ ok: true, member: getMember(userId) });
});

app.delete("/api/members/:userId", requireAdminKey, (req, res) => {
  const userId = normId(req.params.userId);
  if (!userId) return res.status(400).json({ error: "userId required" });
  const existing = getMember(userId);
  if (!existing) return res.status(404).json({ error: "NOT_FOUND" });
  try {
    deleteMemberStmt.run(userId);
  } catch (err) {
    console.error("deleteMember failed", err);
    return res.status(500).json({ error: "FAILED" });
  }
  res.json({ ok: true });
});

app.get("/api/earn-templates", (req, res) => {
  const { active, sort } = req.query;
  const filters = [];
  const params = [];
  if (active === "true") {
    filters.push("active = 1");
  } else if (active === "false") {
    filters.push("active = 0");
  }
  let sql = "SELECT * FROM earn_templates";
  if (filters.length) sql += ` WHERE ${filters.join(" AND ")}`;
  if (sort === "sort_order") {
    sql += " ORDER BY sort_order ASC, id ASC";
  } else {
    sql += " ORDER BY created_at DESC";
  }
  const rows = db.prepare(sql).all(...params);
  res.json(rows.map(mapEarnTemplate));
});

app.post("/api/earn-templates", requireAdminKey, (req, res) => {
  const { title, points, description = "", youtube_url = null, active = true, sort_order = 0 } = req.body || {};
  if (!title || !Number.isFinite(Number(points))) {
    return res.status(400).json({ error: "invalid_template" });
  }
  const stmt = db.prepare(`
    INSERT INTO earn_templates (title, points, description, youtube_url, active, sort_order, created_at, updated_at)
    VALUES (?, ?, ?, ?, ?, ?, ?, ?)
  `);
  const ts = nowSec();
  const info = stmt.run(String(title), Math.floor(Number(points)), String(description || ""), youtube_url ? String(youtube_url) : null, active ? 1 : 0, Number(sort_order) || 0, ts, ts);
  const row = db.prepare("SELECT * FROM earn_templates WHERE id = ?").get(info.lastInsertRowid);
  res.status(201).json(mapEarnTemplate(row));
});

app.patch("/api/earn-templates/:id", requireAdminKey, (req, res) => {
  const id = Number(req.params.id);
  if (!id) return res.status(400).json({ error: "invalid_id" });
  const fields = [];
  const params = [];
  const { title, points, description, youtube_url, active, sort_order } = req.body || {};
  if (typeof title === "string") { fields.push("title = ?"); params.push(title); }
  if (points !== undefined) {
    if (!Number.isFinite(Number(points))) return res.status(400).json({ error: "invalid_points" });
    fields.push("points = ?"); params.push(Math.floor(Number(points)));
  }
  if (description !== undefined) { fields.push("description = ?"); params.push(description); }
  if (youtube_url !== undefined) { fields.push("youtube_url = ?"); params.push(youtube_url || null); }
  if (active !== undefined) { fields.push("active = ?"); params.push(active ? 1 : 0); }
  if (sort_order !== undefined) { fields.push("sort_order = ?"); params.push(Number(sort_order) || 0); }
  if (!fields.length) return res.status(400).json({ error: "no_fields" });
  fields.push("updated_at = ?"); params.push(nowSec());
  const sql = `UPDATE earn_templates SET ${fields.join(", ")} WHERE id = ?`;
  params.push(id);
  const info = db.prepare(sql).run(...params);
  if (!info.changes) return res.status(404).json({ error: "not_found" });
  const row = db.prepare("SELECT * FROM earn_templates WHERE id = ?").get(id);
  res.json(mapEarnTemplate(row));
});

app.delete("/api/earn-templates/:id", requireAdminKey, (req, res) => {
  const id = Number(req.params.id);
  if (!id) return res.status(400).json({ error: "invalid_id" });
  const info = db.prepare("DELETE FROM earn_templates WHERE id = ?").run(id);
  if (!info.changes) return res.status(404).json({ error: "not_found" });
  res.json({ ok: true });
});

app.post("/ck/refund", requireAdminKey, (req, res) => {
  const body = req.body || {};
  const actorId = (req.headers["x-admin-actor"] || "").toString().trim() || "admin";
  const idempotencyKey = body.idempotency_key ? String(body.idempotency_key).trim() : null;
  const normalizedUser = normId(body.user_id);
  if (!FEATURE_FLAGS.refunds) {
    return res.status(403).json(buildErrorResponse({ err: { message: "FEATURE_DISABLED" }, userId: normalizedUser }));
  }
  const started = Date.now();
  try {
    assertRefundRateLimit(actorId);
    console.info("[refund] attempt", {
      userId: normalizedUser,
      redeemTxId: body.redeem_tx_id,
      amount: body.amount,
      reason: body.reason,
      actorId,
      idempotencyKey
    });
    const result = createRefundTransaction({
      userId: body.user_id,
      redeemTxId: body.redeem_tx_id,
      amount: body.amount,
      reason: body.reason,
      notes: body.notes,
      actorId,
      idempotencyKey: resolveIdempotencyKey(req, idempotencyKey),
      req
    });
    recordTelemetry("refund", { ok: true, durationMs: Date.now() - started });
    console.info("[refund] success", {
      userId: normalizedUser,
      redeemTxId: body.redeem_tx_id,
      refundId: result.refund?.id,
      amount: result.refund?.delta,
      remaining: result.remaining,
      actorId
    });
    const response = buildActionResponse({
      userId: normalizedUser,
      txRow: result.refund,
      extras: {
        ok: true,
        refund: result.refund,
        remaining_refundable: result.remaining,
        verb: "refund"
      }
    });
    res.json(response);
  } catch (err) {
    const status = err?.status || 500;
    if (status === 409 && err?.existing) {
      console.warn("[refund] idempotent", {
        userId: normalizedUser,
        redeemTxId: body.redeem_tx_id,
        actorId,
        idempotencyKey
      });
      recordTelemetry("refund", { ok: false, error: err?.message, durationMs: Date.now() - started });
      res.status(409).json(buildErrorResponse({ err, userId: normalizedUser, fallback: "REFUND_EXISTS" }));
      return;
    }
    recordTelemetry("refund", { ok: false, error: err?.message, durationMs: Date.now() - started });
    const payload = buildErrorResponse({ err, userId: normalizedUser, fallback: "REFUND_FAILED" });
    console.error("[refund] failed", {
      userId: normalizedUser,
      redeemTxId: body.redeem_tx_id,
      error: err?.message,
      status,
      actorId
    });
    res.status(status).json(payload);
  }
});

app.get("/ck/ledger/:userId", requireAdminKey, (req, res) => {
  const userId = normId(req.params.userId);
  if (!userId) return res.status(400).json({ error: "userId required" });
  const data = getLedgerViewForUser(userId);
  const hints = getStateHints(userId);
  res.json({ ...data, hints });
});

app.post("/ck/earn", requireAdminKey, requireRole("admin"), express.json(), (req, res) => {
  const userId = normId(req.body?.user_id ?? req.body?.userId);
  const amount = Math.floor(Number(req.body?.amount ?? 0));
  const note = req.body?.note ? String(req.body.note).slice(0, 200) : null;
  const actorLabel = (req.headers["x-admin-actor"] || "").toString().trim() || "admin_manual";
  const action = req.body?.action ? String(req.body.action) : "earn_manual";
  if (!userId || !Number.isFinite(amount) || amount <= 0) {
    return res.status(400).json(buildErrorResponse({ err: { message: "INVALID_AMOUNT" }, userId }));
  }
  const started = Date.now();
  try {
    const result = applyLedger({
      userId,
      delta: amount,
      action,
      note,
      actor: actorLabel,
      req,
      idempotencyKey: resolveIdempotencyKey(req, req.body?.idempotency_key),
      returnRow: true,
      verb: "earn"
    });
    recordTelemetry("earn", { ok: true, durationMs: Date.now() - started });
    const response = buildActionResponse({
      userId,
      txRow: result.row,
      extras: { ok: true, amount, verb: "earn", action }
    });
    res.json(response);
  } catch (err) {
    recordTelemetry("earn", { ok: false, error: err?.message, durationMs: Date.now() - started });
    const status = err?.status || (err?.message === "INSUFFICIENT_FUNDS" ? 409 : 400);
    res.status(status).json(buildErrorResponse({ err, userId, fallback: "EARN_FAILED" }));
  }
});

app.post("/ck/redeem", requireAdminKey, requireRole("admin"), express.json(), (req, res) => {
  const userId = normId(req.body?.user_id ?? req.body?.userId);
  const amount = Math.floor(Number(req.body?.amount ?? 0));
  const note = req.body?.note ? String(req.body.note).slice(0, 200) : null;
  const actorLabel = (req.headers["x-admin-actor"] || "").toString().trim() || "admin_redeem_manual";
  const action = req.body?.action ? String(req.body.action) : "spend_manual";
  if (!userId || !Number.isFinite(amount) || amount <= 0) {
    return res.status(400).json(buildErrorResponse({ err: { message: "INVALID_AMOUNT" }, userId }));
  }
  const started = Date.now();
  try {
    const result = applyLedger({
      userId,
      delta: -amount,
      action,
      note,
      actor: actorLabel,
      req,
      idempotencyKey: resolveIdempotencyKey(req, req.body?.idempotency_key),
      returnRow: true,
      verb: "redeem"
    });
    recordTelemetry("redeem", { ok: true, durationMs: Date.now() - started });
    const response = buildActionResponse({
      userId,
      txRow: result.row,
      extras: { ok: true, amount, verb: "redeem", action }
    });
    res.json(response);
  } catch (err) {
    recordTelemetry("redeem", { ok: false, error: err?.message, durationMs: Date.now() - started });
    const status = err?.message === "INSUFFICIENT_FUNDS" ? 409 : err?.status || 400;
    res.status(status).json(buildErrorResponse({ err, userId, fallback: "REDEEM_FAILED" }));
  }
});

app.post("/ck/adjust", requireAdminKey, requireRole("admin"), express.json(), (req, res) => {
  const userId = normId(req.body?.user_id ?? req.body?.userId);
  const deltaRaw = Number(req.body?.delta ?? 0);
  const delta = Math.trunc(deltaRaw);
  const note = req.body?.note ? String(req.body.note).slice(0, 200) : null;
  const actorLabel = (req.headers["x-admin-actor"] || "").toString().trim() || "admin_adjust";
  if (!userId || !Number.isFinite(delta) || delta === 0) {
    return res.status(400).json(buildErrorResponse({ err: { message: "INVALID_DELTA" }, userId }));
  }
  const started = Date.now();
  try {
    const action = req.body?.action ? String(req.body.action) : delta > 0 ? "adjust_credit" : "adjust_debit";
    const result = applyLedger({
      userId,
      delta,
      action,
      note,
      actor: actorLabel,
      req,
      idempotencyKey: resolveIdempotencyKey(req, req.body?.idempotency_key),
      returnRow: true,
      verb: "adjust"
    });
    recordTelemetry("adjust", { ok: true, durationMs: Date.now() - started });
    const response = buildActionResponse({
      userId,
      txRow: result.row,
      extras: { ok: true, delta, verb: "adjust", action }
    });
    res.json(response);
  } catch (err) {
    recordTelemetry("adjust", { ok: false, error: err?.message, durationMs: Date.now() - started });
    const status = err?.status || (err?.message === "INSUFFICIENT_FUNDS" ? 409 : 400);
    res.status(status).json(buildErrorResponse({ err, userId, fallback: "ADJUST_FAILED" }));
  }
});

app.get("/api/rewards", (req, res) => {
  const filters = [];
  const params = [];
  const query = req.query || {};
  if (query.status !== undefined && query.status !== null && query.status !== "") {
    filters.push("status = ?");
    params.push(String(query.status).trim().toLowerCase());
  } else if (query.active !== undefined) {
    const raw = String(query.active).trim().toLowerCase();
    const isActive = raw === "" || raw === "1" || raw === "true" || raw === "yes" || raw === "active";
    filters.push("status = ?");
    params.push(isActive ? "active" : "disabled");
  }
  let sql = `
    SELECT id, name, cost, description, image_url, youtube_url, status, tags, campaign_id, source, created_at, updated_at
    FROM reward
  `;
  if (filters.length) {
    sql += " WHERE " + filters.join(" AND ");
  }
  sql += " ORDER BY cost ASC, name ASC";
  const rows = db.prepare(sql).all(...params).map(mapRewardRow);
  res.json(rows);
});

app.get("/api/features", (_req, res) => {
  res.json({ ...FEATURE_FLAGS });
});

app.post("/api/rewards", requireAdminKey, express.json(), (req, res) => {
  try {
    const body = req.body || {};
    const name = (body.name || "").toString().trim();
    const costRaw = body.cost ?? body.price;
    const imageUrl = body.imageUrl ?? body.image_url ?? null;
    const youtubeUrl = body.youtubeUrl ?? body.youtube_url ?? null;
    const description = (body.description ?? "").toString().trim();
    const tagsValue = body.tags;
    const campaignId = body.campaign_id ?? body.campaignId ?? null;
    const source = body.source ?? null;
    const statusRaw = body.status ?? (body.active === 0 || body.active === false ? "disabled" : "active");
    if (!name) return res.status(400).json({ error: "name_required" });
    const numericCost = Number(costRaw);
    if (!Number.isFinite(numericCost)) return res.status(400).json({ error: "invalid_cost" });
    const cost = Math.trunc(numericCost);
    const rewardId = (body.id ? String(body.id).trim() : "") || crypto.randomUUID();
    const now = Date.now();
    let encodedTags = null;
    if (tagsValue !== undefined && tagsValue !== null) {
      if (typeof tagsValue === "string") {
        encodedTags = tagsValue.trim() || null;
      } else {
        try {
          encodedTags = JSON.stringify(tagsValue);
        } catch {
          return res.status(400).json({ error: "invalid_tags" });
        }
      }
    }
    const insert = db.prepare(`
      INSERT INTO reward (
        id, name, cost, description, image_url, youtube_url, status, tags, campaign_id, source, created_at, updated_at
      ) VALUES (?,?,?,?,?,?,?,?,?,?,?,?)
    `);
    insert.run(
      rewardId,
      name,
      cost,
      description,
      imageUrl ? String(imageUrl).trim() || null : null,
      youtubeUrl ? String(youtubeUrl).trim() || null : null,
      String(statusRaw || "active").trim().toLowerCase() || "active",
      encodedTags,
      campaignId ? String(campaignId).trim() || null : null,
      source ? String(source).trim() || null : null,
      now,
      now
    );
    const row = db.prepare("SELECT * FROM reward WHERE id = ?").get(rewardId);
    res.status(201).json(mapRewardRow(row));
  } catch (e) {
    console.error("create reward", e);
    const status = e?.code === "SQLITE_CONSTRAINT" ? 409 : 500;
    res.status(status).json({ error: "create_reward_failed" });
  }
});

app.patch("/api/rewards/:id", requireAdminKey, (req, res) => {
  const id = String(req.params.id || "").trim();
  if (!id) return res.status(400).json({ error: "invalid_id" });
  const body = req.body || {};
  const fields = [];
  const params = [];
  if (body.name !== undefined) {
    fields.push("name = ?");
    params.push(String(body.name).trim());
  }
  const costRaw = body.cost ?? body.price;
  if (costRaw !== undefined) {
    const numeric = Number(costRaw);
    if (!Number.isFinite(numeric)) return res.status(400).json({ error: "invalid_cost" });
    fields.push("cost = ?");
    params.push(Math.trunc(numeric));
  }
  if (body.description !== undefined) {
    fields.push("description = ?");
    params.push(String(body.description));
  }
  if (body.imageUrl !== undefined || body.image_url !== undefined) {
    const imageUrl = body.imageUrl ?? body.image_url;
    fields.push("image_url = ?");
    params.push(imageUrl ? String(imageUrl).trim() || null : null);
  }
  if (body.youtubeUrl !== undefined || body.youtube_url !== undefined) {
    const youtubeUrl = body.youtubeUrl ?? body.youtube_url;
    fields.push("youtube_url = ?");
    params.push(youtubeUrl ? String(youtubeUrl).trim() || null : null);
  }
  if (body.status !== undefined) {
    fields.push("status = ?");
    params.push(String(body.status).trim().toLowerCase());
  } else if (body.active !== undefined) {
    const isActive = body.active === 1 || body.active === true || body.active === "1" || body.active === "true";
    fields.push("status = ?");
    params.push(isActive ? "active" : "disabled");
  }
  if (body.tags !== undefined) {
    const tagsValue = body.tags;
    if (tagsValue === null) {
      fields.push("tags = ?");
      params.push(null);
    } else if (typeof tagsValue === "string") {
      fields.push("tags = ?");
      params.push(tagsValue.trim() || null);
    } else {
      try {
        fields.push("tags = ?");
        params.push(JSON.stringify(tagsValue));
      } catch {
        return res.status(400).json({ error: "invalid_tags" });
      }
    }
  }
  if (body.campaign_id !== undefined || body.campaignId !== undefined) {
    const campaignId = body.campaign_id ?? body.campaignId;
    fields.push("campaign_id = ?");
    params.push(campaignId ? String(campaignId).trim() || null : null);
  }
  if (body.source !== undefined) {
    const source = body.source;
    fields.push("source = ?");
    params.push(source ? String(source).trim() || null : null);
  }
  if (!fields.length) return res.status(400).json({ error: "no_fields" });
  fields.push("updated_at = ?");
  params.push(Date.now());
  const sql = `UPDATE reward SET ${fields.join(", ")} WHERE id = ?`;
  params.push(id);
  const info = db.prepare(sql).run(...params);
  if (!info.changes) return res.status(404).json({ error: "not_found" });
  const updated = db.prepare("SELECT * FROM reward WHERE id = ?").get(id);
  res.json({ ok: true, reward: mapRewardRow(updated) });
});

app.post("/api/tokens/earn", (req, res) => {
  try {
    const userId = normId(req.body?.userId);
    const templates = Array.isArray(req.body?.templates) ? req.body.templates : [];
    const note = req.body?.note ? String(req.body.note).slice(0, 200) : null;
    if (!userId || !templates.length) {
      return res.status(400).json({ error: "invalid_payload" });
    }
    const ids = templates.map(t => Number(t.id ?? t));
    const placeholders = ids.map(() => "?").join(",");
    const templateRows = db.prepare(`SELECT * FROM earn_templates WHERE id IN (${placeholders})`).all(...ids);
    if (!templateRows.length) {
      return res.status(400).json({ error: "invalid_templates" });
    }
    const templatesById = new Map(templateRows.map(r => [Number(r.id), r]));
    const normalizedTemplates = templates.map(entry => {
      const key = Number(entry.id ?? entry);
      const tpl = templatesById.get(key);
      if (!tpl) throw new Error("TEMPLATE_MISSING");
      const count = Math.max(1, Number(entry.count || 1));
      return { id: tpl.id, title: tpl.title, points: tpl.points, count };
    });
    const total = normalizedTemplates.reduce((sum, t) => sum + t.points * t.count, 0);
    const { token, payload } = createToken("earn", { userId, templates: normalizedTemplates, note, total });
    res.json({ token, qrText: buildQrUrl(req, token), expiresAt: payload.exp, total });
  } catch (err) {
    res.status(400).json({ error: err.message || "invalid_templates" });
  }
});

app.post("/api/tokens/give", requireAdminKey, (req, res) => {
  const userId = normId(req.body?.userId);
  const amount = Number(req.body?.amount || 0);
  const note = req.body?.note ? String(req.body.note).slice(0, 200) : null;
  if (!userId || !Number.isFinite(amount) || amount <= 0) {
    return res.status(400).json({ error: "invalid_payload" });
  }
  const { token, payload } = createToken("give", { userId, amount: Math.floor(amount), note });
  res.json({ token, qrText: buildQrUrl(req, token), expiresAt: payload.exp, amount: Math.floor(amount) });
});

app.post("/api/earn/scan", (req, res) => {
  const started = Date.now();
  try {
    const isAdmin = (req.headers["x-admin-key"] || "").toString().trim() === ADMIN_KEY;
    const result = redeemToken({
      token: (req.body?.token || "").toString(),
      req,
      actor: isAdmin ? "admin_scan" : "child_scan",
      isAdmin,
      allowEarnWithoutAdmin: isAdmin
    });
    recordTelemetry("earn", { ok: true, durationMs: Date.now() - started });
    const response = buildActionResponse({
      userId: result.userId,
      txRow: result.tx,
      extras: {
        ok: true,
        userId: result.userId,
        amount: result.amount,
        action: result.action,
        note: result.note ?? undefined,
        templates: result.templates ?? undefined,
        tokenType: result.tokenType
      }
    });
    res.json(response);
  } catch (err) {
    const message = err?.message || "scan_failed";
    const status = err?.status || (message === "TOKEN_USED" ? 409 : message === "ADMIN_REQUIRED" ? 403 : 400);
    recordTelemetry("earn", { ok: false, error: message, durationMs: Date.now() - started });
    res.status(status).json(buildErrorResponse({ err, userId: null, fallback: message }));
  }
});

app.post("/api/earn/quick", requireAdminKey, (req, res) => {
  const userId = normId(req.body?.userId);
  const templateId = Number(req.body?.templateId);
  if (!userId || !templateId) {
    return res.status(400).json(buildErrorResponse({ err: { message: "invalid_payload" }, userId }));
  }
  const tpl = db.prepare("SELECT * FROM earn_templates WHERE id = ?").get(templateId);
  if (!tpl) {
    return res.status(404).json(buildErrorResponse({ err: { message: "template_not_found" }, userId }));
  }
  const started = Date.now();
  try {
    const result = applyLedger({
      userId,
      delta: tpl.points,
      action: "earn_admin_quick",
      note: tpl.title,
      templates: [{ id: tpl.id, title: tpl.title, points: tpl.points, count: 1 }],
      actor: "admin_quick",
      req,
      idempotencyKey: resolveIdempotencyKey(req, req.body?.idempotency_key),
      returnRow: true
    });
    const response = buildActionResponse({
      userId,
      txRow: result.row,
      extras: {
        ok: true,
        userId,
        amount: tpl.points,
        verb: "earn",
        action: "earn_admin_quick",
        templates: result.row?.templates || [{ id: tpl.id, title: tpl.title, points: tpl.points, count: 1 }]
      }
    });
    recordTelemetry("earn", { ok: true, durationMs: Date.now() - started });
    res.json(response);
  } catch (err) {
    recordTelemetry("earn", { ok: false, error: err?.message, durationMs: Date.now() - started });
    const status = err?.status || (err?.message === "TOKEN_USED" ? 409 : 400);
    res.status(status).json(buildErrorResponse({ err, userId, fallback: "EARN_FAILED" }));
  }
});

app.post("/api/holds", express.json(), (req, res) => {
  const started = Date.now();
  try {
    const userId = normId(req.body?.userId ?? req.body?.user_id);
    const rewardIdRaw = req.body?.itemId ?? req.body?.rewardId ?? req.body?.reward_id;
    const noteRaw = req.body?.note;
    if (!userId || rewardIdRaw === undefined || rewardIdRaw === null) {
      return res.status(400).json(buildErrorResponse({ err: { message: "invalid_payload" }, userId }));
    }
    const rewardId = String(rewardIdRaw).trim();
    const reward = db.prepare(`
      SELECT id, name, cost, image_url
      FROM reward
      WHERE id = ? AND status = 'active'
    `).get(rewardId);
    if (!reward) {
      return res.status(404).json(buildErrorResponse({ err: { message: "reward_not_found" }, userId }));
    }
    const id = randomId();
    const now = Date.now();
    const quoted = Number(reward.cost ?? reward.price ?? 0) || 0;
    const sourceLabel = req.body?.source ? String(req.body.source) : null;
    db.prepare(`
      INSERT INTO hold (
        id,
        user_id,
        reward_id,
        reward_name,
        reward_image_url,
        status,
        quoted_amount,
        final_amount,
        note,
        source,
        created_at,
        updated_at
      ) VALUES (?, ?, ?, ?, ?, 'pending', ?, NULL, ?, ?, ?, ?)
    `).run(
      id,
      userId,
      reward.id,
      reward.name,
      reward.image_url || '',
      quoted,
      noteRaw ? String(noteRaw) : null,
      sourceLabel,
      now,
      now
    );
    const insertedHold = mapHoldRow(db.prepare('SELECT * FROM hold WHERE id = ?').get(id));
    const ledgerResult = applyLedger({
      userId,
      delta: 0,
      action: 'spend_hold',
      note: insertedHold.rewardName || reward.name,
      holdId: id,
      itemId: insertedHold.rewardId || reward.id,
      templates: null,
      actor: 'child',
      req,
      idempotencyKey: resolveIdempotencyKey(req, req.body?.idempotency_key),
      returnRow: true
    });
    const { token } = createToken('spend', { holdId: id, cost: insertedHold.quotedCost });
    const qrText = buildQrUrl(req, token);
    const response = buildActionResponse({
      userId,
      txRow: ledgerResult.row,
      extras: {
        ok: true,
        holdId: id,
        token,
        qrText,
        verb: 'hold.reserve',
        quotedCost: insertedHold.quotedCost
      }
    });
    recordTelemetry('hold.reserve', { ok: true, durationMs: Date.now() - started });
    res.status(201).json(response);
  } catch (e) {
    console.error('create hold', e);
    const userId = normId(req.body?.userId ?? req.body?.user_id);
    recordTelemetry('hold.reserve', { ok: false, error: e?.message, durationMs: Date.now() - started });
    res.status(500).json(buildErrorResponse({ err: e, userId, fallback: 'hold_failed' }));
  }
});

app.get('/api/holds', requireAdminKey, (req, res) => {
  const status = (req.query?.status || 'pending').toString().toLowerCase();
  const allowed = ['pending', 'redeemed', 'released', 'all'];
  if (!allowed.includes(status)) {
    return res.status(400).json({ error: 'invalid_status' });
  }
  let sql = 'SELECT * FROM hold';
  const params = [];
  if (status !== 'all') {
    sql += ' WHERE status = ?';
    params.push(status);
  }
  sql += ' ORDER BY created_at DESC';
  const rows = db.prepare(sql).all(...params).map(mapHoldRow);
  res.json(rows);
});

app.post('/api/holds/:id/approve', requireAdminKey, (req, res) => {
  const started = Date.now();
  let hold = null;
  try {
    const id = String(req.params.id || '');
    const token = String(req.body?.token || '');
    const override = req.body?.finalCost ?? req.body?.final_cost;
    if (!id || !token) {
      return res.status(400).json(buildErrorResponse({ err: { message: 'invalid_payload' } }));
    }
    const payload = verifyToken(token);
    if (payload.typ !== 'spend') {
      return res.status(400).json(buildErrorResponse({ err: { message: 'unsupported_token' } }));
    }
    if (payload.data?.holdId !== id) {
      return res.status(400).json(buildErrorResponse({ err: { message: 'hold_mismatch' } }));
    }
    if (checkTokenStmt.get(payload.jti)) {
      return res.status(409).json(buildErrorResponse({ err: { message: 'TOKEN_USED' } }));
    }
    hold = mapHoldRow(db.prepare('SELECT * FROM hold WHERE id = ?').get(id));
    if (!hold || hold.status !== 'pending') {
      return res.status(404).json(buildErrorResponse({ err: { message: 'hold_not_pending' }, userId: hold?.userId }));
    }
    const cost = override !== undefined && override !== null
      ? Math.max(0, Math.floor(Number(override)))
      : hold.quotedCost;
    const result = applyLedger({
      userId: hold.userId,
      delta: -cost,
      action: 'spend_redeemed',
      note: hold.rewardName || hold.note,
      itemId: hold.rewardId,
      holdId: hold.id,
      finalCost: cost,
      actor: 'admin_redeem',
      req,
      tokenInfo: { jti: payload.jti, typ: payload.typ, token, source: 'hold.approve' },
      returnRow: true
    });
    const now = Date.now();
    db.prepare(`
      UPDATE hold
      SET status = 'redeemed',
          final_amount = ?,
          note = ?,
          updated_at = ?,
          redeemed_at = ?,
          source = COALESCE(source, 'admin')
      WHERE id = ?
    `).run(cost, hold.note || null, now, now, id);
    hold = mapHoldRow(db.prepare('SELECT * FROM hold WHERE id = ?').get(id));
    const response = buildActionResponse({
      userId: hold.userId,
      txRow: result.row,
      extras: { ok: true, holdId: id, finalCost: cost, verb: 'hold.redeem' }
    });
    recordTelemetry('hold.redeem', { ok: true, durationMs: Date.now() - started });
    res.json(response);
  } catch (err) {
    recordTelemetry('hold.redeem', { ok: false, error: err?.message, durationMs: Date.now() - started });
    const code = err.message === 'TOKEN_USED' ? 409 : err.status || 400;
    res.status(code).json(buildErrorResponse({ err, userId: hold?.userId, fallback: 'approve_failed' }));
  }
});

app.post('/api/holds/:id/cancel', requireAdminKey, (req, res) => {
  const started = Date.now();
  const id = String(req.params.id || '');
  let hold = mapHoldRow(db.prepare('SELECT * FROM hold WHERE id = ?').get(id));
  if (!hold || hold.status !== 'pending') {
    return res.status(404).json(buildErrorResponse({ err: { message: 'hold_not_pending' }, userId: hold?.userId }));
  }
  const now = Date.now();
  db.prepare(`
    UPDATE hold
    SET status = 'released',
        final_amount = 0,
        updated_at = ?,
        released_at = ?,
        note = COALESCE(note, ?)
    WHERE id = ?
  `).run(now, now, hold.note || null, id);
  hold = mapHoldRow(db.prepare('SELECT * FROM hold WHERE id = ?').get(id));
  const result = applyLedger({
    userId: hold.userId,
    delta: 0,
    action: 'spend_released',
    note: hold.rewardName || hold.note,
    holdId: hold.id,
    actor: 'admin_cancel',
    req,
    returnRow: true,
    idempotencyKey: resolveIdempotencyKey(req, req.body?.idempotency_key)
  });
  recordTelemetry('hold.release', { ok: true, durationMs: Date.now() - started });
  const response = buildActionResponse({
    userId: hold.userId,
    txRow: result.row,
    extras: { ok: true, holdId: id, verb: 'hold.release' }
  });
  res.json(response);
});

function buildHistoryQuery(params) {
  const where = [];
  const sqlParams = [];
  if (params.userId) {
    where.push("user_id = ?");
    sqlParams.push(normId(params.userId));
  }
  if (params.type === 'earn') {
    where.push("verb = 'earn'");
  } else if (params.type === 'spend') {
    where.push("verb = 'redeem'");
  } else if (params.type === 'refund') {
    where.push("verb = 'refund'");
  }
  if (params.verb) {
    where.push("verb = ?");
    sqlParams.push(params.verb);
  }
  if (params.source === 'task') {
    where.push("description = 'earn_qr'");
  } else if (params.source === 'admin') {
    where.push("description IN ('earn_admin_give','earn_admin_quick')");
  }
  if (params.actor) {
    where.push("actor_id = ?");
    sqlParams.push(params.actor);
  }
  if (params.from) {
    where.push("created_at >= ?");
    sqlParams.push(params.from);
  }
  if (params.to) {
    where.push("created_at <= ?");
    sqlParams.push(params.to);
  }
  const limit = Math.min(500, Math.max(1, Number(params.limit) || 50));
  const offset = Math.max(0, Number(params.offset) || 0);
  let sql = 'SELECT * FROM ledger';
  if (where.length) sql += ` WHERE ${where.join(' AND ')}`;
  sql += ' ORDER BY created_at DESC, id DESC';
  sql += ' LIMIT ? OFFSET ?';
  sqlParams.push(limit, offset);
  return { sql, params: sqlParams, limit, offset };
}

app.get("/api/history", requireAdminKey, (req, res) => {
  const from = req.query.from ? Number(new Date(req.query.from).getTime()) : undefined;
  const to = req.query.to ? Number(new Date(req.query.to).getTime()) : undefined;
  const query = buildHistoryQuery({
    userId: req.query.userId,
    type: req.query.type,
    source: req.query.source,
    verb: req.query.verb,
    actor: req.query.actor,
    from,
    to,
    limit: req.query.limit,
    offset: req.query.offset
  });
  const rows = db.prepare(query.sql).all(...query.params).map(mapLedgerRow);
  if (req.query.format === "csv") {
    res.setHeader("Content-Type", "text/csv; charset=utf-8");
    res.setHeader("Content-Disposition", "attachment; filename=history.csv");
    const header = "at,userId,verb,action,delta,balance_after,itemId,holdId,parent_tx_id,finalCost,note,notes,templates,refund_reason,refund_notes,actor,idempotency_key\n";
    const escape = value => {
      if (value === null || value === undefined) return "";
      const str = String(value).replace(/"/g, '""');
      return `"${str}"`;
    };
    const body = rows
      .map(r => [
        escape(r.at),
        escape(r.userId),
        escape(r.verb),
        escape(r.action),
        escape(r.delta),
        escape(r.balance_after),
        escape(r.itemId ?? ""),
        escape(r.holdId ?? ""),
        escape(r.parent_tx_id ?? ""),
        escape(r.finalCost ?? ""),
        escape(r.note ?? ""),
        escape(r.notes ?? ""),
        escape(r.templates ? JSON.stringify(r.templates) : ""),
        escape(r.refund_reason ?? ""),
        escape(r.refund_notes ?? ""),
        escape(r.actor ?? ""),
        escape(r.idempotency_key ?? "")
      ].join(","))
      .join("\n");
    res.send(header + body);
    return;
  }
  res.json({ rows, limit: query.limit, offset: query.offset });
});

app.get("/api/admin/telemetry/core-health", requireAdminKey, (_req, res) => {
  res.json(summarizeTelemetry());
});

app.get("/api/history/user/:userId", (req, res) => {
  const userId = normId(req.params.userId);
  if (!userId) return res.status(400).json({ error: "userId required" });
  const limit = Math.min(200, Math.max(1, Number(req.query.limit) || 100));
  const rows = db.prepare(`
    SELECT created_at AS at, description AS action, amount AS delta, balance_after, note
    FROM ledger
    WHERE user_id = ?
    ORDER BY created_at DESC, id DESC
    LIMIT ?
  `).all(userId, limit);
  res.json({ rows });
});

app.get("/api/history.csv/:userId", (req, res) => {
  const userId = normId(req.params.userId);
  if (!userId) return res.status(400).send("userId required");
  const rows = listLedgerByUserStmt.all(userId).map(mapLedgerRow);
  const header = "at,userId,verb,action,delta,balance_after,itemId,holdId,parent_tx_id,finalCost,note,notes,templates,refund_reason,refund_notes,actor,idempotency_key\n";
  const escape = value => {
    if (value === null || value === undefined) return "";
    const str = String(value).replace(/"/g, '""');
    return `"${str}"`;
  };
  const body = rows
    .map(r => [
      escape(r.at),
      escape(r.userId),
      escape(r.verb),
      escape(r.action),
      escape(r.delta),
      escape(r.balance_after),
      escape(r.itemId ?? ""),
      escape(r.holdId ?? ""),
      escape(r.parent_tx_id ?? ""),
      escape(r.finalCost ?? ""),
      escape(r.note ?? ""),
      escape(r.notes ?? ""),
      escape(r.templates ? JSON.stringify(r.templates) : ""),
      escape(r.refund_reason ?? ""),
      escape(r.refund_notes ?? ""),
      escape(r.actor ?? ""),
      escape(r.idempotency_key ?? "")
    ].join(","))
    .join("\n");
  res.setHeader("Content-Type", "text/csv; charset=utf-8");
  res.setHeader("Content-Disposition", `attachment; filename=history_${userId}.csv`);
  res.send(header + body + (body ? "\n" : ""));
});

app.post("/admin/upload-image64", requireAdminKey, (req, res) => {
  const { image64 } = req.body || {};
  if (!image64) return res.status(400).json({ error: "missing_image" });
  const match = String(image64).match(/^data:(image\/[a-zA-Z0-9.+-]+);base64,(.*)$/);
  if (!match) return res.status(400).json({ error: "bad_dataurl" });
  const mime = match[1];
  const data = match[2];
  const buffer = Buffer.from(data, "base64");
  const ext = ({ "image/jpeg": "jpg", "image/png": "png", "image/webp": "webp", "image/gif": "gif" })[mime] || "png";
  const hash = crypto.createHash("sha256").update(buffer).digest("hex").slice(0, 16);
  const filename = `rw_${hash}.${ext}`;
  const filePath = join(UPLOAD_DIR, filename);
  if (!fs.existsSync(filePath)) {
    fs.writeFileSync(filePath, buffer);
  }
  res.json({ url: `/uploads/${filename}` });
});

app.get("/index.html", (_req, res) => {
  sendVersioned(res, "index.html");
});

app.get("/", (_req, res) => {
  res.redirect(`/admin.html?v=${BUILD}`);
});

if (process.env.NODE_ENV !== "test") {
  app.listen(PORT, "0.0.0.0", () => {
    console.log(`Parents Shop API listening on http://0.0.0.0:${PORT}`);
  });
}

export {
  app,
  applyLedger,
  createRefundTransaction,
  getLedgerViewForUser,
  mapLedgerRow,
  getBalance,
  normId,
  getStateHints,
  ensureSchema,
  __resetRefundRateLimiter
};<|MERGE_RESOLUTION|>--- conflicted
+++ resolved
@@ -247,14 +247,7 @@
     return legacyName;
   };
   const getColumns = name =>
-<<<<<<< HEAD
-    db
-      .prepare("PRAGMA table_info('" + name.replace(/'/g, "''") + "')")
-      .all()
-      .map(col => col.name);
-=======
     db.prepare("PRAGMA table_info('" + name.replace(/'/g, "''") + "')").all().map(col => col.name);
->>>>>>> fe9fbda6
 
   const dropTable = name => {
     if (!name) return false;
@@ -612,13 +605,10 @@
             );
           }
         });
-<<<<<<< HEAD
-=======
 
         insertMany(rows);
         dropTable(legacySpend);
       }
->>>>>>> fe9fbda6
 
         insertMany(rows);
         dropTable(legacySpend);
@@ -713,9 +703,6 @@
   db.exec(`DROP TABLE IF EXISTS ${legacyName}`);
 }
 
-<<<<<<< HEAD
-
-=======
 const ensureTables = sqliteTransaction(() => {
   db.exec(`
     CREATE TABLE IF NOT EXISTS member (
@@ -917,7 +904,6 @@
 
   migrate();
 }
->>>>>>> fe9fbda6
 
 ensureSchema();
 ensureTables();
