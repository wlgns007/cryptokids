// CryptoKids Parents Shop API (refactored)
import express from "express";
import { fileURLToPath } from "node:url";
import path from "node:path";
import fs from "node:fs";
import crypto from "node:crypto";
import { execSync } from "node:child_process";
import { createRequire } from "node:module";

const require = createRequire(import.meta.url);
const Database = require("better-sqlite3");

const __filename = fileURLToPath(import.meta.url);
const __dirname = path.dirname(__filename);

const DATA_DIR = path.resolve(process.cwd(), "data");
if (!fs.existsSync(DATA_DIR)) fs.mkdirSync(DATA_DIR, { recursive: true });

const UPLOAD_DIR = process.env.UPLOAD_DIR || path.join(DATA_DIR, "uploads");
fs.mkdirSync(UPLOAD_DIR, { recursive: true });

const DB_PATH = process.env.DB_PATH || path.join(DATA_DIR, "cryptokids.db");
const PARENT_SECRET = (process.env.PARENT_SECRET || "dev-secret-change-me").trim();
const ADMIN_KEY = (process.env.ADMIN_KEY || "adminkey").trim();

const TOKEN_TTL_SEC = Number(process.env.QR_TTL_SEC || 120);
const PORT = process.env.PORT || 4000;

let BUILD = (process.env.BUILD_VERSION || process.env.RENDER_GIT_COMMIT || process.env.COMMIT_HASH || "").trim();
if (!BUILD) {
  try {
    BUILD = execSync("git rev-parse --short HEAD").toString().trim();
  } catch (err) {
    BUILD = "";
  }
}
if (!BUILD) {
  const pkg = require("../package.json");
  BUILD = pkg.version || "dev";
}

const PUBLIC_DIR = path.join(__dirname, "public");
const versionCache = new Map();
function loadVersioned(file) {
  if (!versionCache.has(file)) {
    const raw = fs.readFileSync(path.join(PUBLIC_DIR, file), "utf8");
    versionCache.set(file, raw.replace(/__BUILD__/g, BUILD));
  }
  return versionCache.get(file);
}

function sendVersioned(res, file, type = "text/html") {
  if (type) res.type(type);
  res.set("Cache-Control", "no-cache");
  res.send(loadVersioned(file));
}

const app = express();
app.use(express.json({ limit: "4mb" }));
app.use(express.urlencoded({ extended: false }));

app.get(["/admin", "/admin.html"], (_req, res) => {
  sendVersioned(res, "admin.html");
});

app.get(["/child", "/child.html"], (_req, res) => {
  sendVersioned(res, "child.html");
});

app.get("/manifest.webmanifest", (_req, res) => {
  sendVersioned(res, "manifest.webmanifest", "application/manifest+json");
});

app.get("/sw.js", (_req, res) => {
  sendVersioned(res, "sw.js", "application/javascript");
});

app.use(express.static(PUBLIC_DIR, {
  maxAge: "1h",
  setHeaders(res, filePath) {
    if (filePath.endsWith(".html")) {
      res.setHeader("Cache-Control", "no-cache");
    }
  }
}));
app.use("/uploads", express.static(UPLOAD_DIR, { maxAge: "1y" }));

app.set("trust proxy", 1);

function normId(value) {
  return String(value || "").trim().toLowerCase();
}

const db = new Database(DB_PATH);
db.pragma("journal_mode = WAL");

function ensureSchema() {
  db.exec(`
    CREATE TABLE IF NOT EXISTS balances (
      user_id TEXT PRIMARY KEY,
      balance INTEGER NOT NULL,
      updated_at INTEGER NOT NULL
    );
  `);

  const ledgerCols = db.prepare(`PRAGMA table_info(ledger)`).all();
  const requiredLedgerCols = new Set([
    "id", "at", "userId", "action", "delta", "balance_after",
    "itemId", "holdId", "templates", "finalCost", "note",
    "actor", "ip", "ua"
  ]);
  const hasLedger = ledgerCols.length && [...requiredLedgerCols].every(col => ledgerCols.some(c => c.name === col));
  if (!hasLedger) {
    if (ledgerCols.length) {
      const backupName = `ledger_legacy_${Date.now()}`;
      db.exec(`ALTER TABLE ledger RENAME TO ${backupName}`);
    }
    db.exec(`
      CREATE TABLE IF NOT EXISTS ledger (
        id INTEGER PRIMARY KEY AUTOINCREMENT,
        at INTEGER NOT NULL,
        userId TEXT NOT NULL,
        action TEXT NOT NULL,
        delta INTEGER NOT NULL,
        balance_after INTEGER NOT NULL,
        itemId TEXT,
        holdId TEXT,
        templates TEXT,
        finalCost INTEGER,
        note TEXT,
        actor TEXT,
        ip TEXT,
        ua TEXT
      );
    `);
  }

  db.exec(`
    CREATE TABLE IF NOT EXISTS rewards (
      id INTEGER PRIMARY KEY AUTOINCREMENT,
      name TEXT NOT NULL,
      price INTEGER NOT NULL,
      description TEXT DEFAULT '',
      image_url TEXT DEFAULT '',
      active INTEGER NOT NULL DEFAULT 1,
      created_at INTEGER NOT NULL DEFAULT (strftime('%s','now'))
    );
  `);

  db.exec(`
    CREATE TABLE IF NOT EXISTS earn_templates (
      id INTEGER PRIMARY KEY AUTOINCREMENT,
      title TEXT NOT NULL,
      points INTEGER NOT NULL,
      description TEXT DEFAULT '',
      youtube_url TEXT,
      active INTEGER NOT NULL DEFAULT 1,
      sort_order INTEGER NOT NULL DEFAULT 0,
      created_at INTEGER NOT NULL DEFAULT (strftime('%s','now')),
      updated_at INTEGER NOT NULL DEFAULT (strftime('%s','now'))
    );
  `);

  const holdCols = db.prepare(`PRAGMA table_info(holds)`).all();
  if (!holdCols.length) {
    db.exec(`
      CREATE TABLE IF NOT EXISTS holds (
        id TEXT PRIMARY KEY,
        userId TEXT NOT NULL,
        status TEXT NOT NULL,
        itemId TEXT,
        itemName TEXT,
        itemImage TEXT,
        quotedCost INTEGER NOT NULL,
        finalCost INTEGER,
        note TEXT,
        createdAt INTEGER NOT NULL,
        approvedAt INTEGER
      );
    `);
  } else {
    const ensure = (name, sql) => {
      if (!holdCols.some(c => c.name === name)) {
        db.exec(sql);
        return true;
      }
      return false;
    };
    ensure("itemImage", "ALTER TABLE holds ADD COLUMN itemImage TEXT");
    const addedQuoted = ensure("quotedCost", "ALTER TABLE holds ADD COLUMN quotedCost INTEGER NOT NULL DEFAULT 0");
    ensure("finalCost", "ALTER TABLE holds ADD COLUMN finalCost INTEGER");
    ensure("note", "ALTER TABLE holds ADD COLUMN note TEXT");
    ensure("approvedAt", "ALTER TABLE holds ADD COLUMN approvedAt INTEGER");
    if (!holdCols.some(c => c.name === "status")) {
      db.exec("ALTER TABLE holds ADD COLUMN status TEXT NOT NULL DEFAULT 'pending'");
    }
    if (!holdCols.some(c => c.name === "createdAt")) {
      db.exec("ALTER TABLE holds ADD COLUMN createdAt INTEGER NOT NULL DEFAULT (strftime('%s','now') * 1000)");
    }
    if (addedQuoted && holdCols.some(c => c.name === 'points')) {
      db.exec("UPDATE holds SET quotedCost = points WHERE quotedCost = 0");
    }
  }

  db.exec(`
    CREATE TABLE IF NOT EXISTS consumed_tokens (
      jti TEXT PRIMARY KEY,
      typ TEXT NOT NULL,
      consumed_at INTEGER NOT NULL
    );
  `);
}

ensureSchema();

function nowSec() {
  return Math.floor(Date.now() / 1000);
}

const selectBalanceStmt = db.prepare("SELECT balance FROM balances WHERE user_id = ?");
const upsertBalanceStmt = db.prepare(`
  INSERT INTO balances (user_id, balance, updated_at)
  VALUES (@user_id, @balance, @updated_at)
  ON CONFLICT(user_id) DO UPDATE SET balance = excluded.balance, updated_at = excluded.updated_at
`);

function getBalance(userId) {
  const row = selectBalanceStmt.get(userId);
  return row ? Number(row.balance || 0) : 0;
}

function setBalance(userId, balance) {
  upsertBalanceStmt.run({ user_id: userId, balance, updated_at: nowSec() });
}

const insertLedgerStmt = db.prepare(`
  INSERT INTO ledger (at, userId, action, delta, balance_after, itemId, holdId, templates, finalCost, note, actor, ip, ua)
  VALUES (@at, @userId, @action, @delta, @balance_after, @itemId, @holdId, @templates, @finalCost, @note, @actor, @ip, @ua)
`);
const checkTokenStmt = db.prepare("SELECT 1 FROM consumed_tokens WHERE jti = ?");
const consumeTokenStmt = db.prepare("INSERT INTO consumed_tokens (jti, typ, consumed_at) VALUES (?, ?, ?)");

function applyLedger({ userId, delta, action, note = null, itemId = null, holdId = null, templates = null, finalCost = null, actor = null, req = null, tokenInfo = null }) {
  const ip = req?.ip || null;
  const ua = req?.headers?.["user-agent"] || null;
  const at = Date.now();
  const templatesJson = templates ? JSON.stringify(templates) : null;

  return db.transaction(() => {
    if (tokenInfo?.jti) {
      if (checkTokenStmt.get(tokenInfo.jti)) {
        throw new Error("TOKEN_USED");
      }
    }
    const current = getBalance(userId);
    const next = current + delta;
    if (next < 0) {
      throw new Error("INSUFFICIENT_FUNDS");
    }
    setBalance(userId, next);
    insertLedgerStmt.run({
      at,
      userId,
      action,
      delta,
      balance_after: next,
      itemId,
      holdId,
      templates: templatesJson,
      finalCost: finalCost ?? null,
      note,
      actor,
      ip,
      ua
    });
    if (tokenInfo?.jti) {
      consumeTokenStmt.run(tokenInfo.jti, tokenInfo.typ, at);
    }
    return next;
  })();
}

function requireAdminKey(req, res, next) {
  const key = (req.headers["x-admin-key"] || "").toString().trim();
  if (!key || key !== ADMIN_KEY) {
    return res.status(401).json({ error: "UNAUTHORIZED" });
  }
  next();
}

function encodeBase64Url(str) {
  return Buffer.from(str, "utf8").toString("base64url");
}

function decodeBase64Url(str) {
  return Buffer.from(str, "base64url").toString("utf8");
}

function createToken(typ, data, ttl = TOKEN_TTL_SEC) {
  const now = nowSec();
  const payload = {
    typ,
    jti: crypto.randomUUID(),
    iat: now,
    exp: now + Math.max(10, ttl),
    data
  };
  const payloadStr = JSON.stringify(payload);
  const encoded = encodeBase64Url(payloadStr);
  const sig = crypto.createHmac("sha256", PARENT_SECRET).update(encoded).digest("base64url");
  return { token: `${encoded}.${sig}`, payload };
}

function verifyToken(token) {
  if (!token || typeof token !== "string" || !token.includes(".")) {
    throw new Error("BAD_TOKEN");
  }
  const [encoded, signature] = token.split(".");
  const expected = crypto.createHmac("sha256", PARENT_SECRET).update(encoded).digest("base64url");
  const sigBuf = Buffer.from(signature || "", "base64url");
  const expBuf = Buffer.from(expected, "base64url");
  if (sigBuf.length !== expBuf.length || !crypto.timingSafeEqual(sigBuf, expBuf)) {
    throw new Error("BAD_SIGNATURE");
  }
  const payloadStr = decodeBase64Url(encoded);
  const payload = JSON.parse(payloadStr);
  if (payload.exp < nowSec()) {
    throw new Error("EXPIRED");
  }
  return payload;
}

function buildQrUrl(req, token) {
  const host = req.headers["x-forwarded-host"] || req.headers.host;
  const proto = req.headers["x-forwarded-proto"] || (req.secure ? "https" : "http");
  return `${proto}://${host}/scan?t=${encodeURIComponent(token)}`;
}

function mapEarnTemplate(row) {
  return {
    id: row.id,
    title: row.title,
    points: row.points,
    description: row.description || "",
    youtube_url: row.youtube_url || null,
    active: !!row.active,
    sort_order: row.sort_order,
    created_at: row.created_at,
    updated_at: row.updated_at
  };
}

app.get("/version", (_req, res) => {
  res.json({ build: BUILD });
});

app.get("/balance/:userId", (req, res) => {
  const userId = normId(req.params.userId);
  if (!userId) return res.status(400).json({ error: "userId required" });
  res.json({ balance: getBalance(userId) });
});

app.get("/summary/:userId", (req, res) => {
  const userId = normId(req.params.userId);
  if (!userId) return res.status(400).json({ error: "userId required" });
  const balance = getBalance(userId);
  const sums = db.prepare(`
    SELECT
      SUM(CASE WHEN action LIKE 'earn_%' THEN delta ELSE 0 END) AS earned,
      SUM(CASE WHEN action LIKE 'spend_%' THEN ABS(delta) ELSE 0 END) AS spent
    FROM ledger
    WHERE userId = ?
  `).get(userId);
  res.json({
    userId,
    balance,
    earned: Number(sums?.earned || 0),
    spent: Number(sums?.spent || 0)
  });
});

app.get("/api/earn-templates", (req, res) => {
  const { active, sort } = req.query;
  const filters = [];
  const params = [];
  if (active === "true") {
    filters.push("active = 1");
  } else if (active === "false") {
    filters.push("active = 0");
  }
  let sql = "SELECT * FROM earn_templates";
  if (filters.length) sql += ` WHERE ${filters.join(" AND ")}`;
  if (sort === "sort_order") {
    sql += " ORDER BY sort_order ASC, id ASC";
  } else {
    sql += " ORDER BY created_at DESC";
  }
  const rows = db.prepare(sql).all(...params);
  res.json(rows.map(mapEarnTemplate));
});

app.post("/api/earn-templates", requireAdminKey, (req, res) => {
  const { title, points, description = "", youtube_url = null, active = true, sort_order = 0 } = req.body || {};
  if (!title || !Number.isFinite(Number(points))) {
    return res.status(400).json({ error: "invalid_template" });
  }
  const stmt = db.prepare(`
    INSERT INTO earn_templates (title, points, description, youtube_url, active, sort_order, created_at, updated_at)
    VALUES (?, ?, ?, ?, ?, ?, ?, ?)
  `);
  const ts = nowSec();
  const info = stmt.run(String(title), Math.floor(Number(points)), String(description || ""), youtube_url ? String(youtube_url) : null, active ? 1 : 0, Number(sort_order) || 0, ts, ts);
  const row = db.prepare("SELECT * FROM earn_templates WHERE id = ?").get(info.lastInsertRowid);
  res.status(201).json(mapEarnTemplate(row));
});

app.patch("/api/earn-templates/:id", requireAdminKey, (req, res) => {
  const id = Number(req.params.id);
  if (!id) return res.status(400).json({ error: "invalid_id" });
  const fields = [];
  const params = [];
  const { title, points, description, youtube_url, active, sort_order } = req.body || {};
  if (typeof title === "string") { fields.push("title = ?"); params.push(title); }
  if (points !== undefined) {
    if (!Number.isFinite(Number(points))) return res.status(400).json({ error: "invalid_points" });
    fields.push("points = ?"); params.push(Math.floor(Number(points)));
  }
  if (description !== undefined) { fields.push("description = ?"); params.push(description); }
  if (youtube_url !== undefined) { fields.push("youtube_url = ?"); params.push(youtube_url || null); }
  if (active !== undefined) { fields.push("active = ?"); params.push(active ? 1 : 0); }
  if (sort_order !== undefined) { fields.push("sort_order = ?"); params.push(Number(sort_order) || 0); }
  if (!fields.length) return res.status(400).json({ error: "no_fields" });
  fields.push("updated_at = ?"); params.push(nowSec());
  const sql = `UPDATE earn_templates SET ${fields.join(", ")} WHERE id = ?`;
  params.push(id);
  const info = db.prepare(sql).run(...params);
  if (!info.changes) return res.status(404).json({ error: "not_found" });
  const row = db.prepare("SELECT * FROM earn_templates WHERE id = ?").get(id);
  res.json(mapEarnTemplate(row));
<<<<<<< HEAD
});

app.delete("/api/earn-templates/:id", requireAdminKey, (req, res) => {
  const id = Number(req.params.id);
  if (!id) return res.status(400).json({ error: "invalid_id" });
  const info = db.prepare("DELETE FROM earn_templates WHERE id = ?").run(id);
  if (!info.changes) return res.status(404).json({ error: "not_found" });
  res.json({ ok: true });
});

app.get("/api/rewards", (_req, res) => {
  const rows = db.prepare("SELECT id, name, price, description, image_url FROM rewards WHERE active = 1 ORDER BY price ASC, name ASC").all();
  res.json(rows.map(r => ({
    id: r.id,
    title: r.name,
    price: r.price,
    description: r.description || "",
    imageUrl: r.image_url || ""
  })));
});

app.post("/api/rewards", (req, res) => {
  const key = (req.headers["x-admin-key"] || "").toString().trim();
  if (!key || key !== ADMIN_KEY) {
    return res.status(401).type("application/json").json({ ok: false, error: "UNAUTHORIZED" });
  }
  const { name, price, description = "", imageUrl = "" } = req.body || {};
  if (!name || !Number.isFinite(Number(price))) {
    return res.status(400).type("application/json").json({ ok: false, error: "invalid_reward" });
  }
  try {
    const info = db.prepare(`
      INSERT INTO rewards (name, price, description, image_url, active, created_at)
      VALUES (?, ?, ?, ?, 1, ?)
    `).run(String(name), Math.floor(Number(price)), String(description || ""), String(imageUrl || ""), nowSec());
    res.status(201).type("application/json").json({ ok: true, id: info.lastInsertRowid });
  } catch (err) {
    console.error("Reward insert failed", err);
    res.status(500).type("application/json").json({ ok: false, error: "server_error" });
  }
});

app.patch("/api/rewards/:id", requireAdminKey, (req, res) => {
  const id = Number(req.params.id);
  if (!id) return res.status(400).json({ error: "invalid_id" });
  const { name, price, description, imageUrl, active } = req.body || {};
  const fields = [];
  const params = [];
  if (name !== undefined) { fields.push("name = ?"); params.push(name); }
  if (price !== undefined) {
    if (!Number.isFinite(Number(price))) return res.status(400).json({ error: "invalid_price" });
    fields.push("price = ?"); params.push(Math.floor(Number(price)));
  }
  if (description !== undefined) { fields.push("description = ?"); params.push(description); }
  if (imageUrl !== undefined) { fields.push("image_url = ?"); params.push(imageUrl); }
  if (active !== undefined) { fields.push("active = ?"); params.push(active ? 1 : 0); }
  if (!fields.length) return res.status(400).json({ error: "no_fields" });
  const sql = `UPDATE rewards SET ${fields.join(", ")} WHERE id = ?`;
  params.push(id);
  const info = db.prepare(sql).run(...params);
  if (!info.changes) return res.status(404).json({ error: "not_found" });
  res.json({ ok: true });
});

=======
});

app.delete("/api/earn-templates/:id", requireAdminKey, (req, res) => {
  const id = Number(req.params.id);
  if (!id) return res.status(400).json({ error: "invalid_id" });
  const info = db.prepare("DELETE FROM earn_templates WHERE id = ?").run(id);
  if (!info.changes) return res.status(404).json({ error: "not_found" });
  res.json({ ok: true });
});

app.get("/api/rewards", (_req, res) => {
  const rows = db.prepare("SELECT id, name, price, description, image_url FROM rewards WHERE active = 1 ORDER BY price ASC, name ASC").all();
  res.json(rows.map(r => ({
    id: r.id,
    title: r.name,
    price: r.price,
    description: r.description || "",
    imageUrl: r.image_url || ""
  })));
});

app.post("/api/rewards", requireAdminKey, (req, res) => {
  const { name, price, description = "", imageUrl = "" } = req.body || {};
  if (!name || !Number.isFinite(Number(price))) {
    return res.status(400).json({ error: "invalid_reward" });
  }
  const info = db.prepare(`
    INSERT INTO rewards (name, price, description, image_url, active, created_at)
    VALUES (?, ?, ?, ?, 1, ?)
  `).run(String(name), Math.floor(Number(price)), String(description || ""), String(imageUrl || ""), nowSec());
  res.status(201).json({ id: info.lastInsertRowid });
});

app.patch("/api/rewards/:id", requireAdminKey, (req, res) => {
  const id = Number(req.params.id);
  if (!id) return res.status(400).json({ error: "invalid_id" });
  const { name, price, description, imageUrl, active } = req.body || {};
  const fields = [];
  const params = [];
  if (name !== undefined) { fields.push("name = ?"); params.push(name); }
  if (price !== undefined) {
    if (!Number.isFinite(Number(price))) return res.status(400).json({ error: "invalid_price" });
    fields.push("price = ?"); params.push(Math.floor(Number(price)));
  }
  if (description !== undefined) { fields.push("description = ?"); params.push(description); }
  if (imageUrl !== undefined) { fields.push("image_url = ?"); params.push(imageUrl); }
  if (active !== undefined) { fields.push("active = ?"); params.push(active ? 1 : 0); }
  if (!fields.length) return res.status(400).json({ error: "no_fields" });
  const sql = `UPDATE rewards SET ${fields.join(", ")} WHERE id = ?`;
  params.push(id);
  const info = db.prepare(sql).run(...params);
  if (!info.changes) return res.status(404).json({ error: "not_found" });
  res.json({ ok: true });
});

>>>>>>> 0b9a6bb6
app.post("/api/tokens/earn", (req, res) => {
  try {
    const userId = normId(req.body?.userId);
    const templates = Array.isArray(req.body?.templates) ? req.body.templates : [];
    const note = req.body?.note ? String(req.body.note).slice(0, 200) : null;
    if (!userId || !templates.length) {
      return res.status(400).json({ error: "invalid_payload" });
    }
    const ids = templates.map(t => Number(t.id ?? t));
    const placeholders = ids.map(() => "?").join(",");
    const templateRows = db.prepare(`SELECT * FROM earn_templates WHERE id IN (${placeholders})`).all(...ids);
    if (!templateRows.length) {
      return res.status(400).json({ error: "invalid_templates" });
    }
    const templatesById = new Map(templateRows.map(r => [Number(r.id), r]));
    const normalizedTemplates = templates.map(entry => {
      const key = Number(entry.id ?? entry);
      const tpl = templatesById.get(key);
      if (!tpl) throw new Error("TEMPLATE_MISSING");
      const count = Math.max(1, Number(entry.count || 1));
      return { id: tpl.id, title: tpl.title, points: tpl.points, count };
    });
    const total = normalizedTemplates.reduce((sum, t) => sum + t.points * t.count, 0);
    const { token, payload } = createToken("earn", { userId, templates: normalizedTemplates, note, total });
    res.json({ token, qrText: buildQrUrl(req, token), expiresAt: payload.exp, total });
  } catch (err) {
    res.status(400).json({ error: err.message || "invalid_templates" });
  }
});

app.post("/api/tokens/give", requireAdminKey, (req, res) => {
  const userId = normId(req.body?.userId);
  const amount = Number(req.body?.amount || 0);
  const note = req.body?.note ? String(req.body.note).slice(0, 200) : null;
  if (!userId || !Number.isFinite(amount) || amount <= 0) {
    return res.status(400).json({ error: "invalid_payload" });
  }
  const { token, payload } = createToken("give", { userId, amount: Math.floor(amount), note });
  res.json({ token, qrText: buildQrUrl(req, token), expiresAt: payload.exp, amount: Math.floor(amount) });
});

app.post("/api/earn/scan", (req, res) => {
  try {
    const token = String(req.body?.token || "");
    if (!token) return res.status(400).json({ error: "missing_token" });
    const payload = verifyToken(token);
    if (!["earn", "give"].includes(payload.typ)) {
      return res.status(400).json({ error: "unsupported_token" });
    }
    if (checkTokenStmt.get(payload.jti)) {
      return res.status(409).json({ error: "TOKEN_USED" });
    }
    const isAdmin = (req.headers["x-admin-key"] || "").toString().trim() === ADMIN_KEY;
    const actor = isAdmin ? "admin_scan" : "child_scan";
    if (payload.typ === "earn") {
      if (!isAdmin) return res.status(403).json({ error: "ADMIN_REQUIRED" });
      const data = payload.data || {};
      const userId = normId(data.userId);
      if (!userId) throw new Error("invalid_user");
      const templateEntries = Array.isArray(data.templates) ? data.templates : [];
      if (!templateEntries.length) throw new Error("invalid_templates");
      const ids = templateEntries.map(t => Number(t.id));
      const placeholders = ids.map(() => "?").join(",");
      const rows = db.prepare(`SELECT * FROM earn_templates WHERE id IN (${placeholders})`).all(...ids);
      const byId = new Map(rows.map(r => [Number(r.id), r]));
      let total = 0;
      const normalized = templateEntries.map(entry => {
        const tpl = byId.get(Number(entry.id));
        if (!tpl) throw new Error("TEMPLATE_MISSING");
        const count = Math.max(1, Number(entry.count || 1));
        total += tpl.points * count;
        return { id: tpl.id, title: tpl.title, points: tpl.points, count };
      });
      const next = applyLedger({
        userId,
        delta: total,
        action: "earn_qr",
        note: data.note || null,
        templates: normalized,
        actor,
        req,
        tokenInfo: { jti: payload.jti, typ: payload.typ }
      });
      res.json({ ok: true, userId, amount: total, balance: next, action: "earn_qr" });
      return;
    }
    if (payload.typ === "give") {
      const data = payload.data || {};
      const userId = normId(data.userId);
      const amount = Math.floor(Number(data.amount || 0));
      if (!userId || amount <= 0) throw new Error("invalid_payload");
      const next = applyLedger({
        userId,
        delta: amount,
        action: "earn_admin_give",
        note: data.note || null,
        actor,
        req,
        tokenInfo: { jti: payload.jti, typ: payload.typ }
      });
      res.json({ ok: true, userId, amount, balance: next, action: "earn_admin_give" });
      return;
    }
  } catch (err) {
    const code = err.message === "TOKEN_USED" ? 409 : 400;
    res.status(code).json({ error: err.message || "scan_failed" });
  }
});

app.post("/api/earn/quick", requireAdminKey, (req, res) => {
  const userId = normId(req.body?.userId);
  const templateId = Number(req.body?.templateId);
  if (!userId || !templateId) return res.status(400).json({ error: "invalid_payload" });
  const tpl = db.prepare("SELECT * FROM earn_templates WHERE id = ?").get(templateId);
  if (!tpl) return res.status(404).json({ error: "template_not_found" });
  const next = applyLedger({
    userId,
    delta: tpl.points,
    action: "earn_admin_quick",
    note: tpl.title,
    templates: [{ id: tpl.id, title: tpl.title, points: tpl.points, count: 1 }],
    actor: "admin_quick",
    req
  });
  res.json({ ok: true, userId, amount: tpl.points, balance: next });
});

app.post("/api/holds", (req, res) => {
  const userId = normId(req.body?.userId);
  const itemId = Number(req.body?.itemId);
  if (!userId || !itemId) {
    return res.status(400).json({ error: "invalid_payload" });
  }
  const reward = db.prepare("SELECT * FROM rewards WHERE id = ? AND active = 1").get(itemId);
  if (!reward) {
    return res.status(404).json({ error: "reward_not_found" });
  }
  const id = crypto.randomUUID();
  const createdAt = Date.now();
  db.prepare(`
    INSERT INTO holds (id, userId, status, itemId, itemName, itemImage, quotedCost, createdAt)
    VALUES (?, ?, 'pending', ?, ?, ?, ?, ?)
  `).run(id, userId, String(reward.id), reward.name, reward.image_url || "", reward.price, createdAt);
  applyLedger({
    userId,
    delta: 0,
    action: "spend_hold",
    note: reward.name,
    holdId: id,
    itemId: String(reward.id),
    templates: null,
    actor: "child",
    req
  });
  const { token, payload } = createToken("spend", { holdId: id });
  res.status(201).json({
    hold: {
      id,
      userId,
      status: "pending",
      itemId: reward.id,
      itemName: reward.name,
      itemImage: reward.image_url || "",
      quotedCost: reward.price,
      createdAt
    },
    token,
    qrText: buildQrUrl(req, token),
    expiresAt: payload.exp
  });
});

app.get("/api/holds", requireAdminKey, (req, res) => {
  const status = (req.query?.status || "pending").toString();
  const allowed = ["pending", "redeemed", "canceled", "all"];
  if (!allowed.includes(status)) {
    return res.status(400).json({ error: "invalid_status" });
  }
  let sql = "SELECT * FROM holds";
  const params = [];
  if (status !== "all") {
    sql += " WHERE status = ?";
    params.push(status);
  }
  sql += " ORDER BY createdAt DESC";
  const rows = db.prepare(sql).all(...params);
  res.json(rows);
});

app.post("/api/holds/:id/approve", requireAdminKey, (req, res) => {
  try {
    const id = String(req.params.id || "");
    const token = String(req.body?.token || "");
    const override = req.body?.finalCost;
    if (!id || !token) return res.status(400).json({ error: "invalid_payload" });
    const payload = verifyToken(token);
    if (payload.typ !== "spend") {
      return res.status(400).json({ error: "unsupported_token" });
    }
    if (payload.data?.holdId !== id) {
      return res.status(400).json({ error: "hold_mismatch" });
    }
    if (checkTokenStmt.get(payload.jti)) {
      return res.status(409).json({ error: "TOKEN_USED" });
    }
    const hold = db.prepare("SELECT * FROM holds WHERE id = ?").get(id);
    if (!hold || hold.status !== "pending") {
      return res.status(404).json({ error: "hold_not_pending" });
    }
    const cost = override !== undefined && override !== null ? Math.max(0, Math.floor(Number(override))) : Number(hold.quotedCost || 0);
    const next = applyLedger({
      userId: hold.userId,
      delta: -cost,
      action: "spend_redeemed",
      note: hold.itemName,
      itemId: hold.itemId,
      holdId: hold.id,
      finalCost: cost,
      actor: "admin_redeem",
      req,
      tokenInfo: { jti: payload.jti, typ: payload.typ }
    });
    db.prepare("UPDATE holds SET status = 'redeemed', finalCost = ?, approvedAt = ?, note = ?, quotedCost = quotedCost WHERE id = ?")
      .run(cost, Date.now(), hold.note || null, hold.id);
    res.json({ ok: true, balance: next, finalCost: cost });
  } catch (err) {
    const code = err.message === "TOKEN_USED" ? 409 : 400;
    res.status(code).json({ error: err.message || "approve_failed" });
  }
});

app.post("/api/holds/:id/cancel", requireAdminKey, (req, res) => {
  const id = String(req.params.id || "");
  const hold = db.prepare("SELECT * FROM holds WHERE id = ?").get(id);
  if (!hold || hold.status !== "pending") {
    return res.status(404).json({ error: "hold_not_pending" });
  }
  db.prepare("UPDATE holds SET status = 'canceled', finalCost = 0, approvedAt = ? WHERE id = ?").run(Date.now(), id);
  applyLedger({
    userId: hold.userId,
    delta: 0,
    action: "spend_canceled",
    note: hold.itemName,
    holdId: hold.id,
    actor: "admin_cancel",
    req
  });
  res.json({ ok: true });
});

function buildHistoryQuery(params) {
  const where = [];
  const sqlParams = [];
  if (params.userId) {
    where.push("userId = ?");
    sqlParams.push(normId(params.userId));
  }
  if (params.type === "earn") {
    where.push("action LIKE 'earn_%'");
  } else if (params.type === "spend") {
    where.push("action LIKE 'spend_%'");
  }
  if (params.source === "task") {
    where.push("action = 'earn_qr'");
  } else if (params.source === "admin") {
    where.push("action IN ('earn_admin_give','earn_admin_quick')");
  }
  if (params.from) {
    where.push("at >= ?");
    sqlParams.push(params.from);
  }
  if (params.to) {
    where.push("at <= ?");
    sqlParams.push(params.to);
  }
  const limit = Math.min(500, Math.max(1, Number(params.limit) || 50));
  const offset = Math.max(0, Number(params.offset) || 0);
  let sql = "SELECT * FROM ledger";
  if (where.length) sql += ` WHERE ${where.join(" AND ")}`;
  sql += " ORDER BY at DESC, id DESC";
  sql += " LIMIT ? OFFSET ?";
  sqlParams.push(limit, offset);
  return { sql, params: sqlParams, limit, offset };
}

app.get("/api/history", requireAdminKey, (req, res) => {
  const from = req.query.from ? Number(new Date(req.query.from).getTime()) : undefined;
  const to = req.query.to ? Number(new Date(req.query.to).getTime()) : undefined;
  const query = buildHistoryQuery({
    userId: req.query.userId,
    type: req.query.type,
    source: req.query.source,
    from,
    to,
    limit: req.query.limit,
    offset: req.query.offset
  });
  const rows = db.prepare(query.sql).all(...query.params).map(row => ({
    ...row,
    templates: row.templates ? JSON.parse(row.templates) : null
  }));
  if (req.query.format === "csv") {
    res.setHeader("Content-Type", "text/csv; charset=utf-8");
    res.setHeader("Content-Disposition", "attachment; filename=history.csv");
    const header = "at,userId,action,delta,balance_after,itemId,holdId,finalCost,note,actor\n";
    const body = rows.map(r => [r.at, r.userId, r.action, r.delta, r.balance_after, r.itemId ?? "", r.holdId ?? "", r.finalCost ?? "", (r.note ?? "").replace(/"/g, ""), r.actor ?? ""].join(",")).join("\n");
    res.send(header + body);
    return;
  }
  res.json({ rows, limit: query.limit, offset: query.offset });
});

app.get("/api/history/user/:userId", (req, res) => {
  const userId = normId(req.params.userId);
  if (!userId) return res.status(400).json({ error: "userId required" });
  const limit = Math.min(200, Math.max(1, Number(req.query.limit) || 100));
  const rows = db.prepare(`
    SELECT at, action, delta, balance_after, note
    FROM ledger
    WHERE userId = ?
    ORDER BY at DESC, id DESC
    LIMIT ?
  `).all(userId, limit);
  res.json({ rows });
});

app.get("/api/history.csv/:userId", (req, res) => {
  const userId = normId(req.params.userId);
  if (!userId) return res.status(400).send("userId required");
  const rows = db.prepare(`
    SELECT at, action, delta, balance_after, note
    FROM ledger
    WHERE userId = ?
    ORDER BY at DESC, id DESC
  `).all(userId);
  const header = "at,action,delta,balance_after,note\n";
  const csv = rows.map(r => {
    const note = String(r.note ?? '').replace(/"/g, '""');
    return `"${r.at}","${r.action}","${r.delta}","${r.balance_after}","${note}"`;
  }).join("\n");
  res.setHeader("Content-Type", "text/csv; charset=utf-8");
  res.setHeader("Content-Disposition", `attachment; filename=history_${userId}.csv`);
  res.send(header + csv + (csv ? "\n" : ""));
});

app.post("/admin/upload-image64", requireAdminKey, (req, res) => {
  const { image64 } = req.body || {};
  if (!image64) return res.status(400).json({ error: "missing_image" });
  const match = String(image64).match(/^data:(image\/[a-zA-Z0-9.+-]+);base64,(.*)$/);
  if (!match) return res.status(400).json({ error: "bad_dataurl" });
  const mime = match[1];
  const data = match[2];
  const buffer = Buffer.from(data, "base64");
  const ext = ({ "image/jpeg": "jpg", "image/png": "png", "image/webp": "webp", "image/gif": "gif" })[mime] || "png";
  const hash = crypto.createHash("sha256").update(buffer).digest("hex").slice(0, 16);
  const filename = `rw_${hash}.${ext}`;
  const filePath = path.join(UPLOAD_DIR, filename);
  if (!fs.existsSync(filePath)) {
    fs.writeFileSync(filePath, buffer);
  }
  res.json({ url: `/uploads/${filename}` });
});

app.get("/index.html", (_req, res) => {
  sendVersioned(res, "index.html");
});

app.get("/", (_req, res) => {
  res.redirect(`/admin.html?v=${BUILD}`);
});

app.listen(PORT, "0.0.0.0", () => {
  console.log(`Parents Shop API listening on http://0.0.0.0:${PORT}`);
});<|MERGE_RESOLUTION|>--- conflicted
+++ resolved
@@ -437,7 +437,6 @@
   if (!info.changes) return res.status(404).json({ error: "not_found" });
   const row = db.prepare("SELECT * FROM earn_templates WHERE id = ?").get(id);
   res.json(mapEarnTemplate(row));
-<<<<<<< HEAD
 });
 
 app.delete("/api/earn-templates/:id", requireAdminKey, (req, res) => {
@@ -459,25 +458,16 @@
   })));
 });
 
-app.post("/api/rewards", (req, res) => {
-  const key = (req.headers["x-admin-key"] || "").toString().trim();
-  if (!key || key !== ADMIN_KEY) {
-    return res.status(401).type("application/json").json({ ok: false, error: "UNAUTHORIZED" });
-  }
+app.post("/api/rewards", requireAdminKey, (req, res) => {
   const { name, price, description = "", imageUrl = "" } = req.body || {};
   if (!name || !Number.isFinite(Number(price))) {
-    return res.status(400).type("application/json").json({ ok: false, error: "invalid_reward" });
-  }
-  try {
-    const info = db.prepare(`
-      INSERT INTO rewards (name, price, description, image_url, active, created_at)
-      VALUES (?, ?, ?, ?, 1, ?)
-    `).run(String(name), Math.floor(Number(price)), String(description || ""), String(imageUrl || ""), nowSec());
-    res.status(201).type("application/json").json({ ok: true, id: info.lastInsertRowid });
-  } catch (err) {
-    console.error("Reward insert failed", err);
-    res.status(500).type("application/json").json({ ok: false, error: "server_error" });
-  }
+    return res.status(400).json({ error: "invalid_reward" });
+  }
+  const info = db.prepare(`
+    INSERT INTO rewards (name, price, description, image_url, active, created_at)
+    VALUES (?, ?, ?, ?, 1, ?)
+  `).run(String(name), Math.floor(Number(price)), String(description || ""), String(imageUrl || ""), nowSec());
+  res.status(201).json({ id: info.lastInsertRowid });
 });
 
 app.patch("/api/rewards/:id", requireAdminKey, (req, res) => {
@@ -502,63 +492,6 @@
   res.json({ ok: true });
 });
 
-=======
-});
-
-app.delete("/api/earn-templates/:id", requireAdminKey, (req, res) => {
-  const id = Number(req.params.id);
-  if (!id) return res.status(400).json({ error: "invalid_id" });
-  const info = db.prepare("DELETE FROM earn_templates WHERE id = ?").run(id);
-  if (!info.changes) return res.status(404).json({ error: "not_found" });
-  res.json({ ok: true });
-});
-
-app.get("/api/rewards", (_req, res) => {
-  const rows = db.prepare("SELECT id, name, price, description, image_url FROM rewards WHERE active = 1 ORDER BY price ASC, name ASC").all();
-  res.json(rows.map(r => ({
-    id: r.id,
-    title: r.name,
-    price: r.price,
-    description: r.description || "",
-    imageUrl: r.image_url || ""
-  })));
-});
-
-app.post("/api/rewards", requireAdminKey, (req, res) => {
-  const { name, price, description = "", imageUrl = "" } = req.body || {};
-  if (!name || !Number.isFinite(Number(price))) {
-    return res.status(400).json({ error: "invalid_reward" });
-  }
-  const info = db.prepare(`
-    INSERT INTO rewards (name, price, description, image_url, active, created_at)
-    VALUES (?, ?, ?, ?, 1, ?)
-  `).run(String(name), Math.floor(Number(price)), String(description || ""), String(imageUrl || ""), nowSec());
-  res.status(201).json({ id: info.lastInsertRowid });
-});
-
-app.patch("/api/rewards/:id", requireAdminKey, (req, res) => {
-  const id = Number(req.params.id);
-  if (!id) return res.status(400).json({ error: "invalid_id" });
-  const { name, price, description, imageUrl, active } = req.body || {};
-  const fields = [];
-  const params = [];
-  if (name !== undefined) { fields.push("name = ?"); params.push(name); }
-  if (price !== undefined) {
-    if (!Number.isFinite(Number(price))) return res.status(400).json({ error: "invalid_price" });
-    fields.push("price = ?"); params.push(Math.floor(Number(price)));
-  }
-  if (description !== undefined) { fields.push("description = ?"); params.push(description); }
-  if (imageUrl !== undefined) { fields.push("image_url = ?"); params.push(imageUrl); }
-  if (active !== undefined) { fields.push("active = ?"); params.push(active ? 1 : 0); }
-  if (!fields.length) return res.status(400).json({ error: "no_fields" });
-  const sql = `UPDATE rewards SET ${fields.join(", ")} WHERE id = ?`;
-  params.push(id);
-  const info = db.prepare(sql).run(...params);
-  if (!info.changes) return res.status(404).json({ error: "not_found" });
-  res.json({ ok: true });
-});
-
->>>>>>> 0b9a6bb6
 app.post("/api/tokens/earn", (req, res) => {
   try {
     const userId = normId(req.body?.userId);
